--- conflicted
+++ resolved
@@ -829,12 +829,8 @@
 		DRM_INFO("%s: invalid AVI infoframe (%d)\n", __func__, ret);
 	}
 
-<<<<<<< HEAD
-	ret = drm_hdmi_vendor_infoframe_from_display_mode(&frm.vendor.hdmi, m);
-=======
 	ret = drm_hdmi_vendor_infoframe_from_display_mode(&frm.vendor.hdmi,
 							  &hdata->connector, m);
->>>>>>> 661e50bc
 	if (!ret)
 		ret = hdmi_vendor_infoframe_pack(&frm.vendor.hdmi, buf,
 				sizeof(buf));
