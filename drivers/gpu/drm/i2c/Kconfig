menu "I2C encoder or helper chips"
     depends on DRM && DRM_KMS_HELPER && I2C

<<<<<<< HEAD
config DRM_I2C_ADV7511
	tristate "AV7511 encoder"
	select REGMAP_I2C
	select HDMI
	help
	  Support for the Analog Device ADV7511(W) and ADV7513 HDMI encoders.

=======
>>>>>>> 3494c67c
config DRM_I2C_CH7006
	tristate "Chrontel ch7006 TV encoder"
	default m if DRM_NOUVEAU
	help
	  Support for Chrontel ch7006 and similar TV encoders, found
	  on some nVidia video cards.

	  This driver is currently only useful if you're also using
	  the nouveau driver.

config DRM_I2C_SIL164
	tristate "Silicon Image sil164 TMDS transmitter"
	default m if DRM_NOUVEAU
	help
	  Support for sil164 and similar single-link (or dual-link
	  when used in pairs) TMDS transmitters, used in some nVidia
	  video cards.

config DRM_I2C_NXP_TDA998X
	tristate "NXP Semiconductors TDA998X HDMI encoder"
	default m if DRM_TILCDC
	select SND_SOC_HDMI_CODEC if SND_SOC
	help
	  Support for NXP Semiconductors TDA998X HDMI encoders.

endmenu<|MERGE_RESOLUTION|>--- conflicted
+++ resolved
@@ -1,16 +1,6 @@
 menu "I2C encoder or helper chips"
      depends on DRM && DRM_KMS_HELPER && I2C
 
-<<<<<<< HEAD
-config DRM_I2C_ADV7511
-	tristate "AV7511 encoder"
-	select REGMAP_I2C
-	select HDMI
-	help
-	  Support for the Analog Device ADV7511(W) and ADV7513 HDMI encoders.
-
-=======
->>>>>>> 3494c67c
 config DRM_I2C_CH7006
 	tristate "Chrontel ch7006 TV encoder"
 	default m if DRM_NOUVEAU
