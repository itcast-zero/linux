--- conflicted
+++ resolved
@@ -618,10 +618,6 @@
 	intel_encoder->type = INTEL_OUTPUT_DP_MST;
 	intel_encoder->power_domain = intel_dig_port->base.power_domain;
 	intel_encoder->port = intel_dig_port->base.port;
-<<<<<<< HEAD
-	intel_encoder->crtc_mask = 0x7;
-=======
->>>>>>> b08baef0
 	intel_encoder->cloneable = 0;
 	/*
 	 * This is wrong, but broken userspace uses the intersection
