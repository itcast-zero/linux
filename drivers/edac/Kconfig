--- conflicted
+++ resolved
@@ -321,15 +321,6 @@
 	  a companion chip to the PowerPC 970 family of
 	  processors.
 
-<<<<<<< HEAD
-config EDAC_TILE
-	tristate "Tilera Memory Controller"
-	depends on TILE
-	default y
-	help
-	  Support for error detection and correction on the
-	  Tilera memory controller.
-
 config EDAC_PL310_L2
 	tristate "Pl310 L2 Cache Controller"
 	depends on ARM
@@ -337,8 +328,6 @@
 	  Support for parity error detection on L2 cache controller
 	  data and tag ram memory
 
-=======
->>>>>>> 84df9525
 config EDAC_HIGHBANK_MC
 	tristate "Highbank Memory Controller"
 	depends on ARCH_HIGHBANK
@@ -478,7 +467,6 @@
 	  Support for error detection and correction on the
 	  APM X-Gene family of SOCs.
 
-<<<<<<< HEAD
 config EDAC_CORTEX_ARM64
 	tristate "ARM Cortex A57/A53"
 	default y if !CPU_IDLE
@@ -486,13 +474,12 @@
 	help
 	  Support for error detection and correction on the
 	  ARM Cortex A57 and A53.
-=======
+
 config EDAC_TI
 	tristate "Texas Instruments DDR3 ECC Controller"
 	depends on ARCH_KEYSTONE || SOC_DRA7XX
 	help
 	  Support for error detection and correction on the
           TI SoCs.
->>>>>>> 84df9525
 
 endif # EDAC