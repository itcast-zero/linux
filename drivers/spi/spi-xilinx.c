--- conflicted
+++ resolved
@@ -28,18 +28,8 @@
 /* Register definitions as per "OPB Serial Peripheral Interface (SPI) (v1.00e)
  * Product Specification", DS464
  */
-/* Register Offsets */
-#define XSPI_CR_OFFSET		0x60
-#define XSPI_SR_OFFSET		0x64
-#define XSPI_TXD_OFFSET		0x68
-#define XSPI_RXD_OFFSET		0x6c
-#define XSPI_SSR_OFFSET		0x70
-#define XIPIF_V123B_DGIER_OFFSET	0x1c
-#define XIPIF_V123B_IISR_OFFSET		0x20
-#define XIPIF_V123B_IIER_OFFSET		0x28
-#define XIPIF_V123B_RESETR_OFFSET	0x40
-
-/* Register bit masks */
+#define XSPI_CR_OFFSET		0x60	/* Control Register */
+
 #define XSPI_CR_LOOP		0x01
 #define XSPI_CR_ENABLE		0x02
 #define XSPI_CR_MASTER_MODE	0x04
@@ -52,22 +42,25 @@
 #define XSPI_CR_MANUAL_SSELECT	0x80
 #define XSPI_CR_TRANS_INHIBIT	0x100
 #define XSPI_CR_LSB_FIRST	0x200
-#define XSPI_SR_RX_EMPTY_MASK	0x01
-#define XSPI_SR_RX_FULL_MASK	0x02
-#define XSPI_SR_TX_EMPTY_MASK	0x04
-#define XSPI_SR_TX_FULL_MASK	0x08
-#define XSPI_SR_MODE_FAULT_MASK	0x10
+
+#define XSPI_SR_OFFSET		0x64	/* Status Register */
+
+#define XSPI_SR_RX_EMPTY_MASK	0x01	/* Receive FIFO is empty */
+#define XSPI_SR_RX_FULL_MASK	0x02	/* Receive FIFO is full */
+#define XSPI_SR_TX_EMPTY_MASK	0x04	/* Transmit FIFO is empty */
+#define XSPI_SR_TX_FULL_MASK	0x08	/* Transmit FIFO is full */
+#define XSPI_SR_MODE_FAULT_MASK	0x10	/* Mode fault error */
+
+#define XSPI_TXD_OFFSET		0x68	/* Data Transmit Register */
+#define XSPI_RXD_OFFSET		0x6c	/* Data Receive Register */
+
+#define XSPI_SSR_OFFSET		0x70	/* 32-bit Slave Select Register */
+
+/* Register definitions as per "OPB IPIF (v3.01c) Product Specification", DS414
+ * IPIF registers are 32 bit
+ */
+#define XIPIF_V123B_DGIER_OFFSET	0x1c	/* IPIF global int enable reg */
 #define XIPIF_V123B_GINTR_ENABLE	0x80000000
-<<<<<<< HEAD
-#define XSPI_INTR_MODE_FAULT		0x01
-#define XSPI_INTR_SLAVE_MODE_FAULT	0x02
-#define XSPI_INTR_TX_EMPTY		0x04
-#define XSPI_INTR_TX_UNDERRUN		0x08
-#define XSPI_INTR_RX_FULL		0x10
-#define XSPI_INTR_RX_OVERRUN		0x20
-#define XSPI_INTR_TX_HALF_EMPTY		0x40
-#define XIPIF_V123B_RESET_MASK		0x0a
-=======
 
 #define XIPIF_V123B_IISR_OFFSET		0x20	/* IPIF interrupt status reg */
 #define XIPIF_V123B_IIER_OFFSET		0x28	/* IPIF interrupt enable reg */
@@ -83,7 +76,6 @@
 
 #define XIPIF_V123B_RESETR_OFFSET	0x40	/* IPIF reset register */
 #define XIPIF_V123B_RESET_MASK		0x0a	/* the value to write */
->>>>>>> e0d688d4
 
 /* Number of bits per word */
 #define XSPI_ONE_BITS_PER_WORD 1
@@ -122,28 +114,14 @@
  * @rx_fifo:		For reading data from fifo
  */
 struct xilinx_spi {
-<<<<<<< HEAD
-	void __iomem *regs;
-	int irq;
-=======
 	void __iomem	*regs;	/* virt. address of the control registers */
 
 	int		irq;
 
->>>>>>> e0d688d4
 	struct clk *axi_clk;
 	struct clk *axi4_clk;
 	struct clk *spi_clk;
 	struct device *dev;
-<<<<<<< HEAD
-	u8 *rx_ptr;
-	const u8 *tx_ptr;
-	u8 bytes_per_word;
-	int buffer_size;
-	u32 cs_inactive;
-	unsigned int (*read_fn)(void __iomem *addr);
-	void (*write_fn)(u32, void __iomem *addr);
-=======
 	u8 *rx_ptr;		/* pointer in the Tx buffer */
 	const u8 *tx_ptr;	/* pointer in the Rx buffer */
 	u8 bytes_per_word;
@@ -151,7 +129,6 @@
 	u32 cs_inactive;	/* Level of the CS pins when inactive*/
 	unsigned int (*read_fn)(void __iomem *);
 	void (*write_fn)(u32, void __iomem *);
->>>>>>> e0d688d4
 	u32 bytes_to_transfer;
 	u32 bytes_to_receive;
 	u32 rx_bus_width;
@@ -174,11 +151,7 @@
 	int count = (xqspi->bytes_to_receive > xqspi->buffer_size) ?	\
 			xqspi->buffer_size : xqspi->bytes_to_receive;	\
 	u32 data;							\
-<<<<<<< HEAD
-	for (i = 0; i < count; i += (size/8)) {				\
-=======
 	for (i = 0; i < count; i += (size / 8)) {			\
->>>>>>> e0d688d4
 		data = readl_relaxed(xqspi->regs + XSPI_RXD_OFFSET);	\
 		if (xqspi->rx_ptr)					\
 			((type *)xqspi->rx_ptr)[i] = (type)data;	\
@@ -203,11 +176,7 @@
 	int count = (xqspi->bytes_to_transfer > xqspi->buffer_size) ?	\
 			xqspi->buffer_size : xqspi->bytes_to_transfer;	\
 	u32 data = 0;							\
-<<<<<<< HEAD
-	for (i = 0; i < count; i += (size/8)) {				\
-=======
 	for (i = 0; i < count; i += (size / 8)) {			\
->>>>>>> e0d688d4
 		if (xqspi->tx_ptr)					\
 			data = (type)((u8 *)xqspi->tx_ptr)[i];		\
 		writel_relaxed(data, (xqspi->regs + XSPI_TXD_OFFSET));	\
@@ -223,55 +192,21 @@
 XSPI_FIFO_WRITE(8, u8)
 XSPI_FIFO_WRITE(16, u16)
 XSPI_FIFO_WRITE(32, u32)
-<<<<<<< HEAD
-
-/**
- * xspi_write32 - Write a value to the device register little endian
- * @val:	Value to write at the Register offset
- * @addr:	Register offset
- *
- * Write data to the paricular SPI register
- */
-=======
->>>>>>> e0d688d4
 static void xspi_write32(u32 val, void __iomem *addr)
 {
 	iowrite32(val, addr);
 }
 
-/**
- * xspi_read32 - read a value from the device register little endian
- * @addr:	Register offset
- *
- * Read data from the paricular SPI register
- *
- * Return:	return value from the SPI register.
- */
 static unsigned int xspi_read32(void __iomem *addr)
 {
 	return ioread32(addr);
 }
 
-/**
- * xspi_write32_be - Write a value to the device register big endian
- * @val:	Value to write at the Register offset
- * @addr:	Register offset
- *
- * Write data to the paricular SPI register
- */
 static void xspi_write32_be(u32 val, void __iomem *addr)
 {
 	iowrite32be(val, addr);
 }
 
-/**
- * xspi_read32_be - read a value from the device register big endian
- * @addr:	Register offset
- *
- * Read data from the paricular SPI register
- *
- * Return:	return value from the SPI register.
- */
 static unsigned int xspi_read32_be(void __iomem *addr)
 {
 	return ioread32be(addr);
@@ -292,9 +227,8 @@
 
 	/* Reset the SPI device */
 	xspi->write_fn(XIPIF_V123B_RESET_MASK,
-			regs_base + XIPIF_V123B_RESETR_OFFSET);
-	/*
-	 * Enable the transmit empty interrupt, which we use to determine
+		regs_base + XIPIF_V123B_RESETR_OFFSET);
+	/* Enable the transmit empty interrupt, which we use to determine
 	 * progress on the transmission.
 	 */
 	xspi->write_fn(XSPI_INTR_TX_EMPTY,
@@ -303,10 +237,8 @@
 	xspi->write_fn(0, regs_base + XIPIF_V123B_DGIER_OFFSET);
 	/* Deselect the slave on the SPI bus */
 	xspi->write_fn(0xffff, regs_base + XSPI_SSR_OFFSET);
-	/*
-	 * Disable the transmitter, enable Manual Slave Select Assertion,
-	 * put SPI controller into master mode, and enable it
-	 */
+	/* Disable the transmitter, enable Manual Slave Select Assertion,
+	 * put SPI controller into master mode, and enable it */
 	xspi->write_fn(XSPI_CR_MANUAL_SSELECT |	XSPI_CR_MASTER_MODE |
 		XSPI_CR_ENABLE | XSPI_CR_TXFIFO_RESET |	XSPI_CR_RXFIFO_RESET,
 		regs_base + XSPI_CR_OFFSET);
@@ -336,17 +268,347 @@
 }
 
 /**
-<<<<<<< HEAD
- * xilinx_spi_irq -	Interrupt service routine of the SPI controller
- * @irq:	IRQ number
- * @dev_id:	Pointer to the xspi structure
- *
- * This function handles TX empty only.
- * On TX empty interrupt this function reads the received data from RX FIFO
- * and fills the TX FIFO if there is any data remaining to be transferred.
- *
- * Return:	IRQ_HANDLED when interrupt is handled
- *		IRQ_NONE otherwise.
+ * xilinx_spi_startup_block - Perform a dummy read as a
+ * work around for the startup block issue in the spi controller.
+ * @xspi:	Pointer to the xilinx_spi structure
+ * @cs_num:	chip select number.
+ *
+ * Perform a dummy read if startup block is enabled in the
+ * spi controller.
+ *
+ * Return:	None
+ */
+static void xilinx_spi_startup_block(struct xilinx_spi *xspi, u32 cs_num)
+{
+	void __iomem *regs_base = xspi->regs;
+	u32 chip_sel, config_reg, status_reg;
+
+	/* Activate the chip select */
+	chip_sel = xspi->cs_inactive;
+	chip_sel ^= BIT(cs_num);
+	xspi->write_fn(chip_sel, regs_base + XSPI_SSR_OFFSET);
+
+	/* Write ReadId to the TXD register */
+	xspi->write_fn(SPI_READ_ID, regs_base + XSPI_TXD_OFFSET);
+	xspi->write_fn(0x0, regs_base + XSPI_TXD_OFFSET);
+	xspi->write_fn(0x0, regs_base + XSPI_TXD_OFFSET);
+
+	config_reg = xspi->read_fn(regs_base + XSPI_CR_OFFSET);
+	/* Enable master transaction  */
+	config_reg &= ~XSPI_CR_TRANS_INHIBIT;
+	xspi->write_fn(config_reg, regs_base + XSPI_CR_OFFSET);
+
+	status_reg = xspi->read_fn(regs_base + XSPI_SR_OFFSET);
+	while ((status_reg & XSPI_SR_TX_EMPTY_MASK) == 0)
+		status_reg = xspi->read_fn(regs_base + XSPI_SR_OFFSET);
+
+	/* Disable master transaction */
+	config_reg |= XSPI_CR_TRANS_INHIBIT;
+	xspi->write_fn(config_reg, regs_base + XSPI_CR_OFFSET);
+
+	/* Read the RXD Register */
+	status_reg = xspi->read_fn(regs_base + XSPI_SR_OFFSET);
+	while ((status_reg & XSPI_SR_RX_EMPTY_MASK) == 0) {
+		xspi->read_fn(regs_base + XSPI_RXD_OFFSET);
+		status_reg = xspi->read_fn(regs_base + XSPI_SR_OFFSET);
+	}
+
+	xspi_init_hw(xspi);
+}
+
+/**
+ * xilinx_spi_setup_transfer - Configure SPI controller for specified
+ *			 transfer
+ * @spi:	Pointer to the spi_device structure
+ * @t:	Pointer to the spi_transfer structure which provides
+ *		information about next transfer setup parameters
+ *
+ * Sets the operational mode of QSPI controller for the next QSPI
+ * transfer.
+ *
+ * Return:	0 always
+ */
+static int xilinx_spi_setup_transfer(struct spi_device *spi,
+		struct spi_transfer *t)
+{
+	struct xilinx_spi *xspi = spi_master_get_devdata(spi->master);
+	u32 config_reg;
+
+	config_reg = xspi->read_fn(xspi->regs + XSPI_CR_OFFSET);
+	/* Set the QSPI clock phase and clock polarity */
+	config_reg &= ~(XSPI_CR_CPHA | XSPI_CR_CPOL);
+	if (spi->mode & SPI_CPHA)
+		config_reg |= XSPI_CR_CPHA;
+	if (spi->mode & SPI_CPOL)
+		config_reg |= XSPI_CR_CPOL;
+	if (spi->mode & SPI_LSB_FIRST)
+		config_reg |= XSPI_CR_LSB_FIRST;
+	xspi->write_fn(config_reg, xspi->regs + XSPI_CR_OFFSET);
+
+	if (spi->mode & SPI_CS_HIGH)
+		xspi->cs_inactive &= ~BIT(spi->chip_select);
+	else
+		xspi->cs_inactive |= BIT(spi->chip_select);
+
+	return 0;
+}
+
+/**
+ * xspi_setup -	Configure the SPI controller
+ * @qspi:	Pointer to the spi_device structure
+ *
+ * Sets the operational mode of QSPI controller for the next QSPI
+ * transfer.
+ *
+ * Return:	0 on success; error value otherwise.
+ */
+static int xspi_setup(struct spi_device *qspi)
+{
+	int ret;
+	struct xilinx_spi *xqspi = spi_master_get_devdata(qspi->master);
+
+	if (qspi->master->busy)
+		return -EBUSY;
+
+	ret = pm_runtime_get_sync(xqspi->dev);
+	if (ret < 0)
+		return ret;
+
+	ret = xilinx_spi_setup_transfer(qspi, NULL);
+	pm_runtime_put_sync(xqspi->dev);
+
+	return ret;
+}
+
+/**
+ * xspi_start_transfer - Initiates the SPI transfer
+ * @master:	Pointer to the spi_master structure which provides
+ *		information about the controller.
+ * @qspi:	Pointer to the spi_device structure
+ * @transfer:	Pointer to the spi_transfer structure which provide information
+ *		about next transfer parameters
+ *
+ * This function fills the TX FIFO, starts the SPI transfer, and waits for the
+ * transfer to be completed.
+ *
+ * Return:	Number of bytes transferred in the last transfer
+ */
+
+static int xspi_start_transfer(struct spi_master *master,
+			       struct spi_device *qspi,
+			       struct spi_transfer *transfer)
+{
+	struct xilinx_spi *xqspi = spi_master_get_devdata(master);
+	u32 cr;
+
+	xqspi->tx_ptr = transfer->tx_buf;
+	xqspi->rx_ptr = transfer->rx_buf;
+
+	if (transfer->dummy) {
+		xqspi->bytes_to_transfer = (transfer->len - (transfer->dummy / 8))
+							+ ((transfer->dummy / 8) *
+							xqspi->rx_bus_width);
+		xqspi->bytes_to_receive = (transfer->len - (transfer->dummy / 8))
+							+ ((transfer->dummy / 8) *
+							xqspi->rx_bus_width);
+	} else {
+		xqspi->bytes_to_transfer = transfer->len;
+		xqspi->bytes_to_receive = transfer->len;
+	}
+
+	xilinx_spi_setup_transfer(qspi, transfer);
+	cr = xqspi->read_fn(xqspi->regs + XSPI_CR_OFFSET);
+	/* Enable master transaction inhibit */
+	cr |= XSPI_CR_TRANS_INHIBIT;
+	xqspi->write_fn(cr, xqspi->regs + XSPI_CR_OFFSET);
+	xqspi->tx_fifo(xqspi);
+	/* Disable master transaction inhibit */
+	cr &= ~XSPI_CR_TRANS_INHIBIT;
+	xqspi->write_fn(cr, xqspi->regs + XSPI_CR_OFFSET);
+	xqspi->write_fn(XIPIF_V123B_GINTR_ENABLE,
+			xqspi->regs + XIPIF_V123B_DGIER_OFFSET);
+
+	return transfer->len;
+}
+
+/**
+ * xspi_prepare_transfer_hardware -	Prepares hardware for transfer.
+ * @master:	Pointer to the spi_master structure which provides
+ *		information about the controller.
+ *
+ * This function enables SPI master controller.
+ *
+ * Return:	0 on success; error value otherwise
+ */
+static int xspi_prepare_transfer_hardware(struct spi_master *master)
+{
+	struct xilinx_spi *xqspi = spi_master_get_devdata(master);
+
+	u32 cr;
+	int ret;
+
+	ret = pm_runtime_get_sync(xqspi->dev);
+	if (ret < 0)
+		return ret;
+
+	cr = xqspi->read_fn(xqspi->regs + XSPI_CR_OFFSET);
+	cr |= XSPI_CR_ENABLE;
+	xqspi->write_fn(cr, xqspi->regs + XSPI_CR_OFFSET);
+
+	return 0;
+}
+
+/**
+ * xspi_unprepare_transfer_hardware -	Relaxes hardware after transfer
+ * @master:	Pointer to the spi_master structure which provides
+ *		information about the controller.
+ *
+ * This function disables the SPI master controller.
+ *
+ * Return:	Always 0
+ */
+static int xspi_unprepare_transfer_hardware(struct spi_master *master)
+{
+	struct xilinx_spi *xqspi = spi_master_get_devdata(master);
+	u32 cr;
+
+	cr = xqspi->read_fn(xqspi->regs + XSPI_CR_OFFSET);
+	cr &= ~XSPI_CR_ENABLE;
+	xqspi->write_fn(cr, xqspi->regs + XSPI_CR_OFFSET);
+
+	pm_runtime_put_sync(xqspi->dev);
+
+	return 0;
+}
+
+/**
+ * xilinx_spi_runtime_resume - Runtime resume method for the SPI driver
+ * @dev:	Address of the platform_device structure
+ *
+ * This function enables the clocks
+ *
+ * Return:	0 on success and error value on error
+ */
+static int __maybe_unused xilinx_spi_runtime_resume(struct device *dev)
+{
+	struct spi_master *master = dev_get_drvdata(dev);
+	struct xilinx_spi *xspi = spi_master_get_devdata(master);
+	int ret;
+
+	ret = clk_enable(xspi->axi_clk);
+	if (ret) {
+		dev_err(dev, "Can not enable AXI clock\n");
+		return ret;
+	}
+
+	ret = clk_enable(xspi->axi4_clk);
+	if (ret) {
+		dev_err(dev, "Can not enable AXI4 clock\n");
+		goto clk_disable_axi_clk;
+	}
+
+	ret = clk_enable(xspi->spi_clk);
+	if (ret) {
+		dev_err(dev, "Can not enable SPI clock\n");
+		goto clk_disable_axi4_clk;
+	}
+
+	return 0;
+
+clk_disable_axi4_clk:
+	clk_disable(xspi->axi4_clk);
+clk_disable_axi_clk:
+	clk_disable(xspi->axi_clk);
+
+	return ret;
+}
+
+/**
+ * xilinx_spi_runtime_suspend - Runtime suspend method for the SPI driver
+ * @dev:	Address of the platform_device structure
+ *
+ * This function disables the clocks
+ *
+ * Return:	Always 0
+ */
+static int __maybe_unused xilinx_spi_runtime_suspend(struct device *dev)
+{
+	struct spi_master *master = dev_get_drvdata(dev);
+	struct xilinx_spi *xspi = spi_master_get_devdata(master);
+
+	clk_disable(xspi->axi_clk);
+	clk_disable(xspi->axi4_clk);
+	clk_disable(xspi->spi_clk);
+
+	return 0;
+}
+
+/**
+ * xilinx_spi_resume - Resume method for the SPI driver
+ * @dev:	Address of the platform_device structure
+ *
+ * The function starts the SPI driver queue and initializes the SPI
+ * controller
+ *
+ * Return:	0 on success; error value otherwise
+ */
+static int __maybe_unused xilinx_spi_resume(struct device *dev)
+{
+	struct spi_master *master = dev_get_drvdata(dev);
+	struct xilinx_spi *xspi = spi_master_get_devdata(master);
+	int ret = 0;
+
+	if (!pm_runtime_suspended(dev)) {
+		ret = xilinx_spi_runtime_resume(dev);
+		if (ret < 0)
+			return ret;
+	}
+
+	ret = spi_master_resume(master);
+	if (ret < 0) {
+		clk_disable(xspi->axi_clk);
+		clk_disable(xspi->axi4_clk);
+		clk_disable(xspi->spi_clk);
+	}
+
+	return ret;
+}
+
+/**
+ * xilinx_spi_suspend - Suspend method for the SPI driver
+ * @dev:	Address of the platform_device structure
+ *
+ * This function stops the SPI driver queue and disables the SPI controller
+ *
+ * Return:	Always 0
+ */
+static int __maybe_unused xilinx_spi_suspend(struct device *dev)
+{
+	struct spi_master *master = dev_get_drvdata(dev);
+	int ret = 0;
+
+	ret = spi_master_suspend(master);
+	if (ret)
+		return ret;
+
+	if (!pm_runtime_suspended(dev))
+		xilinx_spi_runtime_suspend(dev);
+
+	xspi_unprepare_transfer_hardware(master);
+
+	return ret;
+}
+
+static const struct dev_pm_ops xilinx_spi_dev_pm_ops = {
+	SET_RUNTIME_PM_OPS(xilinx_spi_runtime_suspend,
+			   xilinx_spi_runtime_resume, NULL)
+	SET_SYSTEM_SLEEP_PM_OPS(xilinx_spi_suspend, xilinx_spi_resume)
+};
+
+/* This driver supports single master mode only. Hence Tx FIFO Empty
+ * is the only interrupt we care about.
+ * Receive FIFO Overrun, Transmit FIFO Underrun, Mode Fault, and Slave Mode
+ * Fault are not to happen.
  */
 static irqreturn_t xilinx_spi_irq(int irq, void *dev_id)
 {
@@ -376,569 +638,6 @@
 
 	return status;
 }
-
-/**
- * xilinx_spi_startup_block - Perform a dummy read as a
- * work around for the startup block issue in the spi controller.
- * @xspi:	Pointer to the xilinx_spi structure
- * @cs_num:	chip select number.
- *
- * Perform a dummy read if startup block is enabled in the
- * spi controller.
- *
- * Return:	None
-=======
- * xilinx_spi_startup_block - Perform a dummy read as a
- * work around for the startup block issue in the spi controller.
- * @xspi:	Pointer to the xilinx_spi structure
- * @cs_num:	chip select number.
- *
- * Perform a dummy read if startup block is enabled in the
- * spi controller.
- *
- * Return:	None
- */
-static void xilinx_spi_startup_block(struct xilinx_spi *xspi, u32 cs_num)
-{
-	void __iomem *regs_base = xspi->regs;
-	u32 chip_sel, config_reg, status_reg;
-
-	/* Activate the chip select */
-	chip_sel = xspi->cs_inactive;
-	chip_sel ^= BIT(cs_num);
-	xspi->write_fn(chip_sel, regs_base + XSPI_SSR_OFFSET);
-
-	/* Write ReadId to the TXD register */
-	xspi->write_fn(SPI_READ_ID, regs_base + XSPI_TXD_OFFSET);
-	xspi->write_fn(0x0, regs_base + XSPI_TXD_OFFSET);
-	xspi->write_fn(0x0, regs_base + XSPI_TXD_OFFSET);
-
-	config_reg = xspi->read_fn(regs_base + XSPI_CR_OFFSET);
-	/* Enable master transaction  */
-	config_reg &= ~XSPI_CR_TRANS_INHIBIT;
-	xspi->write_fn(config_reg, regs_base + XSPI_CR_OFFSET);
-
-	status_reg = xspi->read_fn(regs_base + XSPI_SR_OFFSET);
-	while ((status_reg & XSPI_SR_TX_EMPTY_MASK) == 0)
-		status_reg = xspi->read_fn(regs_base + XSPI_SR_OFFSET);
-
-	/* Disable master transaction */
-	config_reg |= XSPI_CR_TRANS_INHIBIT;
-	xspi->write_fn(config_reg, regs_base + XSPI_CR_OFFSET);
-
-	/* Read the RXD Register */
-	status_reg = xspi->read_fn(regs_base + XSPI_SR_OFFSET);
-	while ((status_reg & XSPI_SR_RX_EMPTY_MASK) == 0) {
-		xspi->read_fn(regs_base + XSPI_RXD_OFFSET);
-		status_reg = xspi->read_fn(regs_base + XSPI_SR_OFFSET);
-	}
-
-	xspi_init_hw(xspi);
-}
-
-/**
- * xilinx_spi_setup_transfer - Configure SPI controller for specified
- *			 transfer
- * @spi:	Pointer to the spi_device structure
- * @t:	Pointer to the spi_transfer structure which provides
- *		information about next transfer setup parameters
- *
- * Sets the operational mode of QSPI controller for the next QSPI
- * transfer.
- *
- * Return:	0 always
->>>>>>> e0d688d4
- */
-static void xilinx_spi_startup_block(struct xilinx_spi *xspi, u32 cs_num)
-{
-<<<<<<< HEAD
-	void __iomem *regs_base = xspi->regs;
-	u32 chip_sel, config_reg, status_reg;
-=======
-	struct xilinx_spi *xspi = spi_master_get_devdata(spi->master);
-	u32 config_reg;
-
-	config_reg = xspi->read_fn(xspi->regs + XSPI_CR_OFFSET);
-	/* Set the QSPI clock phase and clock polarity */
-	config_reg &= ~(XSPI_CR_CPHA | XSPI_CR_CPOL);
-	if (spi->mode & SPI_CPHA)
-		config_reg |= XSPI_CR_CPHA;
-	if (spi->mode & SPI_CPOL)
-		config_reg |= XSPI_CR_CPOL;
-	if (spi->mode & SPI_LSB_FIRST)
-		config_reg |= XSPI_CR_LSB_FIRST;
-	xspi->write_fn(config_reg, xspi->regs + XSPI_CR_OFFSET);
->>>>>>> e0d688d4
-
-	/* Activate the chip select */
-	chip_sel = xspi->cs_inactive;
-	chip_sel ^= BIT(cs_num);
-	xspi->write_fn(chip_sel, regs_base + XSPI_SSR_OFFSET);
-
-	/* Write ReadId to the TXD register */
-	xspi->write_fn(SPI_READ_ID, regs_base + XSPI_TXD_OFFSET);
-	xspi->write_fn(0x0, regs_base + XSPI_TXD_OFFSET);
-	xspi->write_fn(0x0, regs_base + XSPI_TXD_OFFSET);
-
-	config_reg = xspi->read_fn(regs_base + XSPI_CR_OFFSET);
-	/* Enable master transaction  */
-	config_reg &= ~XSPI_CR_TRANS_INHIBIT;
-	xspi->write_fn(config_reg, regs_base + XSPI_CR_OFFSET);
-
-	status_reg = xspi->read_fn(regs_base + XSPI_SR_OFFSET);
-	while ((status_reg & XSPI_SR_TX_EMPTY_MASK) == 0)
-		status_reg = xspi->read_fn(regs_base + XSPI_SR_OFFSET);
-
-	/* Disable master transaction */
-	config_reg |= XSPI_CR_TRANS_INHIBIT;
-	xspi->write_fn(config_reg, regs_base + XSPI_CR_OFFSET);
-
-	/* Read the RXD Register */
-	status_reg = xspi->read_fn(regs_base + XSPI_SR_OFFSET);
-	while ((status_reg & XSPI_SR_RX_EMPTY_MASK) == 0) {
-		xspi->read_fn(regs_base + XSPI_RXD_OFFSET);
-		status_reg = xspi->read_fn(regs_base + XSPI_SR_OFFSET);
-	}
-
-	xspi_init_hw(xspi);
-}
-
-/**
- * xspi_setup_transfer - Configure SPI controller for specified
- *			 transfer
- * @qspi:	Pointer to the spi_device structure
- * @transfer:	Pointer to the spi_transfer structure which provides
- *		information about next transfer setup parameters
- *
- * Sets the operational mode of QSPI controller for the next QSPI
- * transfer.
- *
- * Return:	0 always
- */
-static int xspi_setup_transfer(struct spi_device *qspi,
-				    struct spi_transfer *transfer)
-{
-	struct xilinx_spi *xqspi = spi_master_get_devdata(qspi->master);
-	u32 config_reg;
-
-	config_reg = xqspi->read_fn(xqspi->regs + XSPI_CR_OFFSET);
-	/* Set the QSPI clock phase and clock polarity */
-	config_reg &= ~(XSPI_CR_CPHA | XSPI_CR_CPOL);
-	if (qspi->mode & SPI_CPHA)
-		config_reg |= XSPI_CR_CPHA;
-	if (qspi->mode & SPI_CPOL)
-		config_reg |= XSPI_CR_CPOL;
-	if (qspi->mode & SPI_LSB_FIRST)
-		config_reg |= XSPI_CR_LSB_FIRST;
-	xqspi->write_fn(config_reg, xqspi->regs + XSPI_CR_OFFSET);
-
-	if (qspi->mode & SPI_CS_HIGH)
-		xqspi->cs_inactive &= ~BIT(qspi->chip_select);
-	else
-		xqspi->cs_inactive |= BIT(qspi->chip_select);
-
-	return 0;
-}
-
-/**
- * xspi_setup -	Configure the SPI controller
- * @qspi:	Pointer to the spi_device structure
- *
- * Sets the operational mode of QSPI controller for the next QSPI
- * transfer.
- *
- * Return:	0 on success; error value otherwise.
- */
-static int xspi_setup(struct spi_device *qspi)
-<<<<<<< HEAD
-{
-	int ret;
-	struct xilinx_spi *xqspi = spi_master_get_devdata(qspi->master);
-
-	if (qspi->master->busy)
-		return -EBUSY;
-
-	ret = pm_runtime_get_sync(xqspi->dev);
-	if (ret < 0)
-		return ret;
-
-	ret = xspi_setup_transfer(qspi, NULL);
-	pm_runtime_put_sync(xqspi->dev);
-
-	return ret;
-}
-
-/**
- * xspi_start_transfer - Initiates the SPI transfer
- * @master:	Pointer to the spi_master structure which provides
- *		information about the controller.
- * @qspi:	Pointer to the spi_device structure
- * @transfer:	Pointer to the spi_transfer structure which provide information
- *		about next transfer parameters
- *
- * This function fills the TX FIFO, starts the SPI transfer, and waits for the
- * transfer to be completed.
- *
- * Return:	Number of bytes transferred in the last transfer
- */
-
-static int xspi_start_transfer(struct spi_master *master,
-				    struct spi_device *qspi,
-				    struct spi_transfer *transfer)
-{
-=======
-{
-	int ret;
-	struct xilinx_spi *xqspi = spi_master_get_devdata(qspi->master);
-
-	if (qspi->master->busy)
-		return -EBUSY;
-
-	ret = pm_runtime_get_sync(xqspi->dev);
-	if (ret < 0)
-		return ret;
-
-	ret = xilinx_spi_setup_transfer(qspi, NULL);
-	pm_runtime_put_sync(xqspi->dev);
-
-	return ret;
-}
-
-/**
- * xspi_start_transfer - Initiates the SPI transfer
- * @master:	Pointer to the spi_master structure which provides
- *		information about the controller.
- * @qspi:	Pointer to the spi_device structure
- * @transfer:	Pointer to the spi_transfer structure which provide information
- *		about next transfer parameters
- *
- * This function fills the TX FIFO, starts the SPI transfer, and waits for the
- * transfer to be completed.
- *
- * Return:	Number of bytes transferred in the last transfer
- */
-
-static int xspi_start_transfer(struct spi_master *master,
-			       struct spi_device *qspi,
-			       struct spi_transfer *transfer)
-{
->>>>>>> e0d688d4
-	struct xilinx_spi *xqspi = spi_master_get_devdata(master);
-	u32 cr;
-
-	xqspi->tx_ptr = transfer->tx_buf;
-	xqspi->rx_ptr = transfer->rx_buf;
-
-	if (transfer->dummy) {
-<<<<<<< HEAD
-		xqspi->bytes_to_transfer = (transfer->len - (transfer->dummy/8))
-							+ ((transfer->dummy/8) *
-							xqspi->rx_bus_width);
-		xqspi->bytes_to_receive = (transfer->len - (transfer->dummy/8))
-							+ ((transfer->dummy/8) *
-=======
-		xqspi->bytes_to_transfer = (transfer->len - (transfer->dummy / 8))
-							+ ((transfer->dummy / 8) *
-							xqspi->rx_bus_width);
-		xqspi->bytes_to_receive = (transfer->len - (transfer->dummy / 8))
-							+ ((transfer->dummy / 8) *
->>>>>>> e0d688d4
-							xqspi->rx_bus_width);
-	} else {
-		xqspi->bytes_to_transfer = transfer->len;
-		xqspi->bytes_to_receive = transfer->len;
-	}
-
-<<<<<<< HEAD
-	xspi_setup_transfer(qspi, transfer);
-=======
-	xilinx_spi_setup_transfer(qspi, transfer);
->>>>>>> e0d688d4
-	cr = xqspi->read_fn(xqspi->regs + XSPI_CR_OFFSET);
-	/* Enable master transaction inhibit */
-	cr |= XSPI_CR_TRANS_INHIBIT;
-	xqspi->write_fn(cr, xqspi->regs + XSPI_CR_OFFSET);
-	xqspi->tx_fifo(xqspi);
-	/* Disable master transaction inhibit */
-	cr &= ~XSPI_CR_TRANS_INHIBIT;
-	xqspi->write_fn(cr, xqspi->regs + XSPI_CR_OFFSET);
-	xqspi->write_fn(XIPIF_V123B_GINTR_ENABLE,
-			xqspi->regs + XIPIF_V123B_DGIER_OFFSET);
-
-	return transfer->len;
-}
-
-/**
- * xspi_prepare_transfer_hardware -	Prepares hardware for transfer.
- * @master:	Pointer to the spi_master structure which provides
- *		information about the controller.
- *
- * This function enables SPI master controller.
- *
- * Return:	0 on success; error value otherwise
- */
-static int xspi_prepare_transfer_hardware(struct spi_master *master)
-{
-	struct xilinx_spi *xqspi = spi_master_get_devdata(master);
-
-	u32 cr;
-	int ret;
-
-	ret = pm_runtime_get_sync(xqspi->dev);
-	if (ret < 0)
-		return ret;
-
-	cr = xqspi->read_fn(xqspi->regs + XSPI_CR_OFFSET);
-	cr |= XSPI_CR_ENABLE;
-	xqspi->write_fn(cr, xqspi->regs + XSPI_CR_OFFSET);
-
-	return 0;
-}
-
-/**
- * xspi_unprepare_transfer_hardware -	Relaxes hardware after transfer
- * @master:	Pointer to the spi_master structure which provides
- *		information about the controller.
- *
- * This function disables the SPI master controller.
- *
- * Return:	Always 0
- */
-static int xspi_unprepare_transfer_hardware(struct spi_master *master)
-{
-	struct xilinx_spi *xqspi = spi_master_get_devdata(master);
-	u32 cr;
-
-	cr = xqspi->read_fn(xqspi->regs + XSPI_CR_OFFSET);
-	cr &= ~XSPI_CR_ENABLE;
-	xqspi->write_fn(cr, xqspi->regs + XSPI_CR_OFFSET);
-
-	pm_runtime_put_sync(xqspi->dev);
-<<<<<<< HEAD
-
-	return 0;
-}
-
-/**
- * xilinx_spi_runtime_resume - Runtime resume method for the SPI driver
- * @dev:	Address of the platform_device structure
- *
- * This function enables the clocks
- *
- * Return:	0 on success and error value on error
- */
-static int __maybe_unused xilinx_spi_runtime_resume(struct device *dev)
-{
-	struct spi_master *master = dev_get_drvdata(dev);
-	struct xilinx_spi *xspi = spi_master_get_devdata(master);
-	int ret;
-
-=======
-
-	return 0;
-}
-
-/**
- * xilinx_spi_runtime_resume - Runtime resume method for the SPI driver
- * @dev:	Address of the platform_device structure
- *
- * This function enables the clocks
- *
- * Return:	0 on success and error value on error
- */
-static int __maybe_unused xilinx_spi_runtime_resume(struct device *dev)
-{
-	struct spi_master *master = dev_get_drvdata(dev);
-	struct xilinx_spi *xspi = spi_master_get_devdata(master);
-	int ret;
-
->>>>>>> e0d688d4
-	ret = clk_enable(xspi->axi_clk);
-	if (ret) {
-		dev_err(dev, "Can not enable AXI clock\n");
-		return ret;
-<<<<<<< HEAD
-	}
-
-	ret = clk_enable(xspi->axi4_clk);
-	if (ret) {
-		dev_err(dev, "Can not enable AXI4 clock\n");
-		goto clk_disable_axi_clk;
-	}
-
-	ret = clk_enable(xspi->spi_clk);
-	if (ret) {
-		dev_err(dev, "Can not enable SPI clock\n");
-		goto clk_disable_axi4_clk;
-	}
-
-=======
-	}
-
-	ret = clk_enable(xspi->axi4_clk);
-	if (ret) {
-		dev_err(dev, "Can not enable AXI4 clock\n");
-		goto clk_disable_axi_clk;
-	}
-
-	ret = clk_enable(xspi->spi_clk);
-	if (ret) {
-		dev_err(dev, "Can not enable SPI clock\n");
-		goto clk_disable_axi4_clk;
-	}
-
->>>>>>> e0d688d4
-	return 0;
-
-clk_disable_axi4_clk:
-	clk_disable(xspi->axi4_clk);
-clk_disable_axi_clk:
-	clk_disable(xspi->axi_clk);
-
-	return ret;
-}
-
-/**
- * xilinx_spi_runtime_suspend - Runtime suspend method for the SPI driver
- * @dev:	Address of the platform_device structure
- *
- * This function disables the clocks
- *
- * Return:	Always 0
- */
-static int __maybe_unused xilinx_spi_runtime_suspend(struct device *dev)
-{
-	struct spi_master *master = dev_get_drvdata(dev);
-	struct xilinx_spi *xspi = spi_master_get_devdata(master);
-<<<<<<< HEAD
-
-	clk_disable(xspi->axi_clk);
-	clk_disable(xspi->axi4_clk);
-	clk_disable(xspi->spi_clk);
-
-	return 0;
-}
-
-=======
-
-	clk_disable(xspi->axi_clk);
-	clk_disable(xspi->axi4_clk);
-	clk_disable(xspi->spi_clk);
-
-	return 0;
-}
-
->>>>>>> e0d688d4
-/**
- * xilinx_spi_resume - Resume method for the SPI driver
- * @dev:	Address of the platform_device structure
- *
- * The function starts the SPI driver queue and initializes the SPI
- * controller
- *
- * Return:	0 on success; error value otherwise
- */
-static int __maybe_unused xilinx_spi_resume(struct device *dev)
-{
-	struct spi_master *master = dev_get_drvdata(dev);
-	struct xilinx_spi *xspi = spi_master_get_devdata(master);
-	int ret = 0;
-
-	if (!pm_runtime_suspended(dev)) {
-		ret = xilinx_spi_runtime_resume(dev);
-		if (ret < 0)
-			return ret;
-	}
-
-	ret = spi_master_resume(master);
-	if (ret < 0) {
-		clk_disable(xspi->axi_clk);
-		clk_disable(xspi->axi4_clk);
-		clk_disable(xspi->spi_clk);
-	}
-
-	return ret;
-}
-
-<<<<<<< HEAD
-
-=======
->>>>>>> e0d688d4
-/**
- * xilinx_spi_suspend - Suspend method for the SPI driver
- * @dev:	Address of the platform_device structure
- *
- * This function stops the SPI driver queue and disables the SPI controller
- *
- * Return:	Always 0
- */
-static int __maybe_unused xilinx_spi_suspend(struct device *dev)
-{
-	struct spi_master *master = dev_get_drvdata(dev);
-	int ret = 0;
-
-	ret = spi_master_suspend(master);
-	if (ret)
-		return ret;
-
-	if (!pm_runtime_suspended(dev))
-		xilinx_spi_runtime_suspend(dev);
-
-	xspi_unprepare_transfer_hardware(master);
-
-	return ret;
-}
-
-static const struct dev_pm_ops xilinx_spi_dev_pm_ops = {
-	SET_RUNTIME_PM_OPS(xilinx_spi_runtime_suspend,
-			   xilinx_spi_runtime_resume, NULL)
-	SET_SYSTEM_SLEEP_PM_OPS(xilinx_spi_suspend, xilinx_spi_resume)
-};
-
-<<<<<<< HEAD
-/**
- * xilinx_spi_probe -	Probe method for the SPI driver
- * @pdev:	Pointer to the platform_device structure
- *
- * This function initializes the driver data structures and the hardware.
- *
- * Return:	0 on success; error value otherwise
- */
-=======
-/* This driver supports single master mode only. Hence Tx FIFO Empty
- * is the only interrupt we care about.
- * Receive FIFO Overrun, Transmit FIFO Underrun, Mode Fault, and Slave Mode
- * Fault are not to happen.
- */
-static irqreturn_t xilinx_spi_irq(int irq, void *dev_id)
-{
-	struct spi_master *master = dev_id;
-	struct xilinx_spi *xspi = spi_master_get_devdata(dev_id);
-	u32 ipif_isr;
-	int status = IRQ_NONE;
-
-	/* Get the IPIF interrupts, and clear them immediately */
-	ipif_isr = xspi->read_fn(xspi->regs + XIPIF_V123B_IISR_OFFSET);
-	xspi->write_fn(ipif_isr, xspi->regs + XIPIF_V123B_IISR_OFFSET);
-	if (ipif_isr & XSPI_INTR_TX_EMPTY)  {
-		/* Transmission completed */
-		xspi->rx_fifo(xspi);
-		if (xspi->bytes_to_transfer) {
-			/* There is more data to send */
-			xspi->tx_fifo(xspi);
-		}
-		status = IRQ_HANDLED;
-	}
-
-	if (!xspi->bytes_to_receive && !xspi->bytes_to_transfer) {
-		spi_finalize_current_transfer(master);
-		/* Disable the interrupts here. */
-		xspi->write_fn(0x0, xspi->regs + XIPIF_V123B_DGIER_OFFSET);
-	}
-
-	return status;
-}
->>>>>>> e0d688d4
 static int xilinx_spi_probe(struct platform_device *pdev)
 {
 	struct xilinx_spi *xspi;
@@ -962,10 +661,6 @@
 
 	startup_block = of_property_read_bool(pdev->dev.of_node,
 					      "xlnx,startup-block");
-<<<<<<< HEAD
-
-=======
->>>>>>> e0d688d4
 	master = spi_alloc_master(&pdev->dev, sizeof(struct xilinx_spi));
 	if (!master)
 		return -ENODEV;
@@ -1005,35 +700,6 @@
 		}
 	}
 
-<<<<<<< HEAD
-	ret = of_property_read_u32(pdev->dev.of_node, "fifo-size",
-				&fifo_size);
-	if (ret < 0) {
-		dev_err(&pdev->dev,
-			"Missing fifo size\n");
-		return -EINVAL;
-	}
-	of_property_read_u32(pdev->dev.of_node, "bits-per-word",
-				&bits_per_word);
-
-	xspi->rx_bus_width = XSPI_ONE_BITS_PER_WORD;
-	for_each_available_child_of_node(pdev->dev.of_node, nc) {
-		if (startup_block) {
-			ret = of_property_read_u32(nc, "reg",
-						   &cs_num);
-			if (ret < 0)
-				return -EINVAL;
-		}
-		ret = of_property_read_u32(nc, "spi-rx-bus-width",
-						&rx_bus_width);
-		if (!ret) {
-			xspi->rx_bus_width = rx_bus_width;
-			break;
-		}
-	}
-
-=======
->>>>>>> e0d688d4
 	xspi->axi_clk = devm_clk_get(&pdev->dev, "axi_clk");
 	if (IS_ERR(xspi->axi_clk)) {
 		if (PTR_ERR(xspi->axi_clk) != -ENOENT) {
@@ -1103,9 +769,16 @@
 
 	xspi->dev = &pdev->dev;
 
+	/*
+	 * Detect endianess on the IP via loop bit in CR. Detection
+	 * must be done before reset is sent because incorrect reset
+	 * value generates error interrupt.
+	 * Setup little endian helper functions first and try to use them
+	 * and check if bit was correctly setup or not.
+	 */
 	xspi->read_fn = xspi_read32;
 	xspi->write_fn = xspi_write32;
-	/* Detect endianness on the IP via loop bit in CR register*/
+
 	xspi->write_fn(XSPI_CR_LOOP, xspi->regs + XSPI_CR_OFFSET);
 	tmp = xspi->read_fn(xspi->regs + XSPI_CR_OFFSET);
 	tmp &= XSPI_CR_LOOP;
@@ -1122,11 +795,7 @@
 	} else if (xspi->irq >= 0) {
 		/* Register for SPI Interrupt */
 		ret = devm_request_irq(&pdev->dev, xspi->irq, xilinx_spi_irq,
-<<<<<<< HEAD
-					0, dev_name(&pdev->dev), master);
-=======
 				       0, dev_name(&pdev->dev), master);
->>>>>>> e0d688d4
 		if (ret)
 			goto clk_unprepare_all;
 	}
