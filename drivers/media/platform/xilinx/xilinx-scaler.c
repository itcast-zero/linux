--- conflicted
+++ resolved
@@ -307,12 +307,8 @@
 {
 	switch (which) {
 	case V4L2_SUBDEV_FORMAT_TRY:
-<<<<<<< HEAD
-		return v4l2_subdev_get_try_format(&xscaler->xvip.subdev, cfg, pad);
-=======
 		return v4l2_subdev_get_try_format(&xscaler->xvip.subdev, cfg,
 						  pad);
->>>>>>> 5c4698ac
 	case V4L2_SUBDEV_FORMAT_ACTIVE:
 		return &xscaler->formats[pad];
 	default:
@@ -320,15 +316,6 @@
 	}
 }
 
-<<<<<<< HEAD
-static struct v4l2_rect *
-__xscaler_get_crop(struct xscaler_device *xscaler, struct v4l2_subdev_pad_config *cfg,
-		   u32 which)
-{
-	switch (which) {
-	case V4L2_SUBDEV_FORMAT_TRY:
-		return v4l2_subdev_get_try_crop(&xscaler->xvip.subdev, cfg, XVIP_PAD_SINK);
-=======
 static struct v4l2_rect *__xscaler_get_crop(struct xscaler_device *xscaler,
 					    struct v4l2_subdev_pad_config *cfg,
 					    u32 which)
@@ -337,7 +324,6 @@
 	case V4L2_SUBDEV_FORMAT_TRY:
 		return v4l2_subdev_get_try_crop(&xscaler->xvip.subdev, cfg,
 						XVIP_PAD_SINK);
->>>>>>> 5c4698ac
 	case V4L2_SUBDEV_FORMAT_ACTIVE:
 		return &xscaler->crop;
 	default:
@@ -377,11 +363,7 @@
 	struct v4l2_mbus_framefmt *format;
 	struct v4l2_rect *crop;
 
-<<<<<<< HEAD
-	__format = __xscaler_get_pad_format(xscaler, cfg, fmt->pad, fmt->which);
-=======
 	format = __xscaler_get_pad_format(xscaler, cfg, fmt->pad, fmt->which);
->>>>>>> 5c4698ac
 
 	format->width = clamp_t(unsigned int, fmt->format.width,
 				  XSCALER_MIN_WIDTH, XSCALER_MAX_WIDTH);
@@ -457,19 +439,11 @@
 	struct v4l2_mbus_framefmt *format;
 
 	/* Initialize with default formats */
-<<<<<<< HEAD
-	__format = v4l2_subdev_get_try_format(subdev, fh->pad, XVIP_PAD_SINK);
-	*__format = xscaler->default_formats[XVIP_PAD_SINK];
-
-	__format = v4l2_subdev_get_try_format(subdev, fh->pad, XVIP_PAD_SOURCE);
-	*__format = xscaler->default_formats[XVIP_PAD_SOURCE];
-=======
 	format = v4l2_subdev_get_try_format(subdev, fh->pad, XVIP_PAD_SINK);
 	*format = xscaler->default_formats[XVIP_PAD_SINK];
 
 	format = v4l2_subdev_get_try_format(subdev, fh->pad, XVIP_PAD_SOURCE);
 	*format = xscaler->default_formats[XVIP_PAD_SOURCE];
->>>>>>> 5c4698ac
 
 	return 0;
 }
