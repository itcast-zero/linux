--- conflicted
+++ resolved
@@ -179,12 +179,9 @@
 #ifdef CONFIG_ARM64
 	{ "APMC0D0F", APD_ADDR(xgene_i2c_desc) },
 	{ "BRCM900D", APD_ADDR(vulcan_spi_desc) },
-<<<<<<< HEAD
 	{ "CAV900D",  APD_ADDR(vulcan_spi_desc) },
-=======
 	{ "HISI0A21", APD_ADDR(hip07_i2c_desc) },
 	{ "HISI0A22", APD_ADDR(hip08_i2c_desc) },
->>>>>>> 46436eb2
 #endif
 	{ }
 };
