/*
 * Copyright (c) 2012 Samsung Electronics Co., Ltd.
 *		http://www.samsung.com
 *
 * Copyright (C) 2010 Samsung Electronics Co. Ltd.
 *	Jaswinder Singh <jassi.brar@samsung.com>
 *
 * This program is free software; you can redistribute it and/or modify
 * it under the terms of the GNU General Public License as published by
 * the Free Software Foundation; either version 2 of the License, or
 * (at your option) any later version.
 */

#include <linux/kernel.h>
#include <linux/io.h>
#include <linux/init.h>
#include <linux/slab.h>
#include <linux/module.h>
#include <linux/string.h>
#include <linux/delay.h>
#include <linux/interrupt.h>
#include <linux/dma-mapping.h>
#include <linux/dmaengine.h>
#include <linux/amba/bus.h>
#include <linux/amba/pl330.h>
#include <linux/scatterlist.h>
#include <linux/of.h>
#include <linux/of_dma.h>
#include <linux/err.h>

#include "dmaengine.h"
#define PL330_MAX_CHAN		8
#define PL330_MAX_IRQS		32
#define PL330_MAX_PERI		32

enum pl330_srccachectrl {
	SCCTRL0,	/* Noncacheable and nonbufferable */
	SCCTRL1,	/* Bufferable only */
	SCCTRL2,	/* Cacheable, but do not allocate */
	SCCTRL3,	/* Cacheable and bufferable, but do not allocate */
	SINVALID1,
	SINVALID2,
	SCCTRL6,	/* Cacheable write-through, allocate on reads only */
	SCCTRL7,	/* Cacheable write-back, allocate on reads only */
};

enum pl330_dstcachectrl {
	DCCTRL0,	/* Noncacheable and nonbufferable */
	DCCTRL1,	/* Bufferable only */
	DCCTRL2,	/* Cacheable, but do not allocate */
	DCCTRL3,	/* Cacheable and bufferable, but do not allocate */
	DINVALID1,	/* AWCACHE = 0x1000 */
	DINVALID2,
	DCCTRL6,	/* Cacheable write-through, allocate on writes only */
	DCCTRL7,	/* Cacheable write-back, allocate on writes only */
};

enum pl330_byteswap {
	SWAP_NO,
	SWAP_2,
	SWAP_4,
	SWAP_8,
	SWAP_16,
};

enum pl330_reqtype {
	MEMTOMEM,
	MEMTODEV,
	DEVTOMEM,
	DEVTODEV,
};

/* Register and Bit field Definitions */
#define DS			0x0
#define DS_ST_STOP		0x0
#define DS_ST_EXEC		0x1
#define DS_ST_CMISS		0x2
#define DS_ST_UPDTPC		0x3
#define DS_ST_WFE		0x4
#define DS_ST_ATBRR		0x5
#define DS_ST_QBUSY		0x6
#define DS_ST_WFP		0x7
#define DS_ST_KILL		0x8
#define DS_ST_CMPLT		0x9
#define DS_ST_FLTCMP		0xe
#define DS_ST_FAULT		0xf

#define DPC			0x4
#define INTEN			0x20
#define ES			0x24
#define INTSTATUS		0x28
#define INTCLR			0x2c
#define FSM			0x30
#define FSC			0x34
#define FTM			0x38

#define _FTC			0x40
#define FTC(n)			(_FTC + (n)*0x4)

#define _CS			0x100
#define CS(n)			(_CS + (n)*0x8)
#define CS_CNS			(1 << 21)

#define _CPC			0x104
#define CPC(n)			(_CPC + (n)*0x8)

#define _SA			0x400
#define SA(n)			(_SA + (n)*0x20)

#define _DA			0x404
#define DA(n)			(_DA + (n)*0x20)

#define _CC			0x408
#define CC(n)			(_CC + (n)*0x20)

#define CC_SRCINC		(1 << 0)
#define CC_DSTINC		(1 << 14)
#define CC_SRCPRI		(1 << 8)
#define CC_DSTPRI		(1 << 22)
#define CC_SRCNS		(1 << 9)
#define CC_DSTNS		(1 << 23)
#define CC_SRCIA		(1 << 10)
#define CC_DSTIA		(1 << 24)
#define CC_SRCBRSTLEN_SHFT	4
#define CC_DSTBRSTLEN_SHFT	18
#define CC_SRCBRSTSIZE_SHFT	1
#define CC_DSTBRSTSIZE_SHFT	15
#define CC_SRCCCTRL_SHFT	11
#define CC_SRCCCTRL_MASK	0x7
#define CC_DSTCCTRL_SHFT	25
#define CC_DRCCCTRL_MASK	0x7
#define CC_SWAP_SHFT		28

#define _LC0			0x40c
#define LC0(n)			(_LC0 + (n)*0x20)

#define _LC1			0x410
#define LC1(n)			(_LC1 + (n)*0x20)

#define DBGSTATUS		0xd00
#define DBG_BUSY		(1 << 0)

#define DBGCMD			0xd04
#define DBGINST0		0xd08
#define DBGINST1		0xd0c

#define CR0			0xe00
#define CR1			0xe04
#define CR2			0xe08
#define CR3			0xe0c
#define CR4			0xe10
#define CRD			0xe14

#define PERIPH_ID		0xfe0
#define PERIPH_REV_SHIFT	20
#define PERIPH_REV_MASK		0xf
#define PERIPH_REV_R0P0		0
#define PERIPH_REV_R1P0		1
#define PERIPH_REV_R1P1		2

#define CR0_PERIPH_REQ_SET	(1 << 0)
#define CR0_BOOT_EN_SET		(1 << 1)
#define CR0_BOOT_MAN_NS		(1 << 2)
#define CR0_NUM_CHANS_SHIFT	4
#define CR0_NUM_CHANS_MASK	0x7
#define CR0_NUM_PERIPH_SHIFT	12
#define CR0_NUM_PERIPH_MASK	0x1f
#define CR0_NUM_EVENTS_SHIFT	17
#define CR0_NUM_EVENTS_MASK	0x1f

#define CR1_ICACHE_LEN_SHIFT	0
#define CR1_ICACHE_LEN_MASK	0x7
#define CR1_NUM_ICACHELINES_SHIFT	4
#define CR1_NUM_ICACHELINES_MASK	0xf

#define CRD_DATA_WIDTH_SHIFT	0
#define CRD_DATA_WIDTH_MASK	0x7
#define CRD_WR_CAP_SHIFT	4
#define CRD_WR_CAP_MASK		0x7
#define CRD_WR_Q_DEP_SHIFT	8
#define CRD_WR_Q_DEP_MASK	0xf
#define CRD_RD_CAP_SHIFT	12
#define CRD_RD_CAP_MASK		0x7
#define CRD_RD_Q_DEP_SHIFT	16
#define CRD_RD_Q_DEP_MASK	0xf
#define CRD_DATA_BUFF_SHIFT	20
#define CRD_DATA_BUFF_MASK	0x3ff

#define PART			0x330
#define DESIGNER		0x41
#define REVISION		0x0
#define INTEG_CFG		0x0
#define PERIPH_ID_VAL		((PART << 0) | (DESIGNER << 12))

#define PL330_STATE_STOPPED		(1 << 0)
#define PL330_STATE_EXECUTING		(1 << 1)
#define PL330_STATE_WFE			(1 << 2)
#define PL330_STATE_FAULTING		(1 << 3)
#define PL330_STATE_COMPLETING		(1 << 4)
#define PL330_STATE_WFP			(1 << 5)
#define PL330_STATE_KILLING		(1 << 6)
#define PL330_STATE_FAULT_COMPLETING	(1 << 7)
#define PL330_STATE_CACHEMISS		(1 << 8)
#define PL330_STATE_UPDTPC		(1 << 9)
#define PL330_STATE_ATBARRIER		(1 << 10)
#define PL330_STATE_QUEUEBUSY		(1 << 11)
#define PL330_STATE_INVALID		(1 << 15)

#define PL330_STABLE_STATES (PL330_STATE_STOPPED | PL330_STATE_EXECUTING \
				| PL330_STATE_WFE | PL330_STATE_FAULTING)

#define CMD_DMAADDH		0x54
#define CMD_DMAEND		0x00
#define CMD_DMAFLUSHP		0x35
#define CMD_DMAGO		0xa0
#define CMD_DMALD		0x04
#define CMD_DMALDP		0x25
#define CMD_DMALP		0x20
#define CMD_DMALPEND		0x28
#define CMD_DMAKILL		0x01
#define CMD_DMAMOV		0xbc
#define CMD_DMANOP		0x18
#define CMD_DMARMB		0x12
#define CMD_DMASEV		0x34
#define CMD_DMAST		0x08
#define CMD_DMASTP		0x29
#define CMD_DMASTZ		0x0c
#define CMD_DMAWFE		0x36
#define CMD_DMAWFP		0x30
#define CMD_DMAWMB		0x13

#define SZ_DMAADDH		3
#define SZ_DMAEND		1
#define SZ_DMAFLUSHP		2
#define SZ_DMALD		1
#define SZ_DMALDP		2
#define SZ_DMALP		2
#define SZ_DMALPEND		2
#define SZ_DMAKILL		1
#define SZ_DMAMOV		6
#define SZ_DMANOP		1
#define SZ_DMARMB		1
#define SZ_DMASEV		2
#define SZ_DMAST		1
#define SZ_DMASTP		2
#define SZ_DMASTZ		1
#define SZ_DMAWFE		2
#define SZ_DMAWFP		2
#define SZ_DMAWMB		1
#define SZ_DMAGO		6

#define BRST_LEN(ccr)		((((ccr) >> CC_SRCBRSTLEN_SHFT) & 0xf) + 1)
#define BRST_SIZE(ccr)		(1 << (((ccr) >> CC_SRCBRSTSIZE_SHFT) & 0x7))

#define BYTE_TO_BURST(b, ccr)	((b) / BRST_SIZE(ccr) / BRST_LEN(ccr))
#define BURST_TO_BYTE(c, ccr)	((c) * BRST_SIZE(ccr) * BRST_LEN(ccr))

/*
 * With 256 bytes, we can do more than 2.5MB and 5MB xfers per req
 * at 1byte/burst for P<->M and M<->M respectively.
 * For typical scenario, at 1word/burst, 10MB and 20MB xfers per req
 * should be enough for P<->M and M<->M respectively.
 */
#define MCODE_BUFF_PER_REQ	256

/* If the _pl330_req is available to the client */
#define IS_FREE(req)	(*((u8 *)((req)->mc_cpu)) == CMD_DMAEND)

/* Use this _only_ to wait on transient states */
#define UNTIL(t, s)	while (!(_state(t) & (s))) cpu_relax();

#ifdef PL330_DEBUG_MCGEN
static unsigned cmd_line;
#define PL330_DBGCMD_DUMP(off, x...)	do { \
						printk("%x:", cmd_line); \
						printk(x); \
						cmd_line += off; \
					} while (0)
#define PL330_DBGMC_START(addr)		(cmd_line = addr)
#else
#define PL330_DBGCMD_DUMP(off, x...)	do {} while (0)
#define PL330_DBGMC_START(addr)		do {} while (0)
#endif

/* The number of default descriptors */

#define NR_DEFAULT_DESC	16

/* Populated by the PL330 core driver for DMA API driver's info */
struct pl330_config {
	u32	periph_id;
#define DMAC_MODE_NS	(1 << 0)
	unsigned int	mode;
	unsigned int	data_bus_width:10; /* In number of bits */
	unsigned int	data_buf_dep:10;
	unsigned int	num_chan:4;
	unsigned int	num_peri:6;
	u32		peri_ns;
	unsigned int	num_events:6;
	u32		irq_ns;
};

/* Handle to the DMAC provided to the PL330 core */
struct pl330_info {
	/* Owning device */
	struct device *dev;
	/* Size of MicroCode buffers for each channel. */
	unsigned mcbufsz;
	/* ioremap'ed address of PL330 registers. */
	void __iomem	*base;
	/* Client can freely use it. */
	void	*client_data;
	/* PL330 core data, Client must not touch it. */
	void	*pl330_data;
	/* Populated by the PL330 core driver during pl330_add */
	struct pl330_config	pcfg;
	/*
	 * If the DMAC has some reset mechanism, then the
	 * client may want to provide pointer to the method.
	 */
	void (*dmac_reset)(struct pl330_info *pi);
};

/**
 * Request Configuration.
 * The PL330 core does not modify this and uses the last
 * working configuration if the request doesn't provide any.
 *
 * The Client may want to provide this info only for the
 * first request and a request with new settings.
 */
struct pl330_reqcfg {
	/* Address Incrementing */
	unsigned dst_inc:1;
	unsigned src_inc:1;

	/*
	 * For now, the SRC & DST protection levels
	 * and burst size/length are assumed same.
	 */
	bool nonsecure;
	bool privileged;
	bool insnaccess;
	unsigned brst_len:5;
	unsigned brst_size:3; /* in power of 2 */

	enum pl330_dstcachectrl dcctl;
	enum pl330_srccachectrl scctl;
	enum pl330_byteswap swap;
	struct pl330_config *pcfg;
};

/*
 * One cycle of DMAC operation.
 * There may be more than one xfer in a request.
 */
struct pl330_xfer {
	u32 src_addr;
	u32 dst_addr;
	/* Size to xfer */
	u32 bytes;
	/*
	 * Pointer to next xfer in the list.
	 * The last xfer in the req must point to NULL.
	 */
	struct pl330_xfer *next;
};

/* The xfer callbacks are made with one of these arguments. */
enum pl330_op_err {
	/* The all xfers in the request were success. */
	PL330_ERR_NONE,
	/* If req aborted due to global error. */
	PL330_ERR_ABORT,
	/* If req failed due to problem with Channel. */
	PL330_ERR_FAIL,
};

/* A request defining Scatter-Gather List ending with NULL xfer. */
struct pl330_req {
	enum pl330_reqtype rqtype;
	/* Index of peripheral for the xfer. */
	unsigned peri:5;
	/* Unique token for this xfer, set by the client. */
	void *token;
	/* Callback to be called after xfer. */
	void (*xfer_cb)(void *token, enum pl330_op_err err);
	/* If NULL, req will be done at last set parameters. */
	struct pl330_reqcfg *cfg;
	/* Pointer to first xfer in the request. */
	struct pl330_xfer *x;
	/* Hook to attach to DMAC's list of reqs with due callback */
	struct list_head rqd;
};

/*
 * To know the status of the channel and DMAC, the client
 * provides a pointer to this structure. The PL330 core
 * fills it with current information.
 */
struct pl330_chanstatus {
	/*
	 * If the DMAC engine halted due to some error,
	 * the client should remove-add DMAC.
	 */
	bool dmac_halted;
	/*
	 * If channel is halted due to some error,
	 * the client should ABORT/FLUSH and START the channel.
	 */
	bool faulting;
	/* Location of last load */
	u32 src_addr;
	/* Location of last store */
	u32 dst_addr;
	/*
	 * Pointer to the currently active req, NULL if channel is
	 * inactive, even though the requests may be present.
	 */
	struct pl330_req *top_req;
	/* Pointer to req waiting second in the queue if any. */
	struct pl330_req *wait_req;
};

enum pl330_chan_op {
	/* Start the channel */
	PL330_OP_START,
	/* Abort the active xfer */
	PL330_OP_ABORT,
	/* Stop xfer and flush queue */
	PL330_OP_FLUSH,
};

struct _xfer_spec {
	u32 ccr;
	struct pl330_req *r;
	struct pl330_xfer *x;
};

enum dmamov_dst {
	SAR = 0,
	CCR,
	DAR,
};

enum pl330_dst {
	SRC = 0,
	DST,
};

enum pl330_cond {
	SINGLE,
	BURST,
	ALWAYS,
};

struct _pl330_req {
	u32 mc_bus;
	void *mc_cpu;
	/* Number of bytes taken to setup MC for the req */
	u32 mc_len;
	struct pl330_req *r;
};

/* ToBeDone for tasklet */
struct _pl330_tbd {
	bool reset_dmac;
	bool reset_mngr;
	u8 reset_chan;
};

/* A DMAC Thread */
struct pl330_thread {
	u8 id;
	int ev;
	/* If the channel is not yet acquired by any client */
	bool free;
	/* Parent DMAC */
	struct pl330_dmac *dmac;
	/* Only two at a time */
	struct _pl330_req req[2];
	/* Index of the last enqueued request */
	unsigned lstenq;
	/* Index of the last submitted request or -1 if the DMA is stopped */
	int req_running;
};

enum pl330_dmac_state {
	UNINIT,
	INIT,
	DYING,
};

/* A DMAC */
struct pl330_dmac {
	spinlock_t		lock;
	/* Holds list of reqs with due callbacks */
	struct list_head	req_done;
	/* Pointer to platform specific stuff */
	struct pl330_info	*pinfo;
	/* Maximum possible events/irqs */
	int			events[32];
	/* BUS address of MicroCode buffer */
	dma_addr_t		mcode_bus;
	/* CPU address of MicroCode buffer */
	void			*mcode_cpu;
	/* List of all Channel threads */
	struct pl330_thread	*channels;
	/* Pointer to the MANAGER thread */
	struct pl330_thread	*manager;
	/* To handle bad news in interrupt */
	struct tasklet_struct	tasks;
	struct _pl330_tbd	dmac_tbd;
	/* State of DMAC operation */
	enum pl330_dmac_state	state;
};

enum desc_status {
	/* In the DMAC pool */
	FREE,
	/*
	 * Allocated to some channel during prep_xxx
	 * Also may be sitting on the work_list.
	 */
	PREP,
	/*
	 * Sitting on the work_list and already submitted
	 * to the PL330 core. Not more than two descriptors
	 * of a channel can be BUSY at any time.
	 */
	BUSY,
	/*
	 * Sitting on the channel work_list but xfer done
	 * by PL330 core
	 */
	DONE,
};

struct dma_pl330_chan {
	/* Schedule desc completion */
	struct tasklet_struct task;

	/* DMA-Engine Channel */
	struct dma_chan chan;

<<<<<<< HEAD
	/* List of to be submitted descriptors */
	struct list_head submitted_list;
	/* List of to be issued descriptors */
=======
	/* List of submitted descriptors */
	struct list_head submitted_list;
	/* List of issued descriptors */
>>>>>>> 77301da0
	struct list_head work_list;
	/* List of completed descriptors */
	struct list_head completed_list;

	/* Pointer to the DMAC that manages this channel,
	 * NULL if the channel is available to be acquired.
	 * As the parent, this DMAC also provides descriptors
	 * to the channel.
	 */
	struct dma_pl330_dmac *dmac;

	/* To protect channel manipulation */
	spinlock_t lock;

	/* Token of a hardware channel thread of PL330 DMAC
	 * NULL if the channel is available to be acquired.
	 */
	void *pl330_chid;

	/* For D-to-M and M-to-D channels */
	int burst_sz; /* the peripheral fifo width */
	int burst_len; /* the number of burst */
	dma_addr_t fifo_addr;

	/* for cyclic capability */
	bool cyclic;
};

struct dma_pl330_dmac {
	struct pl330_info pif;

	/* DMA-Engine Device */
	struct dma_device ddma;

	/* Holds info about sg limitations */
	struct device_dma_parameters dma_parms;

	/* Pool of descriptors available for the DMAC's channels */
	struct list_head desc_pool;
	/* To protect desc_pool manipulation */
	spinlock_t pool_lock;

	/* Peripheral channels connected to this DMAC */
	unsigned int num_peripherals;
	struct dma_pl330_chan *peripherals; /* keep at end */
};

struct dma_pl330_desc {
	/* To attach to a queue as child */
	struct list_head node;

	/* Descriptor for the DMA Engine API */
	struct dma_async_tx_descriptor txd;

	/* Xfer for PL330 core */
	struct pl330_xfer px;

	struct pl330_reqcfg rqcfg;
	struct pl330_req req;

	enum desc_status status;

	/* The channel which currently holds this desc */
	struct dma_pl330_chan *pchan;
};

static inline void _callback(struct pl330_req *r, enum pl330_op_err err)
{
	if (r && r->xfer_cb)
		r->xfer_cb(r->token, err);
}

static inline bool _queue_empty(struct pl330_thread *thrd)
{
	return (IS_FREE(&thrd->req[0]) && IS_FREE(&thrd->req[1]))
		? true : false;
}

static inline bool _queue_full(struct pl330_thread *thrd)
{
	return (IS_FREE(&thrd->req[0]) || IS_FREE(&thrd->req[1]))
		? false : true;
}

static inline bool is_manager(struct pl330_thread *thrd)
{
	struct pl330_dmac *pl330 = thrd->dmac;

	/* MANAGER is indexed at the end */
	if (thrd->id == pl330->pinfo->pcfg.num_chan)
		return true;
	else
		return false;
}

/* If manager of the thread is in Non-Secure mode */
static inline bool _manager_ns(struct pl330_thread *thrd)
{
	struct pl330_dmac *pl330 = thrd->dmac;

	return (pl330->pinfo->pcfg.mode & DMAC_MODE_NS) ? true : false;
}

static inline u32 get_revision(u32 periph_id)
{
	return (periph_id >> PERIPH_REV_SHIFT) & PERIPH_REV_MASK;
}

static inline u32 _emit_ADDH(unsigned dry_run, u8 buf[],
		enum pl330_dst da, u16 val)
{
	if (dry_run)
		return SZ_DMAADDH;

	buf[0] = CMD_DMAADDH;
	buf[0] |= (da << 1);
	*((u16 *)&buf[1]) = val;

	PL330_DBGCMD_DUMP(SZ_DMAADDH, "\tDMAADDH %s %u\n",
		da == 1 ? "DA" : "SA", val);

	return SZ_DMAADDH;
}

static inline u32 _emit_END(unsigned dry_run, u8 buf[])
{
	if (dry_run)
		return SZ_DMAEND;

	buf[0] = CMD_DMAEND;

	PL330_DBGCMD_DUMP(SZ_DMAEND, "\tDMAEND\n");

	return SZ_DMAEND;
}

static inline u32 _emit_FLUSHP(unsigned dry_run, u8 buf[], u8 peri)
{
	if (dry_run)
		return SZ_DMAFLUSHP;

	buf[0] = CMD_DMAFLUSHP;

	peri &= 0x1f;
	peri <<= 3;
	buf[1] = peri;

	PL330_DBGCMD_DUMP(SZ_DMAFLUSHP, "\tDMAFLUSHP %u\n", peri >> 3);

	return SZ_DMAFLUSHP;
}

static inline u32 _emit_LD(unsigned dry_run, u8 buf[],	enum pl330_cond cond)
{
	if (dry_run)
		return SZ_DMALD;

	buf[0] = CMD_DMALD;

	if (cond == SINGLE)
		buf[0] |= (0 << 1) | (1 << 0);
	else if (cond == BURST)
		buf[0] |= (1 << 1) | (1 << 0);

	PL330_DBGCMD_DUMP(SZ_DMALD, "\tDMALD%c\n",
		cond == SINGLE ? 'S' : (cond == BURST ? 'B' : 'A'));

	return SZ_DMALD;
}

static inline u32 _emit_LDP(unsigned dry_run, u8 buf[],
		enum pl330_cond cond, u8 peri)
{
	if (dry_run)
		return SZ_DMALDP;

	buf[0] = CMD_DMALDP;

	if (cond == BURST)
		buf[0] |= (1 << 1);

	peri &= 0x1f;
	peri <<= 3;
	buf[1] = peri;

	PL330_DBGCMD_DUMP(SZ_DMALDP, "\tDMALDP%c %u\n",
		cond == SINGLE ? 'S' : 'B', peri >> 3);

	return SZ_DMALDP;
}

static inline u32 _emit_LP(unsigned dry_run, u8 buf[],
		unsigned loop, u8 cnt)
{
	if (dry_run)
		return SZ_DMALP;

	buf[0] = CMD_DMALP;

	if (loop)
		buf[0] |= (1 << 1);

	cnt--; /* DMAC increments by 1 internally */
	buf[1] = cnt;

	PL330_DBGCMD_DUMP(SZ_DMALP, "\tDMALP_%c %u\n", loop ? '1' : '0', cnt);

	return SZ_DMALP;
}

struct _arg_LPEND {
	enum pl330_cond cond;
	bool forever;
	unsigned loop;
	u8 bjump;
};

static inline u32 _emit_LPEND(unsigned dry_run, u8 buf[],
		const struct _arg_LPEND *arg)
{
	enum pl330_cond cond = arg->cond;
	bool forever = arg->forever;
	unsigned loop = arg->loop;
	u8 bjump = arg->bjump;

	if (dry_run)
		return SZ_DMALPEND;

	buf[0] = CMD_DMALPEND;

	if (loop)
		buf[0] |= (1 << 2);

	if (!forever)
		buf[0] |= (1 << 4);

	if (cond == SINGLE)
		buf[0] |= (0 << 1) | (1 << 0);
	else if (cond == BURST)
		buf[0] |= (1 << 1) | (1 << 0);

	buf[1] = bjump;

	PL330_DBGCMD_DUMP(SZ_DMALPEND, "\tDMALP%s%c_%c bjmpto_%x\n",
			forever ? "FE" : "END",
			cond == SINGLE ? 'S' : (cond == BURST ? 'B' : 'A'),
			loop ? '1' : '0',
			bjump);

	return SZ_DMALPEND;
}

static inline u32 _emit_KILL(unsigned dry_run, u8 buf[])
{
	if (dry_run)
		return SZ_DMAKILL;

	buf[0] = CMD_DMAKILL;

	return SZ_DMAKILL;
}

static inline u32 _emit_MOV(unsigned dry_run, u8 buf[],
		enum dmamov_dst dst, u32 val)
{
	if (dry_run)
		return SZ_DMAMOV;

	buf[0] = CMD_DMAMOV;
	buf[1] = dst;
	*((u32 *)&buf[2]) = val;

	PL330_DBGCMD_DUMP(SZ_DMAMOV, "\tDMAMOV %s 0x%x\n",
		dst == SAR ? "SAR" : (dst == DAR ? "DAR" : "CCR"), val);

	return SZ_DMAMOV;
}

static inline u32 _emit_NOP(unsigned dry_run, u8 buf[])
{
	if (dry_run)
		return SZ_DMANOP;

	buf[0] = CMD_DMANOP;

	PL330_DBGCMD_DUMP(SZ_DMANOP, "\tDMANOP\n");

	return SZ_DMANOP;
}

static inline u32 _emit_RMB(unsigned dry_run, u8 buf[])
{
	if (dry_run)
		return SZ_DMARMB;

	buf[0] = CMD_DMARMB;

	PL330_DBGCMD_DUMP(SZ_DMARMB, "\tDMARMB\n");

	return SZ_DMARMB;
}

static inline u32 _emit_SEV(unsigned dry_run, u8 buf[], u8 ev)
{
	if (dry_run)
		return SZ_DMASEV;

	buf[0] = CMD_DMASEV;

	ev &= 0x1f;
	ev <<= 3;
	buf[1] = ev;

	PL330_DBGCMD_DUMP(SZ_DMASEV, "\tDMASEV %u\n", ev >> 3);

	return SZ_DMASEV;
}

static inline u32 _emit_ST(unsigned dry_run, u8 buf[], enum pl330_cond cond)
{
	if (dry_run)
		return SZ_DMAST;

	buf[0] = CMD_DMAST;

	if (cond == SINGLE)
		buf[0] |= (0 << 1) | (1 << 0);
	else if (cond == BURST)
		buf[0] |= (1 << 1) | (1 << 0);

	PL330_DBGCMD_DUMP(SZ_DMAST, "\tDMAST%c\n",
		cond == SINGLE ? 'S' : (cond == BURST ? 'B' : 'A'));

	return SZ_DMAST;
}

static inline u32 _emit_STP(unsigned dry_run, u8 buf[],
		enum pl330_cond cond, u8 peri)
{
	if (dry_run)
		return SZ_DMASTP;

	buf[0] = CMD_DMASTP;

	if (cond == BURST)
		buf[0] |= (1 << 1);

	peri &= 0x1f;
	peri <<= 3;
	buf[1] = peri;

	PL330_DBGCMD_DUMP(SZ_DMASTP, "\tDMASTP%c %u\n",
		cond == SINGLE ? 'S' : 'B', peri >> 3);

	return SZ_DMASTP;
}

static inline u32 _emit_STZ(unsigned dry_run, u8 buf[])
{
	if (dry_run)
		return SZ_DMASTZ;

	buf[0] = CMD_DMASTZ;

	PL330_DBGCMD_DUMP(SZ_DMASTZ, "\tDMASTZ\n");

	return SZ_DMASTZ;
}

static inline u32 _emit_WFE(unsigned dry_run, u8 buf[], u8 ev,
		unsigned invalidate)
{
	if (dry_run)
		return SZ_DMAWFE;

	buf[0] = CMD_DMAWFE;

	ev &= 0x1f;
	ev <<= 3;
	buf[1] = ev;

	if (invalidate)
		buf[1] |= (1 << 1);

	PL330_DBGCMD_DUMP(SZ_DMAWFE, "\tDMAWFE %u%s\n",
		ev >> 3, invalidate ? ", I" : "");

	return SZ_DMAWFE;
}

static inline u32 _emit_WFP(unsigned dry_run, u8 buf[],
		enum pl330_cond cond, u8 peri)
{
	if (dry_run)
		return SZ_DMAWFP;

	buf[0] = CMD_DMAWFP;

	if (cond == SINGLE)
		buf[0] |= (0 << 1) | (0 << 0);
	else if (cond == BURST)
		buf[0] |= (1 << 1) | (0 << 0);
	else
		buf[0] |= (0 << 1) | (1 << 0);

	peri &= 0x1f;
	peri <<= 3;
	buf[1] = peri;

	PL330_DBGCMD_DUMP(SZ_DMAWFP, "\tDMAWFP%c %u\n",
		cond == SINGLE ? 'S' : (cond == BURST ? 'B' : 'P'), peri >> 3);

	return SZ_DMAWFP;
}

static inline u32 _emit_WMB(unsigned dry_run, u8 buf[])
{
	if (dry_run)
		return SZ_DMAWMB;

	buf[0] = CMD_DMAWMB;

	PL330_DBGCMD_DUMP(SZ_DMAWMB, "\tDMAWMB\n");

	return SZ_DMAWMB;
}

struct _arg_GO {
	u8 chan;
	u32 addr;
	unsigned ns;
};

static inline u32 _emit_GO(unsigned dry_run, u8 buf[],
		const struct _arg_GO *arg)
{
	u8 chan = arg->chan;
	u32 addr = arg->addr;
	unsigned ns = arg->ns;

	if (dry_run)
		return SZ_DMAGO;

	buf[0] = CMD_DMAGO;
	buf[0] |= (ns << 1);

	buf[1] = chan & 0x7;

	*((u32 *)&buf[2]) = addr;

	return SZ_DMAGO;
}

#define msecs_to_loops(t) (loops_per_jiffy / 1000 * HZ * t)

/* Returns Time-Out */
static bool _until_dmac_idle(struct pl330_thread *thrd)
{
	void __iomem *regs = thrd->dmac->pinfo->base;
	unsigned long loops = msecs_to_loops(5);

	do {
		/* Until Manager is Idle */
		if (!(readl(regs + DBGSTATUS) & DBG_BUSY))
			break;

		cpu_relax();
	} while (--loops);

	if (!loops)
		return true;

	return false;
}

static inline void _execute_DBGINSN(struct pl330_thread *thrd,
		u8 insn[], bool as_manager)
{
	void __iomem *regs = thrd->dmac->pinfo->base;
	u32 val;

	val = (insn[0] << 16) | (insn[1] << 24);
	if (!as_manager) {
		val |= (1 << 0);
		val |= (thrd->id << 8); /* Channel Number */
	}
	writel(val, regs + DBGINST0);

	val = *((u32 *)&insn[2]);
	writel(val, regs + DBGINST1);

	/* If timed out due to halted state-machine */
	if (_until_dmac_idle(thrd)) {
		dev_err(thrd->dmac->pinfo->dev, "DMAC halted!\n");
		return;
	}

	/* Get going */
	writel(0, regs + DBGCMD);
}

/*
 * Mark a _pl330_req as free.
 * We do it by writing DMAEND as the first instruction
 * because no valid request is going to have DMAEND as
 * its first instruction to execute.
 */
static void mark_free(struct pl330_thread *thrd, int idx)
{
	struct _pl330_req *req = &thrd->req[idx];

	_emit_END(0, req->mc_cpu);
	req->mc_len = 0;

	thrd->req_running = -1;
}

static inline u32 _state(struct pl330_thread *thrd)
{
	void __iomem *regs = thrd->dmac->pinfo->base;
	u32 val;

	if (is_manager(thrd))
		val = readl(regs + DS) & 0xf;
	else
		val = readl(regs + CS(thrd->id)) & 0xf;

	switch (val) {
	case DS_ST_STOP:
		return PL330_STATE_STOPPED;
	case DS_ST_EXEC:
		return PL330_STATE_EXECUTING;
	case DS_ST_CMISS:
		return PL330_STATE_CACHEMISS;
	case DS_ST_UPDTPC:
		return PL330_STATE_UPDTPC;
	case DS_ST_WFE:
		return PL330_STATE_WFE;
	case DS_ST_FAULT:
		return PL330_STATE_FAULTING;
	case DS_ST_ATBRR:
		if (is_manager(thrd))
			return PL330_STATE_INVALID;
		else
			return PL330_STATE_ATBARRIER;
	case DS_ST_QBUSY:
		if (is_manager(thrd))
			return PL330_STATE_INVALID;
		else
			return PL330_STATE_QUEUEBUSY;
	case DS_ST_WFP:
		if (is_manager(thrd))
			return PL330_STATE_INVALID;
		else
			return PL330_STATE_WFP;
	case DS_ST_KILL:
		if (is_manager(thrd))
			return PL330_STATE_INVALID;
		else
			return PL330_STATE_KILLING;
	case DS_ST_CMPLT:
		if (is_manager(thrd))
			return PL330_STATE_INVALID;
		else
			return PL330_STATE_COMPLETING;
	case DS_ST_FLTCMP:
		if (is_manager(thrd))
			return PL330_STATE_INVALID;
		else
			return PL330_STATE_FAULT_COMPLETING;
	default:
		return PL330_STATE_INVALID;
	}
}

static void _stop(struct pl330_thread *thrd)
{
	void __iomem *regs = thrd->dmac->pinfo->base;
	u8 insn[6] = {0, 0, 0, 0, 0, 0};

	if (_state(thrd) == PL330_STATE_FAULT_COMPLETING)
		UNTIL(thrd, PL330_STATE_FAULTING | PL330_STATE_KILLING);

	/* Return if nothing needs to be done */
	if (_state(thrd) == PL330_STATE_COMPLETING
		  || _state(thrd) == PL330_STATE_KILLING
		  || _state(thrd) == PL330_STATE_STOPPED)
		return;

	_emit_KILL(0, insn);

	/* Stop generating interrupts for SEV */
	writel(readl(regs + INTEN) & ~(1 << thrd->ev), regs + INTEN);

	_execute_DBGINSN(thrd, insn, is_manager(thrd));
}

/* Start doing req 'idx' of thread 'thrd' */
static bool _trigger(struct pl330_thread *thrd)
{
	void __iomem *regs = thrd->dmac->pinfo->base;
	struct _pl330_req *req;
	struct pl330_req *r;
	struct _arg_GO go;
	unsigned ns;
	u8 insn[6] = {0, 0, 0, 0, 0, 0};
	int idx;

	/* Return if already ACTIVE */
	if (_state(thrd) != PL330_STATE_STOPPED)
		return true;

	idx = 1 - thrd->lstenq;
	if (!IS_FREE(&thrd->req[idx]))
		req = &thrd->req[idx];
	else {
		idx = thrd->lstenq;
		if (!IS_FREE(&thrd->req[idx]))
			req = &thrd->req[idx];
		else
			req = NULL;
	}

	/* Return if no request */
	if (!req || !req->r)
		return true;

	r = req->r;

	if (r->cfg)
		ns = r->cfg->nonsecure ? 1 : 0;
	else if (readl(regs + CS(thrd->id)) & CS_CNS)
		ns = 1;
	else
		ns = 0;

	/* See 'Abort Sources' point-4 at Page 2-25 */
	if (_manager_ns(thrd) && !ns)
		dev_info(thrd->dmac->pinfo->dev, "%s:%d Recipe for ABORT!\n",
			__func__, __LINE__);

	go.chan = thrd->id;
	go.addr = req->mc_bus;
	go.ns = ns;
	_emit_GO(0, insn, &go);

	/* Set to generate interrupts for SEV */
	writel(readl(regs + INTEN) | (1 << thrd->ev), regs + INTEN);

	/* Only manager can execute GO */
	_execute_DBGINSN(thrd, insn, true);

	thrd->req_running = idx;

	return true;
}

static bool _start(struct pl330_thread *thrd)
{
	switch (_state(thrd)) {
	case PL330_STATE_FAULT_COMPLETING:
		UNTIL(thrd, PL330_STATE_FAULTING | PL330_STATE_KILLING);

		if (_state(thrd) == PL330_STATE_KILLING)
			UNTIL(thrd, PL330_STATE_STOPPED)

	case PL330_STATE_FAULTING:
		_stop(thrd);

	case PL330_STATE_KILLING:
	case PL330_STATE_COMPLETING:
		UNTIL(thrd, PL330_STATE_STOPPED)

	case PL330_STATE_STOPPED:
		return _trigger(thrd);

	case PL330_STATE_WFP:
	case PL330_STATE_QUEUEBUSY:
	case PL330_STATE_ATBARRIER:
	case PL330_STATE_UPDTPC:
	case PL330_STATE_CACHEMISS:
	case PL330_STATE_EXECUTING:
		return true;

	case PL330_STATE_WFE: /* For RESUME, nothing yet */
	default:
		return false;
	}
}

static inline int _ldst_memtomem(unsigned dry_run, u8 buf[],
		const struct _xfer_spec *pxs, int cyc)
{
	int off = 0;
	struct pl330_config *pcfg = pxs->r->cfg->pcfg;

	/* check lock-up free version */
	if (get_revision(pcfg->periph_id) >= PERIPH_REV_R1P0) {
		while (cyc--) {
			off += _emit_LD(dry_run, &buf[off], ALWAYS);
			off += _emit_ST(dry_run, &buf[off], ALWAYS);
		}
	} else {
		while (cyc--) {
			off += _emit_LD(dry_run, &buf[off], ALWAYS);
			off += _emit_RMB(dry_run, &buf[off]);
			off += _emit_ST(dry_run, &buf[off], ALWAYS);
			off += _emit_WMB(dry_run, &buf[off]);
		}
	}

	return off;
}

static inline int _ldst_devtomem(unsigned dry_run, u8 buf[],
		const struct _xfer_spec *pxs, int cyc)
{
	int off = 0;

	off += _emit_FLUSHP(dry_run, &buf[off], pxs->r->peri);
	while (cyc--) {
		off += _emit_WFP(dry_run, &buf[off], SINGLE, pxs->r->peri);
		off += _emit_LDP(dry_run, &buf[off], SINGLE, pxs->r->peri);
		off += _emit_ST(dry_run, &buf[off], ALWAYS);
		off += _emit_FLUSHP(dry_run, &buf[off], pxs->r->peri);
	}

	return off;
}

static inline int _ldst_memtodev(unsigned dry_run, u8 buf[],
		const struct _xfer_spec *pxs, int cyc)
{
	int off = 0;

	off += _emit_FLUSHP(dry_run, &buf[off], pxs->r->peri);
	while (cyc--) {
		off += _emit_WFP(dry_run, &buf[off], SINGLE, pxs->r->peri);
		off += _emit_LD(dry_run, &buf[off], ALWAYS);
		off += _emit_STP(dry_run, &buf[off], SINGLE, pxs->r->peri);
		off += _emit_FLUSHP(dry_run, &buf[off], pxs->r->peri);
	}

	return off;
}

static int _bursts(unsigned dry_run, u8 buf[],
		const struct _xfer_spec *pxs, int cyc)
{
	int off = 0;

	switch (pxs->r->rqtype) {
	case MEMTODEV:
		off += _ldst_memtodev(dry_run, &buf[off], pxs, cyc);
		break;
	case DEVTOMEM:
		off += _ldst_devtomem(dry_run, &buf[off], pxs, cyc);
		break;
	case MEMTOMEM:
		off += _ldst_memtomem(dry_run, &buf[off], pxs, cyc);
		break;
	default:
		off += 0x40000000; /* Scare off the Client */
		break;
	}

	return off;
}

/* Returns bytes consumed and updates bursts */
static inline int _loop(unsigned dry_run, u8 buf[],
		unsigned long *bursts, const struct _xfer_spec *pxs)
{
	int cyc, cycmax, szlp, szlpend, szbrst, off;
	unsigned lcnt0, lcnt1, ljmp0, ljmp1;
	struct _arg_LPEND lpend;

	/* Max iterations possible in DMALP is 256 */
	if (*bursts >= 256*256) {
		lcnt1 = 256;
		lcnt0 = 256;
		cyc = *bursts / lcnt1 / lcnt0;
	} else if (*bursts > 256) {
		lcnt1 = 256;
		lcnt0 = *bursts / lcnt1;
		cyc = 1;
	} else {
		lcnt1 = *bursts;
		lcnt0 = 0;
		cyc = 1;
	}

	szlp = _emit_LP(1, buf, 0, 0);
	szbrst = _bursts(1, buf, pxs, 1);

	lpend.cond = ALWAYS;
	lpend.forever = false;
	lpend.loop = 0;
	lpend.bjump = 0;
	szlpend = _emit_LPEND(1, buf, &lpend);

	if (lcnt0) {
		szlp *= 2;
		szlpend *= 2;
	}

	/*
	 * Max bursts that we can unroll due to limit on the
	 * size of backward jump that can be encoded in DMALPEND
	 * which is 8-bits and hence 255
	 */
	cycmax = (255 - (szlp + szlpend)) / szbrst;

	cyc = (cycmax < cyc) ? cycmax : cyc;

	off = 0;

	if (lcnt0) {
		off += _emit_LP(dry_run, &buf[off], 0, lcnt0);
		ljmp0 = off;
	}

	off += _emit_LP(dry_run, &buf[off], 1, lcnt1);
	ljmp1 = off;

	off += _bursts(dry_run, &buf[off], pxs, cyc);

	lpend.cond = ALWAYS;
	lpend.forever = false;
	lpend.loop = 1;
	lpend.bjump = off - ljmp1;
	off += _emit_LPEND(dry_run, &buf[off], &lpend);

	if (lcnt0) {
		lpend.cond = ALWAYS;
		lpend.forever = false;
		lpend.loop = 0;
		lpend.bjump = off - ljmp0;
		off += _emit_LPEND(dry_run, &buf[off], &lpend);
	}

	*bursts = lcnt1 * cyc;
	if (lcnt0)
		*bursts *= lcnt0;

	return off;
}

static inline int _setup_loops(unsigned dry_run, u8 buf[],
		const struct _xfer_spec *pxs)
{
	struct pl330_xfer *x = pxs->x;
	u32 ccr = pxs->ccr;
	unsigned long c, bursts = BYTE_TO_BURST(x->bytes, ccr);
	int off = 0;

	while (bursts) {
		c = bursts;
		off += _loop(dry_run, &buf[off], &c, pxs);
		bursts -= c;
	}

	return off;
}

static inline int _setup_xfer(unsigned dry_run, u8 buf[],
		const struct _xfer_spec *pxs)
{
	struct pl330_xfer *x = pxs->x;
	int off = 0;

	/* DMAMOV SAR, x->src_addr */
	off += _emit_MOV(dry_run, &buf[off], SAR, x->src_addr);
	/* DMAMOV DAR, x->dst_addr */
	off += _emit_MOV(dry_run, &buf[off], DAR, x->dst_addr);

	/* Setup Loop(s) */
	off += _setup_loops(dry_run, &buf[off], pxs);

	return off;
}

/*
 * A req is a sequence of one or more xfer units.
 * Returns the number of bytes taken to setup the MC for the req.
 */
static int _setup_req(unsigned dry_run, struct pl330_thread *thrd,
		unsigned index, struct _xfer_spec *pxs)
{
	struct _pl330_req *req = &thrd->req[index];
	struct pl330_xfer *x;
	u8 *buf = req->mc_cpu;
	int off = 0;

	PL330_DBGMC_START(req->mc_bus);

	/* DMAMOV CCR, ccr */
	off += _emit_MOV(dry_run, &buf[off], CCR, pxs->ccr);

	x = pxs->r->x;
	do {
		/* Error if xfer length is not aligned at burst size */
		if (x->bytes % (BRST_SIZE(pxs->ccr) * BRST_LEN(pxs->ccr)))
			return -EINVAL;

		pxs->x = x;
		off += _setup_xfer(dry_run, &buf[off], pxs);

		x = x->next;
	} while (x);

	/* DMASEV peripheral/event */
	off += _emit_SEV(dry_run, &buf[off], thrd->ev);
	/* DMAEND */
	off += _emit_END(dry_run, &buf[off]);

	return off;
}

static inline u32 _prepare_ccr(const struct pl330_reqcfg *rqc)
{
	u32 ccr = 0;

	if (rqc->src_inc)
		ccr |= CC_SRCINC;

	if (rqc->dst_inc)
		ccr |= CC_DSTINC;

	/* We set same protection levels for Src and DST for now */
	if (rqc->privileged)
		ccr |= CC_SRCPRI | CC_DSTPRI;
	if (rqc->nonsecure)
		ccr |= CC_SRCNS | CC_DSTNS;
	if (rqc->insnaccess)
		ccr |= CC_SRCIA | CC_DSTIA;

	ccr |= (((rqc->brst_len - 1) & 0xf) << CC_SRCBRSTLEN_SHFT);
	ccr |= (((rqc->brst_len - 1) & 0xf) << CC_DSTBRSTLEN_SHFT);

	ccr |= (rqc->brst_size << CC_SRCBRSTSIZE_SHFT);
	ccr |= (rqc->brst_size << CC_DSTBRSTSIZE_SHFT);

	ccr |= (rqc->scctl << CC_SRCCCTRL_SHFT);
	ccr |= (rqc->dcctl << CC_DSTCCTRL_SHFT);

	ccr |= (rqc->swap << CC_SWAP_SHFT);

	return ccr;
}

static inline bool _is_valid(u32 ccr)
{
	enum pl330_dstcachectrl dcctl;
	enum pl330_srccachectrl scctl;

	dcctl = (ccr >> CC_DSTCCTRL_SHFT) & CC_DRCCCTRL_MASK;
	scctl = (ccr >> CC_SRCCCTRL_SHFT) & CC_SRCCCTRL_MASK;

	if (dcctl == DINVALID1 || dcctl == DINVALID2
			|| scctl == SINVALID1 || scctl == SINVALID2)
		return false;
	else
		return true;
}

/*
 * Submit a list of xfers after which the client wants notification.
 * Client is not notified after each xfer unit, just once after all
 * xfer units are done or some error occurs.
 */
static int pl330_submit_req(void *ch_id, struct pl330_req *r)
{
	struct pl330_thread *thrd = ch_id;
	struct pl330_dmac *pl330;
	struct pl330_info *pi;
	struct _xfer_spec xs;
	unsigned long flags;
	void __iomem *regs;
	unsigned idx;
	u32 ccr;
	int ret = 0;

	/* No Req or Unacquired Channel or DMAC */
	if (!r || !thrd || thrd->free)
		return -EINVAL;

	pl330 = thrd->dmac;
	pi = pl330->pinfo;
	regs = pi->base;

	if (pl330->state == DYING
		|| pl330->dmac_tbd.reset_chan & (1 << thrd->id)) {
		dev_info(thrd->dmac->pinfo->dev, "%s:%d\n",
			__func__, __LINE__);
		return -EAGAIN;
	}

	/* If request for non-existing peripheral */
	if (r->rqtype != MEMTOMEM && r->peri >= pi->pcfg.num_peri) {
		dev_info(thrd->dmac->pinfo->dev,
				"%s:%d Invalid peripheral(%u)!\n",
				__func__, __LINE__, r->peri);
		return -EINVAL;
	}

	spin_lock_irqsave(&pl330->lock, flags);

	if (_queue_full(thrd)) {
		ret = -EAGAIN;
		goto xfer_exit;
	}


	/* Use last settings, if not provided */
	if (r->cfg) {
		/* Prefer Secure Channel */
		if (!_manager_ns(thrd))
			r->cfg->nonsecure = 0;
		else
			r->cfg->nonsecure = 1;

		ccr = _prepare_ccr(r->cfg);
	} else {
		ccr = readl(regs + CC(thrd->id));
	}

	/* If this req doesn't have valid xfer settings */
	if (!_is_valid(ccr)) {
		ret = -EINVAL;
		dev_info(thrd->dmac->pinfo->dev, "%s:%d Invalid CCR(%x)!\n",
			__func__, __LINE__, ccr);
		goto xfer_exit;
	}

	idx = IS_FREE(&thrd->req[0]) ? 0 : 1;

	xs.ccr = ccr;
	xs.r = r;

	/* First dry run to check if req is acceptable */
	ret = _setup_req(1, thrd, idx, &xs);
	if (ret < 0)
		goto xfer_exit;

	if (ret > pi->mcbufsz / 2) {
		dev_info(thrd->dmac->pinfo->dev,
			"%s:%d Trying increasing mcbufsz\n",
				__func__, __LINE__);
		ret = -ENOMEM;
		goto xfer_exit;
	}

	/* Hook the request */
	thrd->lstenq = idx;
	thrd->req[idx].mc_len = _setup_req(0, thrd, idx, &xs);
	thrd->req[idx].r = r;

	ret = 0;

xfer_exit:
	spin_unlock_irqrestore(&pl330->lock, flags);

	return ret;
}

static void pl330_dotask(unsigned long data)
{
	struct pl330_dmac *pl330 = (struct pl330_dmac *) data;
	struct pl330_info *pi = pl330->pinfo;
	unsigned long flags;
	int i;

	spin_lock_irqsave(&pl330->lock, flags);

	/* The DMAC itself gone nuts */
	if (pl330->dmac_tbd.reset_dmac) {
		pl330->state = DYING;
		/* Reset the manager too */
		pl330->dmac_tbd.reset_mngr = true;
		/* Clear the reset flag */
		pl330->dmac_tbd.reset_dmac = false;
	}

	if (pl330->dmac_tbd.reset_mngr) {
		_stop(pl330->manager);
		/* Reset all channels */
		pl330->dmac_tbd.reset_chan = (1 << pi->pcfg.num_chan) - 1;
		/* Clear the reset flag */
		pl330->dmac_tbd.reset_mngr = false;
	}

	for (i = 0; i < pi->pcfg.num_chan; i++) {

		if (pl330->dmac_tbd.reset_chan & (1 << i)) {
			struct pl330_thread *thrd = &pl330->channels[i];
			void __iomem *regs = pi->base;
			enum pl330_op_err err;

			_stop(thrd);

			if (readl(regs + FSC) & (1 << thrd->id))
				err = PL330_ERR_FAIL;
			else
				err = PL330_ERR_ABORT;

			spin_unlock_irqrestore(&pl330->lock, flags);

			_callback(thrd->req[1 - thrd->lstenq].r, err);
			_callback(thrd->req[thrd->lstenq].r, err);

			spin_lock_irqsave(&pl330->lock, flags);

			thrd->req[0].r = NULL;
			thrd->req[1].r = NULL;
			mark_free(thrd, 0);
			mark_free(thrd, 1);

			/* Clear the reset flag */
			pl330->dmac_tbd.reset_chan &= ~(1 << i);
		}
	}

	spin_unlock_irqrestore(&pl330->lock, flags);

	return;
}

/* Returns 1 if state was updated, 0 otherwise */
static int pl330_update(const struct pl330_info *pi)
{
	struct pl330_req *rqdone, *tmp;
	struct pl330_dmac *pl330;
	unsigned long flags;
	void __iomem *regs;
	u32 val;
	int id, ev, ret = 0;

	if (!pi || !pi->pl330_data)
		return 0;

	regs = pi->base;
	pl330 = pi->pl330_data;

	spin_lock_irqsave(&pl330->lock, flags);

	val = readl(regs + FSM) & 0x1;
	if (val)
		pl330->dmac_tbd.reset_mngr = true;
	else
		pl330->dmac_tbd.reset_mngr = false;

	val = readl(regs + FSC) & ((1 << pi->pcfg.num_chan) - 1);
	pl330->dmac_tbd.reset_chan |= val;
	if (val) {
		int i = 0;
		while (i < pi->pcfg.num_chan) {
			if (val & (1 << i)) {
				dev_info(pi->dev,
					"Reset Channel-%d\t CS-%x FTC-%x\n",
						i, readl(regs + CS(i)),
						readl(regs + FTC(i)));
				_stop(&pl330->channels[i]);
			}
			i++;
		}
	}

	/* Check which event happened i.e, thread notified */
	val = readl(regs + ES);
	if (pi->pcfg.num_events < 32
			&& val & ~((1 << pi->pcfg.num_events) - 1)) {
		pl330->dmac_tbd.reset_dmac = true;
		dev_err(pi->dev, "%s:%d Unexpected!\n", __func__, __LINE__);
		ret = 1;
		goto updt_exit;
	}

	for (ev = 0; ev < pi->pcfg.num_events; ev++) {
		if (val & (1 << ev)) { /* Event occurred */
			struct pl330_thread *thrd;
			u32 inten = readl(regs + INTEN);
			int active;

			/* Clear the event */
			if (inten & (1 << ev))
				writel(1 << ev, regs + INTCLR);

			ret = 1;

			id = pl330->events[ev];

			thrd = &pl330->channels[id];

			active = thrd->req_running;
			if (active == -1) /* Aborted */
				continue;

			/* Detach the req */
			rqdone = thrd->req[active].r;
			thrd->req[active].r = NULL;

			mark_free(thrd, active);

			/* Get going again ASAP */
			_start(thrd);

			/* For now, just make a list of callbacks to be done */
			list_add_tail(&rqdone->rqd, &pl330->req_done);
		}
	}

	/* Now that we are in no hurry, do the callbacks */
	list_for_each_entry_safe(rqdone, tmp, &pl330->req_done, rqd) {
		list_del(&rqdone->rqd);

		spin_unlock_irqrestore(&pl330->lock, flags);
		_callback(rqdone, PL330_ERR_NONE);
		spin_lock_irqsave(&pl330->lock, flags);
	}

updt_exit:
	spin_unlock_irqrestore(&pl330->lock, flags);

	if (pl330->dmac_tbd.reset_dmac
			|| pl330->dmac_tbd.reset_mngr
			|| pl330->dmac_tbd.reset_chan) {
		ret = 1;
		tasklet_schedule(&pl330->tasks);
	}

	return ret;
}

static int pl330_chan_ctrl(void *ch_id, enum pl330_chan_op op)
{
	struct pl330_thread *thrd = ch_id;
	struct pl330_dmac *pl330;
	unsigned long flags;
	int ret = 0, active;

	if (!thrd || thrd->free || thrd->dmac->state == DYING)
		return -EINVAL;

	pl330 = thrd->dmac;
	active = thrd->req_running;

	spin_lock_irqsave(&pl330->lock, flags);

	switch (op) {
	case PL330_OP_FLUSH:
		/* Make sure the channel is stopped */
		_stop(thrd);

		thrd->req[0].r = NULL;
		thrd->req[1].r = NULL;
		mark_free(thrd, 0);
		mark_free(thrd, 1);
		break;

	case PL330_OP_ABORT:
		/* Make sure the channel is stopped */
		_stop(thrd);

		/* ABORT is only for the active req */
		if (active == -1)
			break;

		thrd->req[active].r = NULL;
		mark_free(thrd, active);

		/* Start the next */
	case PL330_OP_START:
		if ((active == -1) && !_start(thrd))
			ret = -EIO;
		break;

	default:
		ret = -EINVAL;
	}

	spin_unlock_irqrestore(&pl330->lock, flags);
	return ret;
}

/* Reserve an event */
static inline int _alloc_event(struct pl330_thread *thrd)
{
	struct pl330_dmac *pl330 = thrd->dmac;
	struct pl330_info *pi = pl330->pinfo;
	int ev;

	for (ev = 0; ev < pi->pcfg.num_events; ev++)
		if (pl330->events[ev] == -1) {
			pl330->events[ev] = thrd->id;
			return ev;
		}

	return -1;
}

static bool _chan_ns(const struct pl330_info *pi, int i)
{
	return pi->pcfg.irq_ns & (1 << i);
}

/* Upon success, returns IdentityToken for the
 * allocated channel, NULL otherwise.
 */
static void *pl330_request_channel(const struct pl330_info *pi)
{
	struct pl330_thread *thrd = NULL;
	struct pl330_dmac *pl330;
	unsigned long flags;
	int chans, i;

	if (!pi || !pi->pl330_data)
		return NULL;

	pl330 = pi->pl330_data;

	if (pl330->state == DYING)
		return NULL;

	chans = pi->pcfg.num_chan;

	spin_lock_irqsave(&pl330->lock, flags);

	for (i = 0; i < chans; i++) {
		thrd = &pl330->channels[i];
		if ((thrd->free) && (!_manager_ns(thrd) ||
					_chan_ns(pi, i))) {
			thrd->ev = _alloc_event(thrd);
			if (thrd->ev >= 0) {
				thrd->free = false;
				thrd->lstenq = 1;
				thrd->req[0].r = NULL;
				mark_free(thrd, 0);
				thrd->req[1].r = NULL;
				mark_free(thrd, 1);
				break;
			}
		}
		thrd = NULL;
	}

	spin_unlock_irqrestore(&pl330->lock, flags);

	return thrd;
}

/* Release an event */
static inline void _free_event(struct pl330_thread *thrd, int ev)
{
	struct pl330_dmac *pl330 = thrd->dmac;
	struct pl330_info *pi = pl330->pinfo;

	/* If the event is valid and was held by the thread */
	if (ev >= 0 && ev < pi->pcfg.num_events
			&& pl330->events[ev] == thrd->id)
		pl330->events[ev] = -1;
}

static void pl330_release_channel(void *ch_id)
{
	struct pl330_thread *thrd = ch_id;
	struct pl330_dmac *pl330;
	unsigned long flags;

	if (!thrd || thrd->free)
		return;

	_stop(thrd);

	_callback(thrd->req[1 - thrd->lstenq].r, PL330_ERR_ABORT);
	_callback(thrd->req[thrd->lstenq].r, PL330_ERR_ABORT);

	pl330 = thrd->dmac;

	spin_lock_irqsave(&pl330->lock, flags);
	_free_event(thrd, thrd->ev);
	thrd->free = true;
	spin_unlock_irqrestore(&pl330->lock, flags);
}

/* Initialize the structure for PL330 configuration, that can be used
 * by the client driver the make best use of the DMAC
 */
static void read_dmac_config(struct pl330_info *pi)
{
	void __iomem *regs = pi->base;
	u32 val;

	val = readl(regs + CRD) >> CRD_DATA_WIDTH_SHIFT;
	val &= CRD_DATA_WIDTH_MASK;
	pi->pcfg.data_bus_width = 8 * (1 << val);

	val = readl(regs + CRD) >> CRD_DATA_BUFF_SHIFT;
	val &= CRD_DATA_BUFF_MASK;
	pi->pcfg.data_buf_dep = val + 1;

	val = readl(regs + CR0) >> CR0_NUM_CHANS_SHIFT;
	val &= CR0_NUM_CHANS_MASK;
	val += 1;
	pi->pcfg.num_chan = val;

	val = readl(regs + CR0);
	if (val & CR0_PERIPH_REQ_SET) {
		val = (val >> CR0_NUM_PERIPH_SHIFT) & CR0_NUM_PERIPH_MASK;
		val += 1;
		pi->pcfg.num_peri = val;
		pi->pcfg.peri_ns = readl(regs + CR4);
	} else {
		pi->pcfg.num_peri = 0;
	}

	val = readl(regs + CR0);
	if (val & CR0_BOOT_MAN_NS)
		pi->pcfg.mode |= DMAC_MODE_NS;
	else
		pi->pcfg.mode &= ~DMAC_MODE_NS;

	val = readl(regs + CR0) >> CR0_NUM_EVENTS_SHIFT;
	val &= CR0_NUM_EVENTS_MASK;
	val += 1;
	pi->pcfg.num_events = val;

	pi->pcfg.irq_ns = readl(regs + CR3);
}

static inline void _reset_thread(struct pl330_thread *thrd)
{
	struct pl330_dmac *pl330 = thrd->dmac;
	struct pl330_info *pi = pl330->pinfo;

	thrd->req[0].mc_cpu = pl330->mcode_cpu
				+ (thrd->id * pi->mcbufsz);
	thrd->req[0].mc_bus = pl330->mcode_bus
				+ (thrd->id * pi->mcbufsz);
	thrd->req[0].r = NULL;
	mark_free(thrd, 0);

	thrd->req[1].mc_cpu = thrd->req[0].mc_cpu
				+ pi->mcbufsz / 2;
	thrd->req[1].mc_bus = thrd->req[0].mc_bus
				+ pi->mcbufsz / 2;
	thrd->req[1].r = NULL;
	mark_free(thrd, 1);
}

static int dmac_alloc_threads(struct pl330_dmac *pl330)
{
	struct pl330_info *pi = pl330->pinfo;
	int chans = pi->pcfg.num_chan;
	struct pl330_thread *thrd;
	int i;

	/* Allocate 1 Manager and 'chans' Channel threads */
	pl330->channels = kzalloc((1 + chans) * sizeof(*thrd),
					GFP_KERNEL);
	if (!pl330->channels)
		return -ENOMEM;

	/* Init Channel threads */
	for (i = 0; i < chans; i++) {
		thrd = &pl330->channels[i];
		thrd->id = i;
		thrd->dmac = pl330;
		_reset_thread(thrd);
		thrd->free = true;
	}

	/* MANAGER is indexed at the end */
	thrd = &pl330->channels[chans];
	thrd->id = chans;
	thrd->dmac = pl330;
	thrd->free = false;
	pl330->manager = thrd;

	return 0;
}

static int dmac_alloc_resources(struct pl330_dmac *pl330)
{
	struct pl330_info *pi = pl330->pinfo;
	int chans = pi->pcfg.num_chan;
	int ret;

	/*
	 * Alloc MicroCode buffer for 'chans' Channel threads.
	 * A channel's buffer offset is (Channel_Id * MCODE_BUFF_PERCHAN)
	 */
	pl330->mcode_cpu = dma_alloc_coherent(pi->dev,
				chans * pi->mcbufsz,
				&pl330->mcode_bus, GFP_KERNEL);
	if (!pl330->mcode_cpu) {
		dev_err(pi->dev, "%s:%d Can't allocate memory!\n",
			__func__, __LINE__);
		return -ENOMEM;
	}

	ret = dmac_alloc_threads(pl330);
	if (ret) {
		dev_err(pi->dev, "%s:%d Can't to create channels for DMAC!\n",
			__func__, __LINE__);
		dma_free_coherent(pi->dev,
				chans * pi->mcbufsz,
				pl330->mcode_cpu, pl330->mcode_bus);
		return ret;
	}

	return 0;
}

static int pl330_add(struct pl330_info *pi)
{
	struct pl330_dmac *pl330;
	void __iomem *regs;
	int i, ret;

	if (!pi || !pi->dev)
		return -EINVAL;

	/* If already added */
	if (pi->pl330_data)
		return -EINVAL;

	/*
	 * If the SoC can perform reset on the DMAC, then do it
	 * before reading its configuration.
	 */
	if (pi->dmac_reset)
		pi->dmac_reset(pi);

	regs = pi->base;

	/* Check if we can handle this DMAC */
	if ((pi->pcfg.periph_id & 0xfffff) != PERIPH_ID_VAL) {
		dev_err(pi->dev, "PERIPH_ID 0x%x !\n", pi->pcfg.periph_id);
		return -EINVAL;
	}

	/* Read the configuration of the DMAC */
	read_dmac_config(pi);

	if (pi->pcfg.num_events == 0) {
		dev_err(pi->dev, "%s:%d Can't work without events!\n",
			__func__, __LINE__);
		return -EINVAL;
	}

	pl330 = kzalloc(sizeof(*pl330), GFP_KERNEL);
	if (!pl330) {
		dev_err(pi->dev, "%s:%d Can't allocate memory!\n",
			__func__, __LINE__);
		return -ENOMEM;
	}

	/* Assign the info structure and private data */
	pl330->pinfo = pi;
	pi->pl330_data = pl330;

	spin_lock_init(&pl330->lock);

	INIT_LIST_HEAD(&pl330->req_done);

	/* Use default MC buffer size if not provided */
	if (!pi->mcbufsz)
		pi->mcbufsz = MCODE_BUFF_PER_REQ * 2;

	/* Mark all events as free */
	for (i = 0; i < pi->pcfg.num_events; i++)
		pl330->events[i] = -1;

	/* Allocate resources needed by the DMAC */
	ret = dmac_alloc_resources(pl330);
	if (ret) {
		dev_err(pi->dev, "Unable to create channels for DMAC\n");
		kfree(pl330);
		return ret;
	}

	tasklet_init(&pl330->tasks, pl330_dotask, (unsigned long) pl330);

	pl330->state = INIT;

	return 0;
}

static int dmac_free_threads(struct pl330_dmac *pl330)
{
	struct pl330_info *pi = pl330->pinfo;
	int chans = pi->pcfg.num_chan;
	struct pl330_thread *thrd;
	int i;

	/* Release Channel threads */
	for (i = 0; i < chans; i++) {
		thrd = &pl330->channels[i];
		pl330_release_channel((void *)thrd);
	}

	/* Free memory */
	kfree(pl330->channels);

	return 0;
}

static void dmac_free_resources(struct pl330_dmac *pl330)
{
	struct pl330_info *pi = pl330->pinfo;
	int chans = pi->pcfg.num_chan;

	dmac_free_threads(pl330);

	dma_free_coherent(pi->dev, chans * pi->mcbufsz,
				pl330->mcode_cpu, pl330->mcode_bus);
}

static void pl330_del(struct pl330_info *pi)
{
	struct pl330_dmac *pl330;

	if (!pi || !pi->pl330_data)
		return;

	pl330 = pi->pl330_data;

	pl330->state = UNINIT;

	tasklet_kill(&pl330->tasks);

	/* Free DMAC resources */
	dmac_free_resources(pl330);

	kfree(pl330);
	pi->pl330_data = NULL;
}

/* forward declaration */
static struct amba_driver pl330_driver;

static inline struct dma_pl330_chan *
to_pchan(struct dma_chan *ch)
{
	if (!ch)
		return NULL;

	return container_of(ch, struct dma_pl330_chan, chan);
}

static inline struct dma_pl330_desc *
to_desc(struct dma_async_tx_descriptor *tx)
{
	return container_of(tx, struct dma_pl330_desc, txd);
}

static inline void fill_queue(struct dma_pl330_chan *pch)
{
	struct dma_pl330_desc *desc;
	int ret;

	list_for_each_entry(desc, &pch->work_list, node) {

		/* If already submitted */
		if (desc->status == BUSY)
			continue;

		ret = pl330_submit_req(pch->pl330_chid,
						&desc->req);
		if (!ret) {
			desc->status = BUSY;
		} else if (ret == -EAGAIN) {
			/* QFull or DMAC Dying */
			break;
		} else {
			/* Unacceptable request */
			desc->status = DONE;
			dev_err(pch->dmac->pif.dev, "%s:%d Bad Desc(%d)\n",
					__func__, __LINE__, desc->txd.cookie);
			tasklet_schedule(&pch->task);
		}
	}
}

static void pl330_tasklet(unsigned long data)
{
	struct dma_pl330_chan *pch = (struct dma_pl330_chan *)data;
	struct dma_pl330_desc *desc, *_dt;
	unsigned long flags;

	spin_lock_irqsave(&pch->lock, flags);

	/* Pick up ripe tomatoes */
	list_for_each_entry_safe(desc, _dt, &pch->work_list, node)
		if (desc->status == DONE) {
			if (!pch->cyclic)
				dma_cookie_complete(&desc->txd);
			list_move_tail(&desc->node, &pch->completed_list);
		}

	/* Try to submit a req imm. next to the last completed cookie */
	fill_queue(pch);

	/* Make sure the PL330 Channel thread is active */
	pl330_chan_ctrl(pch->pl330_chid, PL330_OP_START);

	while (!list_empty(&pch->completed_list)) {
		dma_async_tx_callback callback;
		void *callback_param;

		desc = list_first_entry(&pch->completed_list,
					struct dma_pl330_desc, node);

		callback = desc->txd.callback;
		callback_param = desc->txd.callback_param;

		if (pch->cyclic) {
			desc->status = PREP;
			list_move_tail(&desc->node, &pch->work_list);
		} else {
			desc->status = FREE;
			list_move_tail(&desc->node, &pch->dmac->desc_pool);
		}

		dma_descriptor_unmap(&desc->txd);

		if (callback) {
			spin_unlock_irqrestore(&pch->lock, flags);
			callback(callback_param);
			spin_lock_irqsave(&pch->lock, flags);
		}
	}
	spin_unlock_irqrestore(&pch->lock, flags);
}

static void dma_pl330_rqcb(void *token, enum pl330_op_err err)
{
	struct dma_pl330_desc *desc = token;
	struct dma_pl330_chan *pch = desc->pchan;
	unsigned long flags;

	/* If desc aborted */
	if (!pch)
		return;

	spin_lock_irqsave(&pch->lock, flags);

	desc->status = DONE;

	spin_unlock_irqrestore(&pch->lock, flags);

	tasklet_schedule(&pch->task);
}

bool pl330_filter(struct dma_chan *chan, void *param)
{
	u8 *peri_id;

	if (chan->device->dev->driver != &pl330_driver.drv)
		return false;

	peri_id = chan->private;
	return *peri_id == (unsigned long)param;
}
EXPORT_SYMBOL(pl330_filter);

static struct dma_chan *of_dma_pl330_xlate(struct of_phandle_args *dma_spec,
						struct of_dma *ofdma)
{
	int count = dma_spec->args_count;
	struct dma_pl330_dmac *pdmac = ofdma->of_dma_data;
	unsigned int chan_id;

	if (count != 1)
		return NULL;

	chan_id = dma_spec->args[0];
	if (chan_id >= pdmac->num_peripherals)
		return NULL;

	return dma_get_slave_channel(&pdmac->peripherals[chan_id].chan);
}

static int pl330_alloc_chan_resources(struct dma_chan *chan)
{
	struct dma_pl330_chan *pch = to_pchan(chan);
	struct dma_pl330_dmac *pdmac = pch->dmac;
	unsigned long flags;

	spin_lock_irqsave(&pch->lock, flags);

	dma_cookie_init(chan);
	pch->cyclic = false;

	pch->pl330_chid = pl330_request_channel(&pdmac->pif);
	if (!pch->pl330_chid) {
		spin_unlock_irqrestore(&pch->lock, flags);
		return -ENOMEM;
	}

	tasklet_init(&pch->task, pl330_tasklet, (unsigned long) pch);

	spin_unlock_irqrestore(&pch->lock, flags);

	return 1;
}

static int pl330_control(struct dma_chan *chan, enum dma_ctrl_cmd cmd, unsigned long arg)
{
	struct dma_pl330_chan *pch = to_pchan(chan);
	struct dma_pl330_desc *desc;
	unsigned long flags;
	struct dma_pl330_dmac *pdmac = pch->dmac;
	struct dma_slave_config *slave_config;
	LIST_HEAD(list);

	switch (cmd) {
	case DMA_TERMINATE_ALL:
		spin_lock_irqsave(&pch->lock, flags);

		/* FLUSH the PL330 Channel thread */
		pl330_chan_ctrl(pch->pl330_chid, PL330_OP_FLUSH);

		/* Mark all desc done */
		list_for_each_entry(desc, &pch->submitted_list, node) {
			desc->status = FREE;
			dma_cookie_complete(&desc->txd);
		}

		list_for_each_entry(desc, &pch->work_list , node) {
			desc->status = FREE;
			dma_cookie_complete(&desc->txd);
		}

		list_for_each_entry(desc, &pch->completed_list , node) {
			desc->status = FREE;
			dma_cookie_complete(&desc->txd);
		}

		list_splice_tail_init(&pch->submitted_list, &pdmac->desc_pool);
		list_splice_tail_init(&pch->work_list, &pdmac->desc_pool);
		list_splice_tail_init(&pch->completed_list, &pdmac->desc_pool);
		spin_unlock_irqrestore(&pch->lock, flags);
		break;
	case DMA_SLAVE_CONFIG:
		slave_config = (struct dma_slave_config *)arg;

		if (slave_config->direction == DMA_MEM_TO_DEV) {
			if (slave_config->dst_addr)
				pch->fifo_addr = slave_config->dst_addr;
			if (slave_config->dst_addr_width)
				pch->burst_sz = __ffs(slave_config->dst_addr_width);
			if (slave_config->dst_maxburst)
				pch->burst_len = slave_config->dst_maxburst;
		} else if (slave_config->direction == DMA_DEV_TO_MEM) {
			if (slave_config->src_addr)
				pch->fifo_addr = slave_config->src_addr;
			if (slave_config->src_addr_width)
				pch->burst_sz = __ffs(slave_config->src_addr_width);
			if (slave_config->src_maxburst)
				pch->burst_len = slave_config->src_maxburst;
		}
		break;
	default:
		dev_err(pch->dmac->pif.dev, "Not supported command.\n");
		return -ENXIO;
	}

	return 0;
}

static void pl330_free_chan_resources(struct dma_chan *chan)
{
	struct dma_pl330_chan *pch = to_pchan(chan);
	unsigned long flags;

	tasklet_kill(&pch->task);

	spin_lock_irqsave(&pch->lock, flags);

	pl330_release_channel(pch->pl330_chid);
	pch->pl330_chid = NULL;

	if (pch->cyclic)
		list_splice_tail_init(&pch->work_list, &pch->dmac->desc_pool);

	spin_unlock_irqrestore(&pch->lock, flags);
}

static enum dma_status
pl330_tx_status(struct dma_chan *chan, dma_cookie_t cookie,
		 struct dma_tx_state *txstate)
{
	return dma_cookie_status(chan, cookie, txstate);
}

static void pl330_issue_pending(struct dma_chan *chan)
{
	struct dma_pl330_chan *pch = to_pchan(chan);
	unsigned long flags;

	spin_lock_irqsave(&pch->lock, flags);
	list_splice_tail_init(&pch->submitted_list, &pch->work_list);
	spin_unlock_irqrestore(&pch->lock, flags);

	pl330_tasklet((unsigned long)pch);
}

/*
 * We returned the last one of the circular list of descriptor(s)
 * from prep_xxx, so the argument to submit corresponds to the last
 * descriptor of the list.
 */
static dma_cookie_t pl330_tx_submit(struct dma_async_tx_descriptor *tx)
{
	struct dma_pl330_desc *desc, *last = to_desc(tx);
	struct dma_pl330_chan *pch = to_pchan(tx->chan);
	dma_cookie_t cookie;
	unsigned long flags;

	spin_lock_irqsave(&pch->lock, flags);

	/* Assign cookies to all nodes */
	while (!list_empty(&last->node)) {
		desc = list_entry(last->node.next, struct dma_pl330_desc, node);
		if (pch->cyclic) {
			desc->txd.callback = last->txd.callback;
			desc->txd.callback_param = last->txd.callback_param;
		}

		dma_cookie_assign(&desc->txd);

		list_move_tail(&desc->node, &pch->submitted_list);
	}

	cookie = dma_cookie_assign(&last->txd);
	list_add_tail(&last->node, &pch->submitted_list);
	spin_unlock_irqrestore(&pch->lock, flags);

	return cookie;
}

static inline void _init_desc(struct dma_pl330_desc *desc)
{
	desc->req.x = &desc->px;
	desc->req.token = desc;
	desc->rqcfg.swap = SWAP_NO;
	desc->rqcfg.scctl = SCCTRL0;
	desc->rqcfg.dcctl = DCCTRL0;
	desc->req.cfg = &desc->rqcfg;
	desc->req.xfer_cb = dma_pl330_rqcb;
	desc->txd.tx_submit = pl330_tx_submit;

	INIT_LIST_HEAD(&desc->node);
}

/* Returns the number of descriptors added to the DMAC pool */
static int add_desc(struct dma_pl330_dmac *pdmac, gfp_t flg, int count)
{
	struct dma_pl330_desc *desc;
	unsigned long flags;
	int i;

	if (!pdmac)
		return 0;

	desc = kcalloc(count, sizeof(*desc), flg);
	if (!desc)
		return 0;

	spin_lock_irqsave(&pdmac->pool_lock, flags);

	for (i = 0; i < count; i++) {
		_init_desc(&desc[i]);
		list_add_tail(&desc[i].node, &pdmac->desc_pool);
	}

	spin_unlock_irqrestore(&pdmac->pool_lock, flags);

	return count;
}

static struct dma_pl330_desc *
pluck_desc(struct dma_pl330_dmac *pdmac)
{
	struct dma_pl330_desc *desc = NULL;
	unsigned long flags;

	if (!pdmac)
		return NULL;

	spin_lock_irqsave(&pdmac->pool_lock, flags);

	if (!list_empty(&pdmac->desc_pool)) {
		desc = list_entry(pdmac->desc_pool.next,
				struct dma_pl330_desc, node);

		list_del_init(&desc->node);

		desc->status = PREP;
		desc->txd.callback = NULL;
	}

	spin_unlock_irqrestore(&pdmac->pool_lock, flags);

	return desc;
}

static struct dma_pl330_desc *pl330_get_desc(struct dma_pl330_chan *pch)
{
	struct dma_pl330_dmac *pdmac = pch->dmac;
	u8 *peri_id = pch->chan.private;
	struct dma_pl330_desc *desc;

	/* Pluck one desc from the pool of DMAC */
	desc = pluck_desc(pdmac);

	/* If the DMAC pool is empty, alloc new */
	if (!desc) {
		if (!add_desc(pdmac, GFP_ATOMIC, 1))
			return NULL;

		/* Try again */
		desc = pluck_desc(pdmac);
		if (!desc) {
			dev_err(pch->dmac->pif.dev,
				"%s:%d ALERT!\n", __func__, __LINE__);
			return NULL;
		}
	}

	/* Initialize the descriptor */
	desc->pchan = pch;
	desc->txd.cookie = 0;
	async_tx_ack(&desc->txd);

	desc->req.peri = peri_id ? pch->chan.chan_id : 0;
	desc->rqcfg.pcfg = &pch->dmac->pif.pcfg;

	dma_async_tx_descriptor_init(&desc->txd, &pch->chan);

	return desc;
}

static inline void fill_px(struct pl330_xfer *px,
		dma_addr_t dst, dma_addr_t src, size_t len)
{
	px->next = NULL;
	px->bytes = len;
	px->dst_addr = dst;
	px->src_addr = src;
}

static struct dma_pl330_desc *
__pl330_prep_dma_memcpy(struct dma_pl330_chan *pch, dma_addr_t dst,
		dma_addr_t src, size_t len)
{
	struct dma_pl330_desc *desc = pl330_get_desc(pch);

	if (!desc) {
		dev_err(pch->dmac->pif.dev, "%s:%d Unable to fetch desc\n",
			__func__, __LINE__);
		return NULL;
	}

	/*
	 * Ideally we should lookout for reqs bigger than
	 * those that can be programmed with 256 bytes of
	 * MC buffer, but considering a req size is seldom
	 * going to be word-unaligned and more than 200MB,
	 * we take it easy.
	 * Also, should the limit is reached we'd rather
	 * have the platform increase MC buffer size than
	 * complicating this API driver.
	 */
	fill_px(&desc->px, dst, src, len);

	return desc;
}

/* Call after fixing burst size */
static inline int get_burst_len(struct dma_pl330_desc *desc, size_t len)
{
	struct dma_pl330_chan *pch = desc->pchan;
	struct pl330_info *pi = &pch->dmac->pif;
	int burst_len;

	burst_len = pi->pcfg.data_bus_width / 8;
	burst_len *= pi->pcfg.data_buf_dep;
	burst_len >>= desc->rqcfg.brst_size;

	/* src/dst_burst_len can't be more than 16 */
	if (burst_len > 16)
		burst_len = 16;

	while (burst_len > 1) {
		if (!(len % (burst_len << desc->rqcfg.brst_size)))
			break;
		burst_len--;
	}

	return burst_len;
}

static struct dma_async_tx_descriptor *pl330_prep_dma_cyclic(
		struct dma_chan *chan, dma_addr_t dma_addr, size_t len,
		size_t period_len, enum dma_transfer_direction direction,
		unsigned long flags, void *context)
{
	struct dma_pl330_desc *desc = NULL, *first = NULL;
	struct dma_pl330_chan *pch = to_pchan(chan);
	struct dma_pl330_dmac *pdmac = pch->dmac;
	unsigned int i;
	dma_addr_t dst;
	dma_addr_t src;

	if (len % period_len != 0)
		return NULL;

	if (!is_slave_direction(direction)) {
		dev_err(pch->dmac->pif.dev, "%s:%d Invalid dma direction\n",
		__func__, __LINE__);
		return NULL;
	}

	for (i = 0; i < len / period_len; i++) {
		desc = pl330_get_desc(pch);
		if (!desc) {
			dev_err(pch->dmac->pif.dev, "%s:%d Unable to fetch desc\n",
				__func__, __LINE__);

			if (!first)
				return NULL;

			spin_lock_irqsave(&pdmac->pool_lock, flags);

			while (!list_empty(&first->node)) {
				desc = list_entry(first->node.next,
						struct dma_pl330_desc, node);
				list_move_tail(&desc->node, &pdmac->desc_pool);
			}

			list_move_tail(&first->node, &pdmac->desc_pool);

			spin_unlock_irqrestore(&pdmac->pool_lock, flags);

			return NULL;
		}

		switch (direction) {
		case DMA_MEM_TO_DEV:
			desc->rqcfg.src_inc = 1;
			desc->rqcfg.dst_inc = 0;
			desc->req.rqtype = MEMTODEV;
			src = dma_addr;
			dst = pch->fifo_addr;
			break;
		case DMA_DEV_TO_MEM:
			desc->rqcfg.src_inc = 0;
			desc->rqcfg.dst_inc = 1;
			desc->req.rqtype = DEVTOMEM;
			src = pch->fifo_addr;
			dst = dma_addr;
			break;
		default:
			break;
		}

		desc->rqcfg.brst_size = pch->burst_sz;
		desc->rqcfg.brst_len = 1;
		fill_px(&desc->px, dst, src, period_len);

		if (!first)
			first = desc;
		else
			list_add_tail(&desc->node, &first->node);

		dma_addr += period_len;
	}

	if (!desc)
		return NULL;

	pch->cyclic = true;
	desc->txd.flags = flags;

	return &desc->txd;
}

static struct dma_async_tx_descriptor *
pl330_prep_dma_memcpy(struct dma_chan *chan, dma_addr_t dst,
		dma_addr_t src, size_t len, unsigned long flags)
{
	struct dma_pl330_desc *desc;
	struct dma_pl330_chan *pch = to_pchan(chan);
	struct pl330_info *pi;
	int burst;

	if (unlikely(!pch || !len))
		return NULL;

	pi = &pch->dmac->pif;

	desc = __pl330_prep_dma_memcpy(pch, dst, src, len);
	if (!desc)
		return NULL;

	desc->rqcfg.src_inc = 1;
	desc->rqcfg.dst_inc = 1;
	desc->req.rqtype = MEMTOMEM;

	/* Select max possible burst size */
	burst = pi->pcfg.data_bus_width / 8;

	while (burst > 1) {
		if (!(len % burst))
			break;
		burst /= 2;
	}

	desc->rqcfg.brst_size = 0;
	while (burst != (1 << desc->rqcfg.brst_size))
		desc->rqcfg.brst_size++;

	desc->rqcfg.brst_len = get_burst_len(desc, len);

	desc->txd.flags = flags;

	return &desc->txd;
}

static void __pl330_giveback_desc(struct dma_pl330_dmac *pdmac,
				  struct dma_pl330_desc *first)
{
	unsigned long flags;
	struct dma_pl330_desc *desc;

	if (!first)
		return;

	spin_lock_irqsave(&pdmac->pool_lock, flags);

	while (!list_empty(&first->node)) {
		desc = list_entry(first->node.next,
				struct dma_pl330_desc, node);
		list_move_tail(&desc->node, &pdmac->desc_pool);
	}

	list_move_tail(&first->node, &pdmac->desc_pool);

	spin_unlock_irqrestore(&pdmac->pool_lock, flags);
}

static struct dma_async_tx_descriptor *
pl330_prep_slave_sg(struct dma_chan *chan, struct scatterlist *sgl,
		unsigned int sg_len, enum dma_transfer_direction direction,
		unsigned long flg, void *context)
{
	struct dma_pl330_desc *first, *desc = NULL;
	struct dma_pl330_chan *pch = to_pchan(chan);
	struct scatterlist *sg;
	int i;
	dma_addr_t addr;

	if (unlikely(!pch || !sgl || !sg_len))
		return NULL;

	addr = pch->fifo_addr;

	first = NULL;

	for_each_sg(sgl, sg, sg_len, i) {

		desc = pl330_get_desc(pch);
		if (!desc) {
			struct dma_pl330_dmac *pdmac = pch->dmac;

			dev_err(pch->dmac->pif.dev,
				"%s:%d Unable to fetch desc\n",
				__func__, __LINE__);
			__pl330_giveback_desc(pdmac, first);

			return NULL;
		}

		if (!first)
			first = desc;
		else
			list_add_tail(&desc->node, &first->node);

		if (direction == DMA_MEM_TO_DEV) {
			desc->rqcfg.src_inc = 1;
			desc->rqcfg.dst_inc = 0;
			desc->req.rqtype = MEMTODEV;
			fill_px(&desc->px,
				addr, sg_dma_address(sg), sg_dma_len(sg));
		} else {
			desc->rqcfg.src_inc = 0;
			desc->rqcfg.dst_inc = 1;
			desc->req.rqtype = DEVTOMEM;
			fill_px(&desc->px,
				sg_dma_address(sg), addr, sg_dma_len(sg));
		}

		desc->rqcfg.brst_size = pch->burst_sz;
		desc->rqcfg.brst_len = 1;
	}

	/* Return the last desc in the chain */
	desc->txd.flags = flg;
	return &desc->txd;
}

static irqreturn_t pl330_irq_handler(int irq, void *data)
{
	if (pl330_update(data))
		return IRQ_HANDLED;
	else
		return IRQ_NONE;
}

#define PL330_DMA_BUSWIDTHS \
	BIT(DMA_SLAVE_BUSWIDTH_UNDEFINED) | \
	BIT(DMA_SLAVE_BUSWIDTH_1_BYTE) | \
	BIT(DMA_SLAVE_BUSWIDTH_2_BYTES) | \
	BIT(DMA_SLAVE_BUSWIDTH_4_BYTES) | \
	BIT(DMA_SLAVE_BUSWIDTH_8_BYTES)

static int pl330_dma_device_slave_caps(struct dma_chan *dchan,
	struct dma_slave_caps *caps)
{
	caps->src_addr_widths = PL330_DMA_BUSWIDTHS;
	caps->dstn_addr_widths = PL330_DMA_BUSWIDTHS;
	caps->directions = BIT(DMA_DEV_TO_MEM) | BIT(DMA_MEM_TO_DEV);
	caps->cmd_pause = false;
	caps->cmd_terminate = true;
	caps->residue_granularity = DMA_RESIDUE_GRANULARITY_DESCRIPTOR;

	return 0;
}

static int
pl330_probe(struct amba_device *adev, const struct amba_id *id)
{
	struct dma_pl330_platdata *pdat;
	struct dma_pl330_dmac *pdmac;
	struct dma_pl330_chan *pch, *_p;
	struct pl330_info *pi;
	struct dma_device *pd;
	struct resource *res;
	int i, ret, irq;
	int num_chan;

	pdat = dev_get_platdata(&adev->dev);

	ret = dma_set_mask_and_coherent(&adev->dev, DMA_BIT_MASK(32));
	if (ret)
		return ret;

	/* Allocate a new DMAC and its Channels */
	pdmac = devm_kzalloc(&adev->dev, sizeof(*pdmac), GFP_KERNEL);
	if (!pdmac) {
		dev_err(&adev->dev, "unable to allocate mem\n");
		return -ENOMEM;
	}

	pi = &pdmac->pif;
	pi->dev = &adev->dev;
	pi->pl330_data = NULL;
	pi->mcbufsz = pdat ? pdat->mcbuf_sz : 0;

	res = &adev->res;
	pi->base = devm_ioremap_resource(&adev->dev, res);
	if (IS_ERR(pi->base))
		return PTR_ERR(pi->base);

	amba_set_drvdata(adev, pdmac);

	for (i = 0; i < AMBA_NR_IRQS; i++) {
		irq = adev->irq[i];
		if (irq) {
			ret = devm_request_irq(&adev->dev, irq,
					       pl330_irq_handler, 0,
					       dev_name(&adev->dev), pi);
			if (ret)
				return ret;
		} else {
			break;
		}
	}

	pi->pcfg.periph_id = adev->periphid;
	ret = pl330_add(pi);
	if (ret)
		return ret;

	INIT_LIST_HEAD(&pdmac->desc_pool);
	spin_lock_init(&pdmac->pool_lock);

	/* Create a descriptor pool of default size */
	if (!add_desc(pdmac, GFP_KERNEL, NR_DEFAULT_DESC))
		dev_warn(&adev->dev, "unable to allocate desc\n");

	pd = &pdmac->ddma;
	INIT_LIST_HEAD(&pd->channels);

	/* Initialize channel parameters */
	if (pdat)
		num_chan = max_t(int, pdat->nr_valid_peri, pi->pcfg.num_chan);
	else
		num_chan = max_t(int, pi->pcfg.num_peri, pi->pcfg.num_chan);

	pdmac->num_peripherals = num_chan;

	pdmac->peripherals = kzalloc(num_chan * sizeof(*pch), GFP_KERNEL);
	if (!pdmac->peripherals) {
		ret = -ENOMEM;
		dev_err(&adev->dev, "unable to allocate pdmac->peripherals\n");
		goto probe_err2;
	}

	for (i = 0; i < num_chan; i++) {
		pch = &pdmac->peripherals[i];
		if (!adev->dev.of_node)
			pch->chan.private = pdat ? &pdat->peri_id[i] : NULL;
		else
			pch->chan.private = adev->dev.of_node;

		INIT_LIST_HEAD(&pch->submitted_list);
		INIT_LIST_HEAD(&pch->work_list);
		INIT_LIST_HEAD(&pch->completed_list);
		spin_lock_init(&pch->lock);
		pch->pl330_chid = NULL;
		pch->chan.device = pd;
		pch->dmac = pdmac;

		/* Add the channel to the DMAC list */
		list_add_tail(&pch->chan.device_node, &pd->channels);
	}

	pd->dev = &adev->dev;
	if (pdat) {
		pd->cap_mask = pdat->cap_mask;
	} else {
		dma_cap_set(DMA_MEMCPY, pd->cap_mask);
		if (pi->pcfg.num_peri) {
			dma_cap_set(DMA_SLAVE, pd->cap_mask);
			dma_cap_set(DMA_CYCLIC, pd->cap_mask);
			dma_cap_set(DMA_PRIVATE, pd->cap_mask);
		}
	}

	pd->device_alloc_chan_resources = pl330_alloc_chan_resources;
	pd->device_free_chan_resources = pl330_free_chan_resources;
	pd->device_prep_dma_memcpy = pl330_prep_dma_memcpy;
	pd->device_prep_dma_cyclic = pl330_prep_dma_cyclic;
	pd->device_tx_status = pl330_tx_status;
	pd->device_prep_slave_sg = pl330_prep_slave_sg;
	pd->device_control = pl330_control;
	pd->device_issue_pending = pl330_issue_pending;
	pd->device_slave_caps = pl330_dma_device_slave_caps;

	ret = dma_async_device_register(pd);
	if (ret) {
		dev_err(&adev->dev, "unable to register DMAC\n");
		goto probe_err3;
	}

	if (adev->dev.of_node) {
		ret = of_dma_controller_register(adev->dev.of_node,
					 of_dma_pl330_xlate, pdmac);
		if (ret) {
			dev_err(&adev->dev,
			"unable to register DMA to the generic DT DMA helpers\n");
		}
	}

	adev->dev.dma_parms = &pdmac->dma_parms;

	/*
	 * This is the limit for transfers with a buswidth of 1, larger
	 * buswidths will have larger limits.
	 */
	ret = dma_set_max_seg_size(&adev->dev, 1900800);
	if (ret)
		dev_err(&adev->dev, "unable to set the seg size\n");


	dev_info(&adev->dev,
		"Loaded driver for PL330 DMAC-%d\n", adev->periphid);
	dev_info(&adev->dev,
		"\tDBUFF-%ux%ubytes Num_Chans-%u Num_Peri-%u Num_Events-%u\n",
		pi->pcfg.data_buf_dep,
		pi->pcfg.data_bus_width / 8, pi->pcfg.num_chan,
		pi->pcfg.num_peri, pi->pcfg.num_events);

	return 0;
probe_err3:
	/* Idle the DMAC */
	list_for_each_entry_safe(pch, _p, &pdmac->ddma.channels,
			chan.device_node) {

		/* Remove the channel */
		list_del(&pch->chan.device_node);

		/* Flush the channel */
		pl330_control(&pch->chan, DMA_TERMINATE_ALL, 0);
		pl330_free_chan_resources(&pch->chan);
	}
probe_err2:
	pl330_del(pi);

	return ret;
}

static int pl330_remove(struct amba_device *adev)
{
	struct dma_pl330_dmac *pdmac = amba_get_drvdata(adev);
	struct dma_pl330_chan *pch, *_p;
	struct pl330_info *pi;

	if (!pdmac)
		return 0;

	if (adev->dev.of_node)
		of_dma_controller_free(adev->dev.of_node);

	dma_async_device_unregister(&pdmac->ddma);

	/* Idle the DMAC */
	list_for_each_entry_safe(pch, _p, &pdmac->ddma.channels,
			chan.device_node) {

		/* Remove the channel */
		list_del(&pch->chan.device_node);

		/* Flush the channel */
		pl330_control(&pch->chan, DMA_TERMINATE_ALL, 0);
		pl330_free_chan_resources(&pch->chan);
	}

	pi = &pdmac->pif;

	pl330_del(pi);

	return 0;
}

static struct amba_id pl330_ids[] = {
	{
		.id	= 0x00041330,
		.mask	= 0x000fffff,
	},
	{ 0, 0 },
};

MODULE_DEVICE_TABLE(amba, pl330_ids);

static struct amba_driver pl330_driver = {
	.drv = {
		.owner = THIS_MODULE,
		.name = "dma-pl330",
	},
	.id_table = pl330_ids,
	.probe = pl330_probe,
	.remove = pl330_remove,
};

module_amba_driver(pl330_driver);

MODULE_AUTHOR("Jaswinder Singh <jassi.brar@samsung.com>");
MODULE_DESCRIPTION("API Driver for PL330 DMAC");
MODULE_LICENSE("GPL");<|MERGE_RESOLUTION|>--- conflicted
+++ resolved
@@ -543,15 +543,9 @@
 	/* DMA-Engine Channel */
 	struct dma_chan chan;
 
-<<<<<<< HEAD
-	/* List of to be submitted descriptors */
-	struct list_head submitted_list;
-	/* List of to be issued descriptors */
-=======
 	/* List of submitted descriptors */
 	struct list_head submitted_list;
 	/* List of issued descriptors */
->>>>>>> 77301da0
 	struct list_head work_list;
 	/* List of completed descriptors */
 	struct list_head completed_list;
