#
# DMA engine configuration
#

menuconfig DMADEVICES
	bool "DMA Engine support"
	depends on HAS_DMA
	help
	  DMA engines can do asynchronous data transfers without
	  involving the host CPU.  Currently, this framework can be
	  used to offload memory copies in the network stack and
	  RAID operations in the MD driver.  This menu only presents
	  DMA Device drivers supported by the configured arch, it may
	  be empty in some cases.

config DMADEVICES_DEBUG
        bool "DMA Engine debugging"
        depends on DMADEVICES != n
        help
          This is an option for use by developers; most people should
          say N here.  This enables DMA engine core and driver debugging.

config DMADEVICES_VDEBUG
        bool "DMA Engine verbose debugging"
        depends on DMADEVICES_DEBUG != n
        help
          This is an option for use by developers; most people should
          say N here.  This enables deeper (more verbose) debugging of
          the DMA engine core and drivers.


if DMADEVICES

comment "DMA Devices"

#core
config ASYNC_TX_ENABLE_CHANNEL_SWITCH
	bool

config ARCH_HAS_ASYNC_TX_FIND_CHANNEL
	bool

config DMA_ENGINE
	bool

config DMA_VIRTUAL_CHANNELS
	tristate

config DMA_ACPI
	def_bool y
	depends on ACPI

config DMA_OF
	def_bool y
	depends on OF
	select DMA_ENGINE

#devices
config AMBA_PL08X
	bool "ARM PrimeCell PL080 or PL081 support"
	depends on ARM_AMBA
	select DMA_ENGINE
	select DMA_VIRTUAL_CHANNELS
	help
	  Platform has a PL08x DMAC device
	  which can provide DMA engine support

config AMCC_PPC440SPE_ADMA
	tristate "AMCC PPC440SPe ADMA support"
	depends on 440SPe || 440SP
	select DMA_ENGINE
	select DMA_ENGINE_RAID
	select ARCH_HAS_ASYNC_TX_FIND_CHANNEL
	select ASYNC_TX_ENABLE_CHANNEL_SWITCH
	help
	  Enable support for the AMCC PPC440SPe RAID engines.

config AT_HDMAC
	tristate "Atmel AHB DMA support"
	depends on ARCH_AT91
	select DMA_ENGINE
	help
	  Support the Atmel AHB DMA controller.

config AT_XDMAC
	tristate "Atmel XDMA support"
	depends on ARCH_AT91
	select DMA_ENGINE
	help
	  Support the Atmel XDMA controller.

config AXI_DMAC
	tristate "Analog Devices AXI-DMAC DMA support"
	depends on MICROBLAZE || NIOS2 || ARCH_ZYNQ || ARCH_SOCFPGA || COMPILE_TEST
	select DMA_ENGINE
	select DMA_VIRTUAL_CHANNELS
	help
	  Enable support for the Analog Devices AXI-DMAC peripheral. This DMA
	  controller is often used in Analog Device's reference designs for FPGA
	  platforms.

config COH901318
	bool "ST-Ericsson COH901318 DMA support"
	select DMA_ENGINE
	depends on ARCH_U300
	help
	  Enable support for ST-Ericsson COH 901 318 DMA.

config DMA_BCM2835
	tristate "BCM2835 DMA engine support"
	depends on ARCH_BCM2835
	select DMA_ENGINE
	select DMA_VIRTUAL_CHANNELS

config DMA_JZ4740
	tristate "JZ4740 DMA support"
	depends on MACH_JZ4740
	select DMA_ENGINE
	select DMA_VIRTUAL_CHANNELS

config DMA_JZ4780
	tristate "JZ4780 DMA support"
	depends on MACH_JZ4780
	select DMA_ENGINE
	select DMA_VIRTUAL_CHANNELS
	help
	  This selects support for the DMA controller in Ingenic JZ4780 SoCs.
	  If you have a board based on such a SoC and wish to use DMA for
	  devices which can use the DMA controller, say Y or M here.

config DMA_OMAP
	tristate "OMAP DMA support"
	depends on ARCH_OMAP
	select DMA_ENGINE
	select DMA_VIRTUAL_CHANNELS
	select TI_DMA_CROSSBAR if SOC_DRA7XX

config DMA_SA11X0
	tristate "SA-11x0 DMA support"
	depends on ARCH_SA1100
	select DMA_ENGINE
	select DMA_VIRTUAL_CHANNELS
	help
	  Support the DMA engine found on Intel StrongARM SA-1100 and
	  SA-1110 SoCs.  This DMA engine can only be used with on-chip
	  devices.

config DMA_SUN4I
	tristate "Allwinner A10 DMA SoCs support"
	depends on MACH_SUN4I || MACH_SUN5I || MACH_SUN7I
	default (MACH_SUN4I || MACH_SUN5I || MACH_SUN7I)
	select DMA_ENGINE
	select DMA_OF
	select DMA_VIRTUAL_CHANNELS
	help
	  Enable support for the DMA controller present in the sun4i,
	  sun5i and sun7i Allwinner ARM SoCs.

config DMA_SUN6I
	tristate "Allwinner A31 SoCs DMA support"
	depends on MACH_SUN6I || MACH_SUN8I || COMPILE_TEST
	depends on RESET_CONTROLLER
	select DMA_ENGINE
	select DMA_VIRTUAL_CHANNELS
	help
	  Support for the DMA engine first found in Allwinner A31 SoCs.

config EP93XX_DMA
	bool "Cirrus Logic EP93xx DMA support"
	depends on ARCH_EP93XX
	select DMA_ENGINE
	help
	  Enable support for the Cirrus Logic EP93xx M2P/M2M DMA controller.

config FSL_DMA
	tristate "Freescale Elo series DMA support"
	depends on FSL_SOC
	select DMA_ENGINE
	select ASYNC_TX_ENABLE_CHANNEL_SWITCH
	---help---
	  Enable support for the Freescale Elo series DMA controllers.
	  The Elo is the DMA controller on some mpc82xx and mpc83xx parts, the
	  EloPlus is on mpc85xx and mpc86xx and Pxxx parts, and the Elo3 is on
	  some Txxx and Bxxx parts.

config FSL_EDMA
	tristate "Freescale eDMA engine support"
	depends on OF
	select DMA_ENGINE
	select DMA_VIRTUAL_CHANNELS
	help
	  Support the Freescale eDMA engine with programmable channel
	  multiplexing capability for DMA request sources(slot).
	  This module can be found on Freescale Vybrid and LS-1 SoCs.

config FSL_RAID
        tristate "Freescale RAID engine Support"
        depends on FSL_SOC && !ASYNC_TX_ENABLE_CHANNEL_SWITCH
        select DMA_ENGINE
        select DMA_ENGINE_RAID
        ---help---
          Enable support for Freescale RAID Engine. RAID Engine is
          available on some QorIQ SoCs (like P5020/P5040). It has
          the capability to offload memcpy, xor and pq computation
	  for raid5/6.

config IMG_MDC_DMA
	tristate "IMG MDC support"
	depends on MIPS || COMPILE_TEST
	depends on MFD_SYSCON
	select DMA_ENGINE
	select DMA_VIRTUAL_CHANNELS
	help
	  Enable support for the IMG multi-threaded DMA controller (MDC).

config IMX_DMA
	tristate "i.MX DMA support"
	depends on ARCH_MXC
	select DMA_ENGINE
	help
	  Support the i.MX DMA engine. This engine is integrated into
	  Freescale i.MX1/21/27 chips.

config IMX_SDMA
	tristate "i.MX SDMA support"
	depends on ARCH_MXC
	select DMA_ENGINE
	help
	  Support the i.MX SDMA engine. This engine is integrated into
	  Freescale i.MX25/31/35/51/53/6 chips.

config INTEL_IDMA64
	tristate "Intel integrated DMA 64-bit support"
	select DMA_ENGINE
	select DMA_VIRTUAL_CHANNELS
	help
	  Enable DMA support for Intel Low Power Subsystem such as found on
	  Intel Skylake PCH.

config INTEL_IOATDMA
	tristate "Intel I/OAT DMA support"
	depends on PCI && X86_64
	select DMA_ENGINE
	select DMA_ENGINE_RAID
	select DCA
	help
	  Enable support for the Intel(R) I/OAT DMA engine present
	  in recent Intel Xeon chipsets.

	  Say Y here if you have such a chipset.

	  If unsure, say N.

config INTEL_IOP_ADMA
	tristate "Intel IOP ADMA support"
	depends on ARCH_IOP32X || ARCH_IOP33X || ARCH_IOP13XX
	select DMA_ENGINE
	select ASYNC_TX_ENABLE_CHANNEL_SWITCH
	help
	  Enable support for the Intel(R) IOP Series RAID engines.

config INTEL_MIC_X100_DMA
	tristate "Intel MIC X100 DMA Driver"
	depends on 64BIT && X86 && INTEL_MIC_BUS
	select DMA_ENGINE
	help
	  This enables DMA support for the Intel Many Integrated Core
	  (MIC) family of PCIe form factor coprocessor X100 devices that
	  run a 64 bit Linux OS. This driver will be used by both MIC
	  host and card drivers.

	  If you are building host kernel with a MIC device or a card
	  kernel for a MIC device, then say M (recommended) or Y, else
	  say N. If unsure say N.

	  More information about the Intel MIC family as well as the Linux
	  OS and tools for MIC to use with this driver are available from
	  <http://software.intel.com/en-us/mic-developer>.

config K3_DMA
	tristate "Hisilicon K3 DMA support"
	depends on ARCH_HI3xxx
	select DMA_ENGINE
	select DMA_VIRTUAL_CHANNELS
	help
	  Support the DMA engine for Hisilicon K3 platform
	  devices.

config LPC18XX_DMAMUX
	bool "NXP LPC18xx/43xx DMA MUX for PL080"
	depends on ARCH_LPC18XX || COMPILE_TEST
	depends on OF && AMBA_PL08X
	select MFD_SYSCON
	help
	  Enable support for DMA on NXP LPC18xx/43xx platforms
	  with PL080 and multiplexed DMA request lines.

config MMP_PDMA
	bool "MMP PDMA support"
	depends on (ARCH_MMP || ARCH_PXA)
	select DMA_ENGINE
	help
	  Support the MMP PDMA engine for PXA and MMP platform.

config MMP_TDMA
	bool "MMP Two-Channel DMA support"
	depends on ARCH_MMP
	select DMA_ENGINE
	select MMP_SRAM
	help
	  Support the MMP Two-Channel DMA engine.
	  This engine used for MMP Audio DMA and pxa910 SQU.
	  It needs sram driver under mach-mmp.

config MOXART_DMA
	tristate "MOXART DMA support"
	depends on ARCH_MOXART
	select DMA_ENGINE
	select DMA_OF
	select DMA_VIRTUAL_CHANNELS
	help
	  Enable support for the MOXA ART SoC DMA controller.

	  Say Y here if you enabled MMP ADMA, otherwise say N.

config MPC512X_DMA
	tristate "Freescale MPC512x built-in DMA engine support"
	depends on PPC_MPC512x || PPC_MPC831x
	select DMA_ENGINE
	---help---
	  Enable support for the Freescale MPC512x built-in DMA engine.

config MV_XOR
	bool "Marvell XOR engine support"
	depends on PLAT_ORION || ARCH_MVEBU || COMPILE_TEST
	select DMA_ENGINE
	select DMA_ENGINE_RAID
	select ASYNC_TX_ENABLE_CHANNEL_SWITCH
	---help---
	  Enable support for the Marvell XOR engine.

config MV_XOR_V2
	bool "Marvell XOR engine version 2 support "
	depends on ARM64
	select DMA_ENGINE
	select DMA_ENGINE_RAID
	select ASYNC_TX_ENABLE_CHANNEL_SWITCH
	select GENERIC_MSI_IRQ_DOMAIN
	---help---
	  Enable support for the Marvell version 2 XOR engine.

	  This engine provides acceleration for copy, XOR and RAID6
	  operations, and is available on Marvell Armada 7K and 8K
	  platforms.

config MXS_DMA
	bool "MXS DMA support"
	depends on SOC_IMX23 || SOC_IMX28 || SOC_IMX6Q || SOC_IMX6UL
	select STMP_DEVICE
	select DMA_ENGINE
	help
	  Support the MXS DMA engine. This engine including APBH-DMA
	  and APBX-DMA is integrated into Freescale
	  i.MX23/28/MX6Q/MX6DL/MX6UL chips.

config MX3_IPU
	bool "MX3x Image Processing Unit support"
	depends on ARCH_MXC
	select DMA_ENGINE
	default y
	help
	  If you plan to use the Image Processing unit in the i.MX3x, say
	  Y here. If unsure, select Y.

config MX3_IPU_IRQS
	int "Number of dynamically mapped interrupts for IPU"
	depends on MX3_IPU
	range 2 137
	default 4
	help
	  Out of 137 interrupt sources on i.MX31 IPU only very few are used.
	  To avoid bloating the irq_desc[] array we allocate a sufficient
	  number of IRQ slots and map them dynamically to specific sources.

config NBPFAXI_DMA
	tristate "Renesas Type-AXI NBPF DMA support"
	select DMA_ENGINE
	depends on ARM || COMPILE_TEST
	help
	  Support for "Type-AXI" NBPF DMA IPs from Renesas

config PCH_DMA
	tristate "Intel EG20T PCH / LAPIS Semicon IOH(ML7213/ML7223/ML7831) DMA"
	depends on PCI && (X86_32 || COMPILE_TEST)
	select DMA_ENGINE
	help
	  Enable support for Intel EG20T PCH DMA engine.

	  This driver also can be used for LAPIS Semiconductor IOH(Input/
	  Output Hub), ML7213, ML7223 and ML7831.
	  ML7213 IOH is for IVI(In-Vehicle Infotainment) use, ML7223 IOH is
	  for MP(Media Phone) use and ML7831 IOH is for general purpose use.
	  ML7213/ML7223/ML7831 is companion chip for Intel Atom E6xx series.
	  ML7213/ML7223/ML7831 is completely compatible for Intel EG20T PCH.

config PL330_DMA
	tristate "DMA API Driver for PL330"
	select DMA_ENGINE
	depends on ARM_AMBA
	help
	  Select if your platform has one or more PL330 DMACs.
	  You need to provide platform specific settings via
	  platform_data for a dma-pl330 device.

config PXA_DMA
	bool "PXA DMA support"
	depends on (ARCH_MMP || ARCH_PXA)
	select DMA_ENGINE
	select DMA_VIRTUAL_CHANNELS
	help
	  Support the DMA engine for PXA. It is also compatible with MMP PDMA
	  platform. The internal DMA IP of all PXA variants is supported, with
	  16 to 32 channels for peripheral to memory or memory to memory
	  transfers.

config SIRF_DMA
	tristate "CSR SiRFprimaII/SiRFmarco DMA support"
	depends on ARCH_SIRF
	select DMA_ENGINE
	help
	  Enable support for the CSR SiRFprimaII DMA engine.

config STE_DMA40
	bool "ST-Ericsson DMA40 support"
	depends on ARCH_U8500
	select DMA_ENGINE
	help
	  Support for ST-Ericsson DMA40 controller

config STM32_DMA
	bool "STMicroelectronics STM32 DMA support"
	depends on ARCH_STM32
	select DMA_ENGINE
	select DMA_OF
	select DMA_VIRTUAL_CHANNELS
	help
	  Enable support for the on-chip DMA controller on STMicroelectronics
	  STM32 MCUs.
	  If you have a board based on such a MCU and wish to use DMA say Y or M
	  here.

config S3C24XX_DMAC
	bool "Samsung S3C24XX DMA support"
	depends on ARCH_S3C24XX
	select DMA_ENGINE
	select DMA_VIRTUAL_CHANNELS
	help
	  Support for the Samsung S3C24XX DMA controller driver. The
	  DMA controller is having multiple DMA channels which can be
	  configured for different peripherals like audio, UART, SPI.
	  The DMA controller can transfer data from memory to peripheral,
	  periphal to memory, periphal to periphal and memory to memory.

config TXX9_DMAC
	tristate "Toshiba TXx9 SoC DMA support"
	depends on MACH_TX49XX || MACH_TX39XX
	select DMA_ENGINE
	help
	  Support the TXx9 SoC internal DMA controller.  This can be
	  integrated in chips such as the Toshiba TX4927/38/39.

config TEGRA20_APB_DMA
	bool "NVIDIA Tegra20 APB DMA support"
	depends on ARCH_TEGRA
	select DMA_ENGINE
	help
	  Support for the NVIDIA Tegra20 APB DMA controller driver. The
	  DMA controller is having multiple DMA channel which can be
	  configured for different peripherals like audio, UART, SPI,
	  I2C etc which is in APB bus.
	  This DMA controller transfers data from memory to peripheral fifo
	  or vice versa. It does not support memory to memory data transfer.

config TEGRA210_ADMA
	bool "NVIDIA Tegra210 ADMA support"
	depends on ARCH_TEGRA_210_SOC
	select DMA_ENGINE
	select DMA_VIRTUAL_CHANNELS
	select PM_CLK
	help
	  Support for the NVIDIA Tegra210 ADMA controller driver. The
	  DMA controller has multiple DMA channels and is used to service
	  various audio clients in the Tegra210 audio processing engine
	  (APE). This DMA controller transfers data from memory to
	  peripheral and vice versa. It does not support memory to
	  memory data transfer.

config TIMB_DMA
	tristate "Timberdale FPGA DMA support"
	depends on MFD_TIMBERDALE
	select DMA_ENGINE
	help
	  Enable support for the Timberdale FPGA DMA engine.

config TI_CPPI41
	tristate "AM33xx CPPI41 DMA support"
	depends on ARCH_OMAP
	select DMA_ENGINE
	help
	  The Communications Port Programming Interface (CPPI) 4.1 DMA engine
	  is currently used by the USB driver on AM335x platforms.

config TI_DMA_CROSSBAR
	bool

config TI_EDMA
	bool "TI EDMA support"
	depends on ARCH_DAVINCI || ARCH_OMAP || ARCH_KEYSTONE
	select DMA_ENGINE
	select DMA_VIRTUAL_CHANNELS
	select TI_DMA_CROSSBAR if ARCH_OMAP
	default n
	help
	  Enable support for the TI EDMA controller. This DMA
	  engine is found on TI DaVinci and AM33xx parts.

config XGENE_DMA
	tristate "APM X-Gene DMA support"
	depends on ARCH_XGENE || COMPILE_TEST
	select DMA_ENGINE
	select DMA_ENGINE_RAID
	select ASYNC_TX_ENABLE_CHANNEL_SWITCH
	help
	  Enable support for the APM X-Gene SoC DMA engine.

<<<<<<< HEAD
source "drivers/dma/xilinx/Kconfig"

=======
>>>>>>> c8d2bc9b
config XILINX_DMA
	tristate "Xilinx AXI DMAS Engine"
	depends on (ARCH_ZYNQ || MICROBLAZE || ARM64)
	select DMA_ENGINE
	help
	  Enable support for Xilinx AXI VDMA Soft IP.

	  AXI VDMA engine provides high-bandwidth direct memory access
	  between memory and AXI4-Stream video type target
	  peripherals including peripherals which support AXI4-
	  Stream Video Protocol.  It has two stream interfaces/
	  channels, Memory Mapped to Stream (MM2S) and Stream to
	  Memory Mapped (S2MM) for the data transfers.
	  AXI CDMA engine provides high-bandwidth direct memory access
	  between a memory-mapped source address and a memory-mapped
	  destination address.
	  AXI DMA engine provides high-bandwidth one dimensional direct
	  memory access between memory and AXI4-Stream target peripherals.

config XILINX_ZYNQMP_DMA
	tristate "Xilinx ZynqMP DMA Engine"
<<<<<<< HEAD
=======
	depends on (ARCH_ZYNQ || MICROBLAZE || ARM64)
>>>>>>> c8d2bc9b
	select DMA_ENGINE
	help
	  Enable support for Xilinx ZynqMP DMA controller.

config ZX_DMA
	tristate "ZTE ZX296702 DMA support"
	depends on ARCH_ZX
	select DMA_ENGINE
	select DMA_VIRTUAL_CHANNELS
	help
	  Support the DMA engine for ZTE ZX296702 platform devices.


# driver files
source "drivers/dma/bestcomm/Kconfig"

source "drivers/dma/qcom/Kconfig"

source "drivers/dma/dw/Kconfig"

source "drivers/dma/hsu/Kconfig"

source "drivers/dma/sh/Kconfig"

# clients
comment "DMA Clients"
	depends on DMA_ENGINE

config ASYNC_TX_DMA
	bool "Async_tx: Offload support for the async_tx api"
	depends on DMA_ENGINE
	help
	  This allows the async_tx api to take advantage of offload engines for
	  memcpy, memset, xor, and raid6 p+q operations.  If your platform has
	  a dma engine that can perform raid operations and you have enabled
	  MD_RAID456 say Y.

	  If unsure, say N.

config DMATEST
	tristate "DMA Test client"
	depends on DMA_ENGINE
	help
	  Simple DMA test client. Say N unless you're debugging a
	  DMA Device driver.

config DMA_ENGINE_RAID
	bool

endif<|MERGE_RESOLUTION|>--- conflicted
+++ resolved
@@ -533,11 +533,8 @@
 	help
 	  Enable support for the APM X-Gene SoC DMA engine.
 
-<<<<<<< HEAD
 source "drivers/dma/xilinx/Kconfig"
 
-=======
->>>>>>> c8d2bc9b
 config XILINX_DMA
 	tristate "Xilinx AXI DMAS Engine"
 	depends on (ARCH_ZYNQ || MICROBLAZE || ARM64)
@@ -559,10 +556,7 @@
 
 config XILINX_ZYNQMP_DMA
 	tristate "Xilinx ZynqMP DMA Engine"
-<<<<<<< HEAD
-=======
 	depends on (ARCH_ZYNQ || MICROBLAZE || ARM64)
->>>>>>> c8d2bc9b
 	select DMA_ENGINE
 	help
 	  Enable support for Xilinx ZynqMP DMA controller.
