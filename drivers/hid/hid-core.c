--- conflicted
+++ resolved
@@ -842,17 +842,7 @@
 	 * ->numbered being checked, which may not always be the case when
 	 * drivers go to access report values.
 	 */
-	if (id == 0) {
-		/*
-		 * Validating on id 0 means we should examine the first
-		 * report in the list.
-		 */
-		report = list_entry(
-				hid->report_enum[type].report_list.next,
-				struct hid_report, list);
-	} else {
-		report = hid->report_enum[type].report_id_hash[id];
-	}
+	report = hid->report_enum[type].report_id_hash[id];
 	if (!report) {
 		hid_err(hid, "missing %s %u\n", hid_report_names[type], id);
 		return NULL;
@@ -1835,10 +1825,7 @@
 	{ HID_USB_DEVICE(USB_VENDOR_ID_MICROSOFT, USB_DEVICE_ID_MS_PRESENTER_8K_USB) },
 	{ HID_USB_DEVICE(USB_VENDOR_ID_MICROSOFT, USB_DEVICE_ID_MS_DIGITAL_MEDIA_3K) },
 	{ HID_USB_DEVICE(USB_VENDOR_ID_MICROSOFT, USB_DEVICE_ID_WIRELESS_OPTICAL_DESKTOP_3_0) },
-<<<<<<< HEAD
-=======
 	{ HID_USB_DEVICE(USB_VENDOR_ID_MICROSOFT, USB_DEVICE_ID_MS_OFFICE_KB) },
->>>>>>> 40dde7e2
 	{ HID_USB_DEVICE(USB_VENDOR_ID_MONTEREY, USB_DEVICE_ID_GENIUS_KB29E) },
 	{ HID_USB_DEVICE(USB_VENDOR_ID_NTRIG, USB_DEVICE_ID_NTRIG_TOUCH_SCREEN) },
 	{ HID_USB_DEVICE(USB_VENDOR_ID_NTRIG, USB_DEVICE_ID_NTRIG_TOUCH_SCREEN_1) },
