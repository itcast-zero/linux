/*
 * Copyright (C) 2012 Red Hat. All rights reserved.
 *
 * This file is released under the GPL.
 */

#include "dm.h"
#include "dm-bio-prison.h"
#include "dm-bio-record.h"
#include "dm-cache-metadata.h"

#include <linux/dm-io.h>
#include <linux/dm-kcopyd.h>
#include <linux/init.h>
#include <linux/mempool.h>
#include <linux/module.h>
#include <linux/slab.h>
#include <linux/vmalloc.h>

#define DM_MSG_PREFIX "cache"

DECLARE_DM_KCOPYD_THROTTLE_WITH_MODULE_PARM(cache_copy_throttle,
	"A percentage of time allocated for copying to and/or from cache");

/*----------------------------------------------------------------*/

/*
 * Glossary:
 *
 * oblock: index of an origin block
 * cblock: index of a cache block
 * promotion: movement of a block from origin to cache
 * demotion: movement of a block from cache to origin
 * migration: movement of a block between the origin and cache device,
 *	      either direction
 */

/*----------------------------------------------------------------*/

static size_t bitset_size_in_bytes(unsigned nr_entries)
{
	return sizeof(unsigned long) * dm_div_up(nr_entries, BITS_PER_LONG);
}

static unsigned long *alloc_bitset(unsigned nr_entries)
{
	size_t s = bitset_size_in_bytes(nr_entries);
	return vzalloc(s);
}

static void clear_bitset(void *bitset, unsigned nr_entries)
{
	size_t s = bitset_size_in_bytes(nr_entries);
	memset(bitset, 0, s);
}

static void free_bitset(unsigned long *bits)
{
	vfree(bits);
}

/*----------------------------------------------------------------*/

/*
 * There are a couple of places where we let a bio run, but want to do some
 * work before calling its endio function.  We do this by temporarily
 * changing the endio fn.
 */
struct dm_hook_info {
	bio_end_io_t *bi_end_io;
	void *bi_private;
};

static void dm_hook_bio(struct dm_hook_info *h, struct bio *bio,
			bio_end_io_t *bi_end_io, void *bi_private)
{
	h->bi_end_io = bio->bi_end_io;
	h->bi_private = bio->bi_private;

	bio->bi_end_io = bi_end_io;
	bio->bi_private = bi_private;
}

static void dm_unhook_bio(struct dm_hook_info *h, struct bio *bio)
{
	bio->bi_end_io = h->bi_end_io;
	bio->bi_private = h->bi_private;

	/*
	 * Must bump bi_remaining to allow bio to complete with
	 * restored bi_end_io.
	 */
	atomic_inc(&bio->bi_remaining);
}

/*----------------------------------------------------------------*/

#define PRISON_CELLS 1024
#define MIGRATION_POOL_SIZE 128
#define COMMIT_PERIOD HZ
#define MIGRATION_COUNT_WINDOW 10

/*
 * The block size of the device holding cache data must be
 * between 32KB and 1GB.
 */
#define DATA_DEV_BLOCK_SIZE_MIN_SECTORS (32 * 1024 >> SECTOR_SHIFT)
#define DATA_DEV_BLOCK_SIZE_MAX_SECTORS (1024 * 1024 * 1024 >> SECTOR_SHIFT)

/*
 * FIXME: the cache is read/write for the time being.
 */
enum cache_metadata_mode {
	CM_WRITE,		/* metadata may be changed */
	CM_READ_ONLY,		/* metadata may not be changed */
};

enum cache_io_mode {
	/*
	 * Data is written to cached blocks only.  These blocks are marked
	 * dirty.  If you lose the cache device you will lose data.
	 * Potential performance increase for both reads and writes.
	 */
	CM_IO_WRITEBACK,

	/*
	 * Data is written to both cache and origin.  Blocks are never
	 * dirty.  Potential performance benfit for reads only.
	 */
	CM_IO_WRITETHROUGH,

	/*
	 * A degraded mode useful for various cache coherency situations
	 * (eg, rolling back snapshots).  Reads and writes always go to the
	 * origin.  If a write goes to a cached oblock, then the cache
	 * block is invalidated.
	 */
	CM_IO_PASSTHROUGH
};

struct cache_features {
	enum cache_metadata_mode mode;
	enum cache_io_mode io_mode;
};

struct cache_stats {
	atomic_t read_hit;
	atomic_t read_miss;
	atomic_t write_hit;
	atomic_t write_miss;
	atomic_t demotion;
	atomic_t promotion;
	atomic_t copies_avoided;
	atomic_t cache_cell_clash;
	atomic_t commit_count;
	atomic_t discard_count;
};

/*
 * Defines a range of cblocks, begin to (end - 1) are in the range.  end is
 * the one-past-the-end value.
 */
struct cblock_range {
	dm_cblock_t begin;
	dm_cblock_t end;
};

struct invalidation_request {
	struct list_head list;
	struct cblock_range *cblocks;

	atomic_t complete;
	int err;

	wait_queue_head_t result_wait;
};

struct cache {
	struct dm_target *ti;
	struct dm_target_callbacks callbacks;

	struct dm_cache_metadata *cmd;

	/*
	 * Metadata is written to this device.
	 */
	struct dm_dev *metadata_dev;

	/*
	 * The slower of the two data devices.  Typically a spindle.
	 */
	struct dm_dev *origin_dev;

	/*
	 * The faster of the two data devices.  Typically an SSD.
	 */
	struct dm_dev *cache_dev;

	/*
	 * Size of the origin device in _complete_ blocks and native sectors.
	 */
	dm_oblock_t origin_blocks;
	sector_t origin_sectors;

	/*
	 * Size of the cache device in blocks.
	 */
	dm_cblock_t cache_size;

	/*
	 * Fields for converting from sectors to blocks.
	 */
	uint32_t sectors_per_block;
	int sectors_per_block_shift;

	spinlock_t lock;
	struct bio_list deferred_bios;
	struct bio_list deferred_flush_bios;
	struct bio_list deferred_writethrough_bios;
	struct list_head quiesced_migrations;
	struct list_head completed_migrations;
	struct list_head need_commit_migrations;
	sector_t migration_threshold;
	wait_queue_head_t migration_wait;
	atomic_t nr_migrations;

	wait_queue_head_t quiescing_wait;
	atomic_t quiescing;
	atomic_t quiescing_ack;

	/*
	 * cache_size entries, dirty if set
	 */
	dm_cblock_t nr_dirty;
	unsigned long *dirty_bitset;

	/*
	 * origin_blocks entries, discarded if set.
	 */
	dm_oblock_t discard_nr_blocks;
	unsigned long *discard_bitset;
<<<<<<< HEAD
	uint32_t discard_block_size;
=======
>>>>>>> 40dde7e2

	/*
	 * Rather than reconstructing the table line for the status we just
	 * save it and regurgitate.
	 */
	unsigned nr_ctr_args;
	const char **ctr_args;

	struct dm_kcopyd_client *copier;
	struct workqueue_struct *wq;
	struct work_struct worker;

	struct delayed_work waker;
	unsigned long last_commit_jiffies;

	struct dm_bio_prison *prison;
	struct dm_deferred_set *all_io_ds;

	mempool_t *migration_pool;
	struct dm_cache_migration *next_migration;

	struct dm_cache_policy *policy;
	unsigned policy_nr_args;

	bool need_tick_bio:1;
	bool sized:1;
	bool invalidate:1;
	bool commit_requested:1;
	bool loaded_mappings:1;
	bool loaded_discards:1;

	/*
	 * Cache features such as write-through.
	 */
	struct cache_features features;

	struct cache_stats stats;

	/*
	 * Invalidation fields.
	 */
	spinlock_t invalidation_lock;
	struct list_head invalidation_requests;
};

struct per_bio_data {
	bool tick:1;
	unsigned req_nr:2;
	struct dm_deferred_entry *all_io_entry;
	struct dm_hook_info hook_info;

	/*
	 * writethrough fields.  These MUST remain at the end of this
	 * structure and the 'cache' member must be the first as it
	 * is used to determine the offset of the writethrough fields.
	 */
	struct cache *cache;
	dm_cblock_t cblock;
	struct dm_bio_details bio_details;
};

struct dm_cache_migration {
	struct list_head list;
	struct cache *cache;

	unsigned long start_jiffies;
	dm_oblock_t old_oblock;
	dm_oblock_t new_oblock;
	dm_cblock_t cblock;

	bool err:1;
	bool writeback:1;
	bool demote:1;
	bool promote:1;
	bool requeue_holder:1;
	bool invalidate:1;

	struct dm_bio_prison_cell *old_ocell;
	struct dm_bio_prison_cell *new_ocell;
};

/*
 * Processing a bio in the worker thread may require these memory
 * allocations.  We prealloc to avoid deadlocks (the same worker thread
 * frees them back to the mempool).
 */
struct prealloc {
	struct dm_cache_migration *mg;
	struct dm_bio_prison_cell *cell1;
	struct dm_bio_prison_cell *cell2;
};

static void wake_worker(struct cache *cache)
{
	queue_work(cache->wq, &cache->worker);
}

/*----------------------------------------------------------------*/

static struct dm_bio_prison_cell *alloc_prison_cell(struct cache *cache)
{
	/* FIXME: change to use a local slab. */
	return dm_bio_prison_alloc_cell(cache->prison, GFP_NOWAIT);
}

static void free_prison_cell(struct cache *cache, struct dm_bio_prison_cell *cell)
{
	dm_bio_prison_free_cell(cache->prison, cell);
}

static int prealloc_data_structs(struct cache *cache, struct prealloc *p)
{
	if (!p->mg) {
		p->mg = mempool_alloc(cache->migration_pool, GFP_NOWAIT);
		if (!p->mg)
			return -ENOMEM;
	}

	if (!p->cell1) {
		p->cell1 = alloc_prison_cell(cache);
		if (!p->cell1)
			return -ENOMEM;
	}

	if (!p->cell2) {
		p->cell2 = alloc_prison_cell(cache);
		if (!p->cell2)
			return -ENOMEM;
	}

	return 0;
}

static void prealloc_free_structs(struct cache *cache, struct prealloc *p)
{
	if (p->cell2)
		free_prison_cell(cache, p->cell2);

	if (p->cell1)
		free_prison_cell(cache, p->cell1);

	if (p->mg)
		mempool_free(p->mg, cache->migration_pool);
}

static struct dm_cache_migration *prealloc_get_migration(struct prealloc *p)
{
	struct dm_cache_migration *mg = p->mg;

	BUG_ON(!mg);
	p->mg = NULL;

	return mg;
}

/*
 * You must have a cell within the prealloc struct to return.  If not this
 * function will BUG() rather than returning NULL.
 */
static struct dm_bio_prison_cell *prealloc_get_cell(struct prealloc *p)
{
	struct dm_bio_prison_cell *r = NULL;

	if (p->cell1) {
		r = p->cell1;
		p->cell1 = NULL;

	} else if (p->cell2) {
		r = p->cell2;
		p->cell2 = NULL;
	} else
		BUG();

	return r;
}

/*
 * You can't have more than two cells in a prealloc struct.  BUG() will be
 * called if you try and overfill.
 */
static void prealloc_put_cell(struct prealloc *p, struct dm_bio_prison_cell *cell)
{
	if (!p->cell2)
		p->cell2 = cell;

	else if (!p->cell1)
		p->cell1 = cell;

	else
		BUG();
}

/*----------------------------------------------------------------*/

static void build_key(dm_oblock_t oblock, struct dm_cell_key *key)
{
	key->virtual = 0;
	key->dev = 0;
	key->block = from_oblock(oblock);
}

/*
 * The caller hands in a preallocated cell, and a free function for it.
 * The cell will be freed if there's an error, or if it wasn't used because
 * a cell with that key already exists.
 */
typedef void (*cell_free_fn)(void *context, struct dm_bio_prison_cell *cell);

static int bio_detain(struct cache *cache, dm_oblock_t oblock,
		      struct bio *bio, struct dm_bio_prison_cell *cell_prealloc,
		      cell_free_fn free_fn, void *free_context,
		      struct dm_bio_prison_cell **cell_result)
{
	int r;
	struct dm_cell_key key;

	build_key(oblock, &key);
	r = dm_bio_detain(cache->prison, &key, bio, cell_prealloc, cell_result);
	if (r)
		free_fn(free_context, cell_prealloc);

	return r;
}

static int get_cell(struct cache *cache,
		    dm_oblock_t oblock,
		    struct prealloc *structs,
		    struct dm_bio_prison_cell **cell_result)
{
	int r;
	struct dm_cell_key key;
	struct dm_bio_prison_cell *cell_prealloc;

	cell_prealloc = prealloc_get_cell(structs);

	build_key(oblock, &key);
	r = dm_get_cell(cache->prison, &key, cell_prealloc, cell_result);
	if (r)
		prealloc_put_cell(structs, cell_prealloc);

	return r;
}

/*----------------------------------------------------------------*/

static bool is_dirty(struct cache *cache, dm_cblock_t b)
{
	return test_bit(from_cblock(b), cache->dirty_bitset);
}

static void set_dirty(struct cache *cache, dm_oblock_t oblock, dm_cblock_t cblock)
{
	if (!test_and_set_bit(from_cblock(cblock), cache->dirty_bitset)) {
		cache->nr_dirty = to_cblock(from_cblock(cache->nr_dirty) + 1);
		policy_set_dirty(cache->policy, oblock);
	}
}

static void clear_dirty(struct cache *cache, dm_oblock_t oblock, dm_cblock_t cblock)
{
	if (test_and_clear_bit(from_cblock(cblock), cache->dirty_bitset)) {
		policy_clear_dirty(cache->policy, oblock);
		cache->nr_dirty = to_cblock(from_cblock(cache->nr_dirty) - 1);
		if (!from_cblock(cache->nr_dirty))
			dm_table_event(cache->ti->table);
	}
}

/*----------------------------------------------------------------*/

static bool block_size_is_power_of_two(struct cache *cache)
{
	return cache->sectors_per_block_shift >= 0;
}

/* gcc on ARM generates spurious references to __udivdi3 and __umoddi3 */
#if defined(CONFIG_ARM) && __GNUC__ == 4 && __GNUC_MINOR__ <= 6
__always_inline
#endif
static dm_block_t block_div(dm_block_t b, uint32_t n)
{
	do_div(b, n);

	return b;
}

static void set_discard(struct cache *cache, dm_oblock_t b)
{
	unsigned long flags;

	atomic_inc(&cache->stats.discard_count);

	spin_lock_irqsave(&cache->lock, flags);
	set_bit(from_oblock(b), cache->discard_bitset);
	spin_unlock_irqrestore(&cache->lock, flags);
}

static void clear_discard(struct cache *cache, dm_oblock_t b)
{
	unsigned long flags;

	spin_lock_irqsave(&cache->lock, flags);
	clear_bit(from_oblock(b), cache->discard_bitset);
	spin_unlock_irqrestore(&cache->lock, flags);
}

static bool is_discarded(struct cache *cache, dm_oblock_t b)
{
	int r;
	unsigned long flags;

	spin_lock_irqsave(&cache->lock, flags);
	r = test_bit(from_oblock(b), cache->discard_bitset);
	spin_unlock_irqrestore(&cache->lock, flags);

	return r;
}

static bool is_discarded_oblock(struct cache *cache, dm_oblock_t b)
{
	int r;
	unsigned long flags;

	spin_lock_irqsave(&cache->lock, flags);
	r = test_bit(from_oblock(b), cache->discard_bitset);
	spin_unlock_irqrestore(&cache->lock, flags);

	return r;
}

/*----------------------------------------------------------------*/

static void load_stats(struct cache *cache)
{
	struct dm_cache_statistics stats;

	dm_cache_metadata_get_stats(cache->cmd, &stats);
	atomic_set(&cache->stats.read_hit, stats.read_hits);
	atomic_set(&cache->stats.read_miss, stats.read_misses);
	atomic_set(&cache->stats.write_hit, stats.write_hits);
	atomic_set(&cache->stats.write_miss, stats.write_misses);
}

static void save_stats(struct cache *cache)
{
	struct dm_cache_statistics stats;

	stats.read_hits = atomic_read(&cache->stats.read_hit);
	stats.read_misses = atomic_read(&cache->stats.read_miss);
	stats.write_hits = atomic_read(&cache->stats.write_hit);
	stats.write_misses = atomic_read(&cache->stats.write_miss);

	dm_cache_metadata_set_stats(cache->cmd, &stats);
}

/*----------------------------------------------------------------
 * Per bio data
 *--------------------------------------------------------------*/

/*
 * If using writeback, leave out struct per_bio_data's writethrough fields.
 */
#define PB_DATA_SIZE_WB (offsetof(struct per_bio_data, cache))
#define PB_DATA_SIZE_WT (sizeof(struct per_bio_data))

static bool writethrough_mode(struct cache_features *f)
{
	return f->io_mode == CM_IO_WRITETHROUGH;
}

static bool writeback_mode(struct cache_features *f)
{
	return f->io_mode == CM_IO_WRITEBACK;
}

static bool passthrough_mode(struct cache_features *f)
{
	return f->io_mode == CM_IO_PASSTHROUGH;
}

static size_t get_per_bio_data_size(struct cache *cache)
{
	return writethrough_mode(&cache->features) ? PB_DATA_SIZE_WT : PB_DATA_SIZE_WB;
}

static struct per_bio_data *get_per_bio_data(struct bio *bio, size_t data_size)
{
	struct per_bio_data *pb = dm_per_bio_data(bio, data_size);
	BUG_ON(!pb);
	return pb;
}

static struct per_bio_data *init_per_bio_data(struct bio *bio, size_t data_size)
{
	struct per_bio_data *pb = get_per_bio_data(bio, data_size);

	pb->tick = false;
	pb->req_nr = dm_bio_get_target_bio_nr(bio);
	pb->all_io_entry = NULL;

	return pb;
}

/*----------------------------------------------------------------
 * Remapping
 *--------------------------------------------------------------*/
static void remap_to_origin(struct cache *cache, struct bio *bio)
{
	bio->bi_bdev = cache->origin_dev->bdev;
}

static void remap_to_cache(struct cache *cache, struct bio *bio,
			   dm_cblock_t cblock)
{
	sector_t bi_sector = bio->bi_iter.bi_sector;
	sector_t block = from_cblock(cblock);

	bio->bi_bdev = cache->cache_dev->bdev;
	if (!block_size_is_power_of_two(cache))
		bio->bi_iter.bi_sector =
			(block * cache->sectors_per_block) +
			sector_div(bi_sector, cache->sectors_per_block);
	else
		bio->bi_iter.bi_sector =
			(block << cache->sectors_per_block_shift) |
			(bi_sector & (cache->sectors_per_block - 1));
}

static void check_if_tick_bio_needed(struct cache *cache, struct bio *bio)
{
	unsigned long flags;
	size_t pb_data_size = get_per_bio_data_size(cache);
	struct per_bio_data *pb = get_per_bio_data(bio, pb_data_size);

	spin_lock_irqsave(&cache->lock, flags);
	if (cache->need_tick_bio &&
	    !(bio->bi_rw & (REQ_FUA | REQ_FLUSH | REQ_DISCARD))) {
		pb->tick = true;
		cache->need_tick_bio = false;
	}
	spin_unlock_irqrestore(&cache->lock, flags);
}

static void remap_to_origin_clear_discard(struct cache *cache, struct bio *bio,
				  dm_oblock_t oblock)
{
	check_if_tick_bio_needed(cache, bio);
	remap_to_origin(cache, bio);
	if (bio_data_dir(bio) == WRITE)
		clear_discard(cache, oblock);
}

static void remap_to_cache_dirty(struct cache *cache, struct bio *bio,
				 dm_oblock_t oblock, dm_cblock_t cblock)
{
	check_if_tick_bio_needed(cache, bio);
	remap_to_cache(cache, bio, cblock);
	if (bio_data_dir(bio) == WRITE) {
		set_dirty(cache, oblock, cblock);
		clear_discard(cache, oblock);
	}
}

static dm_oblock_t get_bio_block(struct cache *cache, struct bio *bio)
{
	sector_t block_nr = bio->bi_iter.bi_sector;

	if (!block_size_is_power_of_two(cache))
		(void) sector_div(block_nr, cache->sectors_per_block);
	else
		block_nr >>= cache->sectors_per_block_shift;

	return to_oblock(block_nr);
}

static int bio_triggers_commit(struct cache *cache, struct bio *bio)
{
	return bio->bi_rw & (REQ_FLUSH | REQ_FUA);
}

static void issue(struct cache *cache, struct bio *bio)
{
	unsigned long flags;

	if (!bio_triggers_commit(cache, bio)) {
		generic_make_request(bio);
		return;
	}

	/*
	 * Batch together any bios that trigger commits and then issue a
	 * single commit for them in do_worker().
	 */
	spin_lock_irqsave(&cache->lock, flags);
	cache->commit_requested = true;
	bio_list_add(&cache->deferred_flush_bios, bio);
	spin_unlock_irqrestore(&cache->lock, flags);
}

static void defer_writethrough_bio(struct cache *cache, struct bio *bio)
{
	unsigned long flags;

	spin_lock_irqsave(&cache->lock, flags);
	bio_list_add(&cache->deferred_writethrough_bios, bio);
	spin_unlock_irqrestore(&cache->lock, flags);

	wake_worker(cache);
}

static void writethrough_endio(struct bio *bio, int err)
{
	struct per_bio_data *pb = get_per_bio_data(bio, PB_DATA_SIZE_WT);

	dm_unhook_bio(&pb->hook_info, bio);

	if (err) {
		bio_endio(bio, err);
		return;
	}

	dm_bio_restore(&pb->bio_details, bio);
	remap_to_cache(pb->cache, bio, pb->cblock);

	/*
	 * We can't issue this bio directly, since we're in interrupt
	 * context.  So it gets put on a bio list for processing by the
	 * worker thread.
	 */
	defer_writethrough_bio(pb->cache, bio);
}

/*
 * When running in writethrough mode we need to send writes to clean blocks
 * to both the cache and origin devices.  In future we'd like to clone the
 * bio and send them in parallel, but for now we're doing them in
 * series as this is easier.
 */
static void remap_to_origin_then_cache(struct cache *cache, struct bio *bio,
				       dm_oblock_t oblock, dm_cblock_t cblock)
{
	struct per_bio_data *pb = get_per_bio_data(bio, PB_DATA_SIZE_WT);

	pb->cache = cache;
	pb->cblock = cblock;
	dm_hook_bio(&pb->hook_info, bio, writethrough_endio, NULL);
	dm_bio_record(&pb->bio_details, bio);

	remap_to_origin_clear_discard(pb->cache, bio, oblock);
}

/*----------------------------------------------------------------
 * Migration processing
 *
 * Migration covers moving data from the origin device to the cache, or
 * vice versa.
 *--------------------------------------------------------------*/
static void free_migration(struct dm_cache_migration *mg)
{
	mempool_free(mg, mg->cache->migration_pool);
}

static void inc_nr_migrations(struct cache *cache)
{
	atomic_inc(&cache->nr_migrations);
}

static void dec_nr_migrations(struct cache *cache)
{
	atomic_dec(&cache->nr_migrations);

	/*
	 * Wake the worker in case we're suspending the target.
	 */
	wake_up(&cache->migration_wait);
}

static void __cell_defer(struct cache *cache, struct dm_bio_prison_cell *cell,
			 bool holder)
{
	(holder ? dm_cell_release : dm_cell_release_no_holder)
		(cache->prison, cell, &cache->deferred_bios);
	free_prison_cell(cache, cell);
}

static void cell_defer(struct cache *cache, struct dm_bio_prison_cell *cell,
		       bool holder)
{
	unsigned long flags;

	spin_lock_irqsave(&cache->lock, flags);
	__cell_defer(cache, cell, holder);
	spin_unlock_irqrestore(&cache->lock, flags);

	wake_worker(cache);
}

static void cleanup_migration(struct dm_cache_migration *mg)
{
	struct cache *cache = mg->cache;
	free_migration(mg);
	dec_nr_migrations(cache);
}

static void migration_failure(struct dm_cache_migration *mg)
{
	struct cache *cache = mg->cache;

	if (mg->writeback) {
		DMWARN_LIMIT("writeback failed; couldn't copy block");
		set_dirty(cache, mg->old_oblock, mg->cblock);
		cell_defer(cache, mg->old_ocell, false);

	} else if (mg->demote) {
		DMWARN_LIMIT("demotion failed; couldn't copy block");
		policy_force_mapping(cache->policy, mg->new_oblock, mg->old_oblock);

		cell_defer(cache, mg->old_ocell, mg->promote ? false : true);
		if (mg->promote)
			cell_defer(cache, mg->new_ocell, true);
	} else {
		DMWARN_LIMIT("promotion failed; couldn't copy block");
		policy_remove_mapping(cache->policy, mg->new_oblock);
		cell_defer(cache, mg->new_ocell, true);
	}

	cleanup_migration(mg);
}

static void migration_success_pre_commit(struct dm_cache_migration *mg)
{
	unsigned long flags;
	struct cache *cache = mg->cache;

	if (mg->writeback) {
		cell_defer(cache, mg->old_ocell, false);
		clear_dirty(cache, mg->old_oblock, mg->cblock);
		cleanup_migration(mg);
		return;

	} else if (mg->demote) {
		if (dm_cache_remove_mapping(cache->cmd, mg->cblock)) {
			DMWARN_LIMIT("demotion failed; couldn't update on disk metadata");
			policy_force_mapping(cache->policy, mg->new_oblock,
					     mg->old_oblock);
			if (mg->promote)
				cell_defer(cache, mg->new_ocell, true);
			cleanup_migration(mg);
			return;
		}
	} else {
		if (dm_cache_insert_mapping(cache->cmd, mg->cblock, mg->new_oblock)) {
			DMWARN_LIMIT("promotion failed; couldn't update on disk metadata");
			policy_remove_mapping(cache->policy, mg->new_oblock);
			cleanup_migration(mg);
			return;
		}
	}

	spin_lock_irqsave(&cache->lock, flags);
	list_add_tail(&mg->list, &cache->need_commit_migrations);
	cache->commit_requested = true;
	spin_unlock_irqrestore(&cache->lock, flags);
}

static void migration_success_post_commit(struct dm_cache_migration *mg)
{
	unsigned long flags;
	struct cache *cache = mg->cache;

	if (mg->writeback) {
		DMWARN("writeback unexpectedly triggered commit");
		return;

	} else if (mg->demote) {
		cell_defer(cache, mg->old_ocell, mg->promote ? false : true);

		if (mg->promote) {
			mg->demote = false;

			spin_lock_irqsave(&cache->lock, flags);
			list_add_tail(&mg->list, &cache->quiesced_migrations);
			spin_unlock_irqrestore(&cache->lock, flags);

		} else {
			if (mg->invalidate)
				policy_remove_mapping(cache->policy, mg->old_oblock);
			cleanup_migration(mg);
		}

	} else {
		if (mg->requeue_holder)
			cell_defer(cache, mg->new_ocell, true);
		else {
			bio_endio(mg->new_ocell->holder, 0);
			cell_defer(cache, mg->new_ocell, false);
		}
		clear_dirty(cache, mg->new_oblock, mg->cblock);
		cleanup_migration(mg);
	}
}

static void copy_complete(int read_err, unsigned long write_err, void *context)
{
	unsigned long flags;
	struct dm_cache_migration *mg = (struct dm_cache_migration *) context;
	struct cache *cache = mg->cache;

	if (read_err || write_err)
		mg->err = true;

	spin_lock_irqsave(&cache->lock, flags);
	list_add_tail(&mg->list, &cache->completed_migrations);
	spin_unlock_irqrestore(&cache->lock, flags);

	wake_worker(cache);
}

static void issue_copy_real(struct dm_cache_migration *mg)
{
	int r;
	struct dm_io_region o_region, c_region;
	struct cache *cache = mg->cache;
	sector_t cblock = from_cblock(mg->cblock);

	o_region.bdev = cache->origin_dev->bdev;
	o_region.count = cache->sectors_per_block;

	c_region.bdev = cache->cache_dev->bdev;
	c_region.sector = cblock * cache->sectors_per_block;
	c_region.count = cache->sectors_per_block;

	if (mg->writeback || mg->demote) {
		/* demote */
		o_region.sector = from_oblock(mg->old_oblock) * cache->sectors_per_block;
		r = dm_kcopyd_copy(cache->copier, &c_region, 1, &o_region, 0, copy_complete, mg);
	} else {
		/* promote */
		o_region.sector = from_oblock(mg->new_oblock) * cache->sectors_per_block;
		r = dm_kcopyd_copy(cache->copier, &o_region, 1, &c_region, 0, copy_complete, mg);
	}

	if (r < 0) {
		DMERR_LIMIT("issuing migration failed");
		migration_failure(mg);
	}
}

static void overwrite_endio(struct bio *bio, int err)
{
	struct dm_cache_migration *mg = bio->bi_private;
	struct cache *cache = mg->cache;
	size_t pb_data_size = get_per_bio_data_size(cache);
	struct per_bio_data *pb = get_per_bio_data(bio, pb_data_size);
	unsigned long flags;

	dm_unhook_bio(&pb->hook_info, bio);

	if (err)
		mg->err = true;

	mg->requeue_holder = false;

	spin_lock_irqsave(&cache->lock, flags);
	list_add_tail(&mg->list, &cache->completed_migrations);
	spin_unlock_irqrestore(&cache->lock, flags);

	wake_worker(cache);
}

static void issue_overwrite(struct dm_cache_migration *mg, struct bio *bio)
{
	size_t pb_data_size = get_per_bio_data_size(mg->cache);
	struct per_bio_data *pb = get_per_bio_data(bio, pb_data_size);

	dm_hook_bio(&pb->hook_info, bio, overwrite_endio, mg);
	remap_to_cache_dirty(mg->cache, bio, mg->new_oblock, mg->cblock);
	generic_make_request(bio);
}

static bool bio_writes_complete_block(struct cache *cache, struct bio *bio)
{
	return (bio_data_dir(bio) == WRITE) &&
		(bio->bi_iter.bi_size == (cache->sectors_per_block << SECTOR_SHIFT));
}

static void avoid_copy(struct dm_cache_migration *mg)
{
	atomic_inc(&mg->cache->stats.copies_avoided);
	migration_success_pre_commit(mg);
}

static void issue_copy(struct dm_cache_migration *mg)
{
	bool avoid;
	struct cache *cache = mg->cache;

	if (mg->writeback || mg->demote)
		avoid = !is_dirty(cache, mg->cblock) ||
			is_discarded_oblock(cache, mg->old_oblock);
	else {
		struct bio *bio = mg->new_ocell->holder;

		avoid = is_discarded_oblock(cache, mg->new_oblock);

		if (!avoid && bio_writes_complete_block(cache, bio)) {
			issue_overwrite(mg, bio);
			return;
		}
	}

	avoid ? avoid_copy(mg) : issue_copy_real(mg);
}

static void complete_migration(struct dm_cache_migration *mg)
{
	if (mg->err)
		migration_failure(mg);
	else
		migration_success_pre_commit(mg);
}

static void process_migrations(struct cache *cache, struct list_head *head,
			       void (*fn)(struct dm_cache_migration *))
{
	unsigned long flags;
	struct list_head list;
	struct dm_cache_migration *mg, *tmp;

	INIT_LIST_HEAD(&list);
	spin_lock_irqsave(&cache->lock, flags);
	list_splice_init(head, &list);
	spin_unlock_irqrestore(&cache->lock, flags);

	list_for_each_entry_safe(mg, tmp, &list, list)
		fn(mg);
}

static void __queue_quiesced_migration(struct dm_cache_migration *mg)
{
	list_add_tail(&mg->list, &mg->cache->quiesced_migrations);
}

static void queue_quiesced_migration(struct dm_cache_migration *mg)
{
	unsigned long flags;
	struct cache *cache = mg->cache;

	spin_lock_irqsave(&cache->lock, flags);
	__queue_quiesced_migration(mg);
	spin_unlock_irqrestore(&cache->lock, flags);

	wake_worker(cache);
}

static void queue_quiesced_migrations(struct cache *cache, struct list_head *work)
{
	unsigned long flags;
	struct dm_cache_migration *mg, *tmp;

	spin_lock_irqsave(&cache->lock, flags);
	list_for_each_entry_safe(mg, tmp, work, list)
		__queue_quiesced_migration(mg);
	spin_unlock_irqrestore(&cache->lock, flags);

	wake_worker(cache);
}

static void check_for_quiesced_migrations(struct cache *cache,
					  struct per_bio_data *pb)
{
	struct list_head work;

	if (!pb->all_io_entry)
		return;

	INIT_LIST_HEAD(&work);
	if (pb->all_io_entry)
		dm_deferred_entry_dec(pb->all_io_entry, &work);

	if (!list_empty(&work))
		queue_quiesced_migrations(cache, &work);
}

static void quiesce_migration(struct dm_cache_migration *mg)
{
	if (!dm_deferred_set_add_work(mg->cache->all_io_ds, &mg->list))
		queue_quiesced_migration(mg);
}

static void promote(struct cache *cache, struct prealloc *structs,
		    dm_oblock_t oblock, dm_cblock_t cblock,
		    struct dm_bio_prison_cell *cell)
{
	struct dm_cache_migration *mg = prealloc_get_migration(structs);

	mg->err = false;
	mg->writeback = false;
	mg->demote = false;
	mg->promote = true;
	mg->requeue_holder = true;
	mg->invalidate = false;
	mg->cache = cache;
	mg->new_oblock = oblock;
	mg->cblock = cblock;
	mg->old_ocell = NULL;
	mg->new_ocell = cell;
	mg->start_jiffies = jiffies;

	inc_nr_migrations(cache);
	quiesce_migration(mg);
}

static void writeback(struct cache *cache, struct prealloc *structs,
		      dm_oblock_t oblock, dm_cblock_t cblock,
		      struct dm_bio_prison_cell *cell)
{
	struct dm_cache_migration *mg = prealloc_get_migration(structs);

	mg->err = false;
	mg->writeback = true;
	mg->demote = false;
	mg->promote = false;
	mg->requeue_holder = true;
	mg->invalidate = false;
	mg->cache = cache;
	mg->old_oblock = oblock;
	mg->cblock = cblock;
	mg->old_ocell = cell;
	mg->new_ocell = NULL;
	mg->start_jiffies = jiffies;

	inc_nr_migrations(cache);
	quiesce_migration(mg);
}

static void demote_then_promote(struct cache *cache, struct prealloc *structs,
				dm_oblock_t old_oblock, dm_oblock_t new_oblock,
				dm_cblock_t cblock,
				struct dm_bio_prison_cell *old_ocell,
				struct dm_bio_prison_cell *new_ocell)
{
	struct dm_cache_migration *mg = prealloc_get_migration(structs);

	mg->err = false;
	mg->writeback = false;
	mg->demote = true;
	mg->promote = true;
	mg->requeue_holder = true;
	mg->invalidate = false;
	mg->cache = cache;
	mg->old_oblock = old_oblock;
	mg->new_oblock = new_oblock;
	mg->cblock = cblock;
	mg->old_ocell = old_ocell;
	mg->new_ocell = new_ocell;
	mg->start_jiffies = jiffies;

	inc_nr_migrations(cache);
	quiesce_migration(mg);
}

/*
 * Invalidate a cache entry.  No writeback occurs; any changes in the cache
 * block are thrown away.
 */
static void invalidate(struct cache *cache, struct prealloc *structs,
		       dm_oblock_t oblock, dm_cblock_t cblock,
		       struct dm_bio_prison_cell *cell)
{
	struct dm_cache_migration *mg = prealloc_get_migration(structs);

	mg->err = false;
	mg->writeback = false;
	mg->demote = true;
	mg->promote = false;
	mg->requeue_holder = true;
	mg->invalidate = true;
	mg->cache = cache;
	mg->old_oblock = oblock;
	mg->cblock = cblock;
	mg->old_ocell = cell;
	mg->new_ocell = NULL;
	mg->start_jiffies = jiffies;

	inc_nr_migrations(cache);
	quiesce_migration(mg);
}

/*----------------------------------------------------------------
 * bio processing
 *--------------------------------------------------------------*/
static void defer_bio(struct cache *cache, struct bio *bio)
{
	unsigned long flags;

	spin_lock_irqsave(&cache->lock, flags);
	bio_list_add(&cache->deferred_bios, bio);
	spin_unlock_irqrestore(&cache->lock, flags);

	wake_worker(cache);
}

static void process_flush_bio(struct cache *cache, struct bio *bio)
{
	size_t pb_data_size = get_per_bio_data_size(cache);
	struct per_bio_data *pb = get_per_bio_data(bio, pb_data_size);

	BUG_ON(bio->bi_iter.bi_size);
	if (!pb->req_nr)
		remap_to_origin(cache, bio);
	else
		remap_to_cache(cache, bio, 0);

	issue(cache, bio);
}

/*
 * People generally discard large parts of a device, eg, the whole device
 * when formatting.  Splitting these large discards up into cache block
 * sized ios and then quiescing (always neccessary for discard) takes too
 * long.
 *
 * We keep it simple, and allow any size of discard to come in, and just
 * mark off blocks on the discard bitset.  No passdown occurs!
 *
 * To implement passdown we need to change the bio_prison such that a cell
 * can have a key that spans many blocks.
 */
static void process_discard_bio(struct cache *cache, struct bio *bio)
{
	dm_block_t start_block = dm_sector_div_up(bio->bi_iter.bi_sector,
						  cache->sectors_per_block);
	dm_block_t end_block = bio_end_sector(bio);
	dm_block_t b;

	end_block = block_div(end_block, cache->sectors_per_block);

	for (b = start_block; b < end_block; b++)
		set_discard(cache, to_oblock(b));

	bio_endio(bio, 0);
}

static bool spare_migration_bandwidth(struct cache *cache)
{
	sector_t current_volume = (atomic_read(&cache->nr_migrations) + 1) *
		cache->sectors_per_block;
	return current_volume < cache->migration_threshold;
}

static void inc_hit_counter(struct cache *cache, struct bio *bio)
{
	atomic_inc(bio_data_dir(bio) == READ ?
		   &cache->stats.read_hit : &cache->stats.write_hit);
}

static void inc_miss_counter(struct cache *cache, struct bio *bio)
{
	atomic_inc(bio_data_dir(bio) == READ ?
		   &cache->stats.read_miss : &cache->stats.write_miss);
}

static void issue_cache_bio(struct cache *cache, struct bio *bio,
			    struct per_bio_data *pb,
			    dm_oblock_t oblock, dm_cblock_t cblock)
{
	pb->all_io_entry = dm_deferred_entry_inc(cache->all_io_ds);
	remap_to_cache_dirty(cache, bio, oblock, cblock);
	issue(cache, bio);
}

static void process_bio(struct cache *cache, struct prealloc *structs,
			struct bio *bio)
{
	int r;
	bool release_cell = true;
	dm_oblock_t block = get_bio_block(cache, bio);
	struct dm_bio_prison_cell *cell_prealloc, *old_ocell, *new_ocell;
	struct policy_result lookup_result;
	size_t pb_data_size = get_per_bio_data_size(cache);
	struct per_bio_data *pb = get_per_bio_data(bio, pb_data_size);
	bool discarded_block = is_discarded_oblock(cache, block);
	bool passthrough = passthrough_mode(&cache->features);
	bool can_migrate = !passthrough && (discarded_block || spare_migration_bandwidth(cache));

	/*
	 * Check to see if that block is currently migrating.
	 */
	cell_prealloc = prealloc_get_cell(structs);
	r = bio_detain(cache, block, bio, cell_prealloc,
		       (cell_free_fn) prealloc_put_cell,
		       structs, &new_ocell);
	if (r > 0)
		return;

	r = policy_map(cache->policy, block, true, can_migrate, discarded_block,
		       bio, &lookup_result);

	if (r == -EWOULDBLOCK)
		/* migration has been denied */
		lookup_result.op = POLICY_MISS;

	switch (lookup_result.op) {
	case POLICY_HIT:
		if (passthrough) {
			inc_miss_counter(cache, bio);

			/*
			 * Passthrough always maps to the origin,
			 * invalidating any cache blocks that are written
			 * to.
			 */

			if (bio_data_dir(bio) == WRITE) {
				atomic_inc(&cache->stats.demotion);
				invalidate(cache, structs, block, lookup_result.cblock, new_ocell);
				release_cell = false;

			} else {
				/* FIXME: factor out issue_origin() */
				pb->all_io_entry = dm_deferred_entry_inc(cache->all_io_ds);
				remap_to_origin_clear_discard(cache, bio, block);
				issue(cache, bio);
			}
		} else {
			inc_hit_counter(cache, bio);

			if (bio_data_dir(bio) == WRITE &&
			    writethrough_mode(&cache->features) &&
			    !is_dirty(cache, lookup_result.cblock)) {
				pb->all_io_entry = dm_deferred_entry_inc(cache->all_io_ds);
				remap_to_origin_then_cache(cache, bio, block, lookup_result.cblock);
				issue(cache, bio);
			} else
				issue_cache_bio(cache, bio, pb, block, lookup_result.cblock);
		}

		break;

	case POLICY_MISS:
		inc_miss_counter(cache, bio);
		pb->all_io_entry = dm_deferred_entry_inc(cache->all_io_ds);
		remap_to_origin_clear_discard(cache, bio, block);
		issue(cache, bio);
		break;

	case POLICY_NEW:
		atomic_inc(&cache->stats.promotion);
		promote(cache, structs, block, lookup_result.cblock, new_ocell);
		release_cell = false;
		break;

	case POLICY_REPLACE:
		cell_prealloc = prealloc_get_cell(structs);
		r = bio_detain(cache, lookup_result.old_oblock, bio, cell_prealloc,
			       (cell_free_fn) prealloc_put_cell,
			       structs, &old_ocell);
		if (r > 0) {
			/*
			 * We have to be careful to avoid lock inversion of
			 * the cells.  So we back off, and wait for the
			 * old_ocell to become free.
			 */
			policy_force_mapping(cache->policy, block,
					     lookup_result.old_oblock);
			atomic_inc(&cache->stats.cache_cell_clash);
			break;
		}
		atomic_inc(&cache->stats.demotion);
		atomic_inc(&cache->stats.promotion);

		demote_then_promote(cache, structs, lookup_result.old_oblock,
				    block, lookup_result.cblock,
				    old_ocell, new_ocell);
		release_cell = false;
		break;

	default:
		DMERR_LIMIT("%s: erroring bio, unknown policy op: %u", __func__,
			    (unsigned) lookup_result.op);
		bio_io_error(bio);
	}

	if (release_cell)
		cell_defer(cache, new_ocell, false);
}

static int need_commit_due_to_time(struct cache *cache)
{
	return jiffies < cache->last_commit_jiffies ||
	       jiffies > cache->last_commit_jiffies + COMMIT_PERIOD;
}

static int commit_if_needed(struct cache *cache)
{
	int r = 0;

	if ((cache->commit_requested || need_commit_due_to_time(cache)) &&
	    dm_cache_changed_this_transaction(cache->cmd)) {
		atomic_inc(&cache->stats.commit_count);
		cache->commit_requested = false;
		r = dm_cache_commit(cache->cmd, false);
		cache->last_commit_jiffies = jiffies;
	}

	return r;
}

static void process_deferred_bios(struct cache *cache)
{
	unsigned long flags;
	struct bio_list bios;
	struct bio *bio;
	struct prealloc structs;

	memset(&structs, 0, sizeof(structs));
	bio_list_init(&bios);

	spin_lock_irqsave(&cache->lock, flags);
	bio_list_merge(&bios, &cache->deferred_bios);
	bio_list_init(&cache->deferred_bios);
	spin_unlock_irqrestore(&cache->lock, flags);

	while (!bio_list_empty(&bios)) {
		/*
		 * If we've got no free migration structs, and processing
		 * this bio might require one, we pause until there are some
		 * prepared mappings to process.
		 */
		if (prealloc_data_structs(cache, &structs)) {
			spin_lock_irqsave(&cache->lock, flags);
			bio_list_merge(&cache->deferred_bios, &bios);
			spin_unlock_irqrestore(&cache->lock, flags);
			break;
		}

		bio = bio_list_pop(&bios);

		if (bio->bi_rw & REQ_FLUSH)
			process_flush_bio(cache, bio);
		else if (bio->bi_rw & REQ_DISCARD)
			process_discard_bio(cache, bio);
		else
			process_bio(cache, &structs, bio);
	}

	prealloc_free_structs(cache, &structs);
}

static void process_deferred_flush_bios(struct cache *cache, bool submit_bios)
{
	unsigned long flags;
	struct bio_list bios;
	struct bio *bio;

	bio_list_init(&bios);

	spin_lock_irqsave(&cache->lock, flags);
	bio_list_merge(&bios, &cache->deferred_flush_bios);
	bio_list_init(&cache->deferred_flush_bios);
	spin_unlock_irqrestore(&cache->lock, flags);

	while ((bio = bio_list_pop(&bios)))
		submit_bios ? generic_make_request(bio) : bio_io_error(bio);
}

static void process_deferred_writethrough_bios(struct cache *cache)
{
	unsigned long flags;
	struct bio_list bios;
	struct bio *bio;

	bio_list_init(&bios);

	spin_lock_irqsave(&cache->lock, flags);
	bio_list_merge(&bios, &cache->deferred_writethrough_bios);
	bio_list_init(&cache->deferred_writethrough_bios);
	spin_unlock_irqrestore(&cache->lock, flags);

	while ((bio = bio_list_pop(&bios)))
		generic_make_request(bio);
}

static void writeback_some_dirty_blocks(struct cache *cache)
{
	int r = 0;
	dm_oblock_t oblock;
	dm_cblock_t cblock;
	struct prealloc structs;
	struct dm_bio_prison_cell *old_ocell;

	memset(&structs, 0, sizeof(structs));

	while (spare_migration_bandwidth(cache)) {
		if (prealloc_data_structs(cache, &structs))
			break;

		r = policy_writeback_work(cache->policy, &oblock, &cblock);
		if (r)
			break;

		r = get_cell(cache, oblock, &structs, &old_ocell);
		if (r) {
			policy_set_dirty(cache->policy, oblock);
			break;
		}

		writeback(cache, &structs, oblock, cblock, old_ocell);
	}

	prealloc_free_structs(cache, &structs);
}

/*----------------------------------------------------------------
 * Invalidations.
 * Dropping something from the cache *without* writing back.
 *--------------------------------------------------------------*/

static void process_invalidation_request(struct cache *cache, struct invalidation_request *req)
{
	int r = 0;
	uint64_t begin = from_cblock(req->cblocks->begin);
	uint64_t end = from_cblock(req->cblocks->end);

	while (begin != end) {
		r = policy_remove_cblock(cache->policy, to_cblock(begin));
		if (!r) {
			r = dm_cache_remove_mapping(cache->cmd, to_cblock(begin));
			if (r)
				break;

		} else if (r == -ENODATA) {
			/* harmless, already unmapped */
			r = 0;

		} else {
			DMERR("policy_remove_cblock failed");
			break;
		}

		begin++;
        }

	cache->commit_requested = true;

	req->err = r;
	atomic_set(&req->complete, 1);

	wake_up(&req->result_wait);
}

static void process_invalidation_requests(struct cache *cache)
{
	struct list_head list;
	struct invalidation_request *req, *tmp;

	INIT_LIST_HEAD(&list);
	spin_lock(&cache->invalidation_lock);
	list_splice_init(&cache->invalidation_requests, &list);
	spin_unlock(&cache->invalidation_lock);

	list_for_each_entry_safe (req, tmp, &list, list)
		process_invalidation_request(cache, req);
}

/*----------------------------------------------------------------
 * Main worker loop
 *--------------------------------------------------------------*/
static bool is_quiescing(struct cache *cache)
{
	return atomic_read(&cache->quiescing);
}

static void ack_quiescing(struct cache *cache)
{
	if (is_quiescing(cache)) {
		atomic_inc(&cache->quiescing_ack);
		wake_up(&cache->quiescing_wait);
	}
}

static void wait_for_quiescing_ack(struct cache *cache)
{
	wait_event(cache->quiescing_wait, atomic_read(&cache->quiescing_ack));
}

static void start_quiescing(struct cache *cache)
{
	atomic_inc(&cache->quiescing);
	wait_for_quiescing_ack(cache);
}

static void stop_quiescing(struct cache *cache)
{
	atomic_set(&cache->quiescing, 0);
	atomic_set(&cache->quiescing_ack, 0);
}

static void wait_for_migrations(struct cache *cache)
{
	wait_event(cache->migration_wait, !atomic_read(&cache->nr_migrations));
}

static void stop_worker(struct cache *cache)
{
	cancel_delayed_work(&cache->waker);
	flush_workqueue(cache->wq);
}

static void requeue_deferred_io(struct cache *cache)
{
	struct bio *bio;
	struct bio_list bios;

	bio_list_init(&bios);
	bio_list_merge(&bios, &cache->deferred_bios);
	bio_list_init(&cache->deferred_bios);

	while ((bio = bio_list_pop(&bios)))
		bio_endio(bio, DM_ENDIO_REQUEUE);
}

static int more_work(struct cache *cache)
{
	if (is_quiescing(cache))
		return !list_empty(&cache->quiesced_migrations) ||
			!list_empty(&cache->completed_migrations) ||
			!list_empty(&cache->need_commit_migrations);
	else
		return !bio_list_empty(&cache->deferred_bios) ||
			!bio_list_empty(&cache->deferred_flush_bios) ||
			!bio_list_empty(&cache->deferred_writethrough_bios) ||
			!list_empty(&cache->quiesced_migrations) ||
			!list_empty(&cache->completed_migrations) ||
			!list_empty(&cache->need_commit_migrations) ||
			cache->invalidate;
}

static void do_worker(struct work_struct *ws)
{
	struct cache *cache = container_of(ws, struct cache, worker);

	do {
		if (!is_quiescing(cache)) {
			writeback_some_dirty_blocks(cache);
			process_deferred_writethrough_bios(cache);
			process_deferred_bios(cache);
			process_invalidation_requests(cache);
		}

		process_migrations(cache, &cache->quiesced_migrations, issue_copy);
		process_migrations(cache, &cache->completed_migrations, complete_migration);

		if (commit_if_needed(cache)) {
			process_deferred_flush_bios(cache, false);

			/*
			 * FIXME: rollback metadata or just go into a
			 * failure mode and error everything
			 */
		} else {
			process_deferred_flush_bios(cache, true);
			process_migrations(cache, &cache->need_commit_migrations,
					   migration_success_post_commit);
		}

		ack_quiescing(cache);

	} while (more_work(cache));
}

/*
 * We want to commit periodically so that not too much
 * unwritten metadata builds up.
 */
static void do_waker(struct work_struct *ws)
{
	struct cache *cache = container_of(to_delayed_work(ws), struct cache, waker);
	policy_tick(cache->policy);
	wake_worker(cache);
	queue_delayed_work(cache->wq, &cache->waker, COMMIT_PERIOD);
}

/*----------------------------------------------------------------*/

static int is_congested(struct dm_dev *dev, int bdi_bits)
{
	struct request_queue *q = bdev_get_queue(dev->bdev);
	return bdi_congested(&q->backing_dev_info, bdi_bits);
}

static int cache_is_congested(struct dm_target_callbacks *cb, int bdi_bits)
{
	struct cache *cache = container_of(cb, struct cache, callbacks);

	return is_congested(cache->origin_dev, bdi_bits) ||
		is_congested(cache->cache_dev, bdi_bits);
}

/*----------------------------------------------------------------
 * Target methods
 *--------------------------------------------------------------*/

/*
 * This function gets called on the error paths of the constructor, so we
 * have to cope with a partially initialised struct.
 */
static void destroy(struct cache *cache)
{
	unsigned i;

	if (cache->next_migration)
		mempool_free(cache->next_migration, cache->migration_pool);

	if (cache->migration_pool)
		mempool_destroy(cache->migration_pool);

	if (cache->all_io_ds)
		dm_deferred_set_destroy(cache->all_io_ds);

	if (cache->prison)
		dm_bio_prison_destroy(cache->prison);

	if (cache->wq)
		destroy_workqueue(cache->wq);

	if (cache->dirty_bitset)
		free_bitset(cache->dirty_bitset);

	if (cache->discard_bitset)
		free_bitset(cache->discard_bitset);

	if (cache->copier)
		dm_kcopyd_client_destroy(cache->copier);

	if (cache->cmd)
		dm_cache_metadata_close(cache->cmd);

	if (cache->metadata_dev)
		dm_put_device(cache->ti, cache->metadata_dev);

	if (cache->origin_dev)
		dm_put_device(cache->ti, cache->origin_dev);

	if (cache->cache_dev)
		dm_put_device(cache->ti, cache->cache_dev);

	if (cache->policy)
		dm_cache_policy_destroy(cache->policy);

	for (i = 0; i < cache->nr_ctr_args ; i++)
		kfree(cache->ctr_args[i]);
	kfree(cache->ctr_args);

	kfree(cache);
}

static void cache_dtr(struct dm_target *ti)
{
	struct cache *cache = ti->private;

	destroy(cache);
}

static sector_t get_dev_size(struct dm_dev *dev)
{
	return i_size_read(dev->bdev->bd_inode) >> SECTOR_SHIFT;
}

/*----------------------------------------------------------------*/

/*
 * Construct a cache device mapping.
 *
 * cache <metadata dev> <cache dev> <origin dev> <block size>
 *       <#feature args> [<feature arg>]*
 *       <policy> <#policy args> [<policy arg>]*
 *
 * metadata dev    : fast device holding the persistent metadata
 * cache dev	   : fast device holding cached data blocks
 * origin dev	   : slow device holding original data blocks
 * block size	   : cache unit size in sectors
 *
 * #feature args   : number of feature arguments passed
 * feature args    : writethrough.  (The default is writeback.)
 *
 * policy	   : the replacement policy to use
 * #policy args    : an even number of policy arguments corresponding
 *		     to key/value pairs passed to the policy
 * policy args	   : key/value pairs passed to the policy
 *		     E.g. 'sequential_threshold 1024'
 *		     See cache-policies.txt for details.
 *
 * Optional feature arguments are:
 *   writethrough  : write through caching that prohibits cache block
 *		     content from being different from origin block content.
 *		     Without this argument, the default behaviour is to write
 *		     back cache block contents later for performance reasons,
 *		     so they may differ from the corresponding origin blocks.
 */
struct cache_args {
	struct dm_target *ti;

	struct dm_dev *metadata_dev;

	struct dm_dev *cache_dev;
	sector_t cache_sectors;

	struct dm_dev *origin_dev;
	sector_t origin_sectors;

	uint32_t block_size;

	const char *policy_name;
	int policy_argc;
	const char **policy_argv;

	struct cache_features features;
};

static void destroy_cache_args(struct cache_args *ca)
{
	if (ca->metadata_dev)
		dm_put_device(ca->ti, ca->metadata_dev);

	if (ca->cache_dev)
		dm_put_device(ca->ti, ca->cache_dev);

	if (ca->origin_dev)
		dm_put_device(ca->ti, ca->origin_dev);

	kfree(ca);
}

static bool at_least_one_arg(struct dm_arg_set *as, char **error)
{
	if (!as->argc) {
		*error = "Insufficient args";
		return false;
	}

	return true;
}

static int parse_metadata_dev(struct cache_args *ca, struct dm_arg_set *as,
			      char **error)
{
	int r;
	sector_t metadata_dev_size;
	char b[BDEVNAME_SIZE];

	if (!at_least_one_arg(as, error))
		return -EINVAL;

	r = dm_get_device(ca->ti, dm_shift_arg(as), FMODE_READ | FMODE_WRITE,
			  &ca->metadata_dev);
	if (r) {
		*error = "Error opening metadata device";
		return r;
	}

	metadata_dev_size = get_dev_size(ca->metadata_dev);
	if (metadata_dev_size > DM_CACHE_METADATA_MAX_SECTORS_WARNING)
		DMWARN("Metadata device %s is larger than %u sectors: excess space will not be used.",
		       bdevname(ca->metadata_dev->bdev, b), THIN_METADATA_MAX_SECTORS);

	return 0;
}

static int parse_cache_dev(struct cache_args *ca, struct dm_arg_set *as,
			   char **error)
{
	int r;

	if (!at_least_one_arg(as, error))
		return -EINVAL;

	r = dm_get_device(ca->ti, dm_shift_arg(as), FMODE_READ | FMODE_WRITE,
			  &ca->cache_dev);
	if (r) {
		*error = "Error opening cache device";
		return r;
	}
	ca->cache_sectors = get_dev_size(ca->cache_dev);

	return 0;
}

static int parse_origin_dev(struct cache_args *ca, struct dm_arg_set *as,
			    char **error)
{
	int r;

	if (!at_least_one_arg(as, error))
		return -EINVAL;

	r = dm_get_device(ca->ti, dm_shift_arg(as), FMODE_READ | FMODE_WRITE,
			  &ca->origin_dev);
	if (r) {
		*error = "Error opening origin device";
		return r;
	}

	ca->origin_sectors = get_dev_size(ca->origin_dev);
	if (ca->ti->len > ca->origin_sectors) {
		*error = "Device size larger than cached device";
		return -EINVAL;
	}

	return 0;
}

static int parse_block_size(struct cache_args *ca, struct dm_arg_set *as,
			    char **error)
{
	unsigned long block_size;

	if (!at_least_one_arg(as, error))
		return -EINVAL;

	if (kstrtoul(dm_shift_arg(as), 10, &block_size) || !block_size ||
	    block_size < DATA_DEV_BLOCK_SIZE_MIN_SECTORS ||
	    block_size > DATA_DEV_BLOCK_SIZE_MAX_SECTORS ||
	    block_size & (DATA_DEV_BLOCK_SIZE_MIN_SECTORS - 1)) {
		*error = "Invalid data block size";
		return -EINVAL;
	}

	if (block_size > ca->cache_sectors) {
		*error = "Data block size is larger than the cache device";
		return -EINVAL;
	}

	ca->block_size = block_size;

	return 0;
}

static void init_features(struct cache_features *cf)
{
	cf->mode = CM_WRITE;
	cf->io_mode = CM_IO_WRITEBACK;
}

static int parse_features(struct cache_args *ca, struct dm_arg_set *as,
			  char **error)
{
	static struct dm_arg _args[] = {
		{0, 1, "Invalid number of cache feature arguments"},
	};

	int r;
	unsigned argc;
	const char *arg;
	struct cache_features *cf = &ca->features;

	init_features(cf);

	r = dm_read_arg_group(_args, as, &argc, error);
	if (r)
		return -EINVAL;

	while (argc--) {
		arg = dm_shift_arg(as);

		if (!strcasecmp(arg, "writeback"))
			cf->io_mode = CM_IO_WRITEBACK;

		else if (!strcasecmp(arg, "writethrough"))
			cf->io_mode = CM_IO_WRITETHROUGH;

		else if (!strcasecmp(arg, "passthrough"))
			cf->io_mode = CM_IO_PASSTHROUGH;

		else {
			*error = "Unrecognised cache feature requested";
			return -EINVAL;
		}
	}

	return 0;
}

static int parse_policy(struct cache_args *ca, struct dm_arg_set *as,
			char **error)
{
	static struct dm_arg _args[] = {
		{0, 1024, "Invalid number of policy arguments"},
	};

	int r;

	if (!at_least_one_arg(as, error))
		return -EINVAL;

	ca->policy_name = dm_shift_arg(as);

	r = dm_read_arg_group(_args, as, &ca->policy_argc, error);
	if (r)
		return -EINVAL;

	ca->policy_argv = (const char **)as->argv;
	dm_consume_args(as, ca->policy_argc);

	return 0;
}

static int parse_cache_args(struct cache_args *ca, int argc, char **argv,
			    char **error)
{
	int r;
	struct dm_arg_set as;

	as.argc = argc;
	as.argv = argv;

	r = parse_metadata_dev(ca, &as, error);
	if (r)
		return r;

	r = parse_cache_dev(ca, &as, error);
	if (r)
		return r;

	r = parse_origin_dev(ca, &as, error);
	if (r)
		return r;

	r = parse_block_size(ca, &as, error);
	if (r)
		return r;

	r = parse_features(ca, &as, error);
	if (r)
		return r;

	r = parse_policy(ca, &as, error);
	if (r)
		return r;

	return 0;
}

/*----------------------------------------------------------------*/

static struct kmem_cache *migration_cache;

#define NOT_CORE_OPTION 1

static int process_config_option(struct cache *cache, const char *key, const char *value)
{
	unsigned long tmp;

	if (!strcasecmp(key, "migration_threshold")) {
		if (kstrtoul(value, 10, &tmp))
			return -EINVAL;

		cache->migration_threshold = tmp;
		return 0;
	}

	return NOT_CORE_OPTION;
}

static int set_config_value(struct cache *cache, const char *key, const char *value)
{
	int r = process_config_option(cache, key, value);

	if (r == NOT_CORE_OPTION)
		r = policy_set_config_value(cache->policy, key, value);

	if (r)
		DMWARN("bad config value for %s: %s", key, value);

	return r;
}

static int set_config_values(struct cache *cache, int argc, const char **argv)
{
	int r = 0;

	if (argc & 1) {
		DMWARN("Odd number of policy arguments given but they should be <key> <value> pairs.");
		return -EINVAL;
	}

	while (argc) {
		r = set_config_value(cache, argv[0], argv[1]);
		if (r)
			break;

		argc -= 2;
		argv += 2;
	}

	return r;
}

static int create_cache_policy(struct cache *cache, struct cache_args *ca,
			       char **error)
{
	struct dm_cache_policy *p = dm_cache_policy_create(ca->policy_name,
							   cache->cache_size,
							   cache->origin_sectors,
							   cache->sectors_per_block);
	if (IS_ERR(p)) {
		*error = "Error creating cache's policy";
		return PTR_ERR(p);
	}
	cache->policy = p;

	return 0;
}

#define DEFAULT_MIGRATION_THRESHOLD 2048

static int cache_create(struct cache_args *ca, struct cache **result)
{
	int r = 0;
	char **error = &ca->ti->error;
	struct cache *cache;
	struct dm_target *ti = ca->ti;
	dm_block_t origin_blocks;
	struct dm_cache_metadata *cmd;
	bool may_format = ca->features.mode == CM_WRITE;

	cache = kzalloc(sizeof(*cache), GFP_KERNEL);
	if (!cache)
		return -ENOMEM;

	cache->ti = ca->ti;
	ti->private = cache;
	ti->num_flush_bios = 2;
	ti->flush_supported = true;

	ti->num_discard_bios = 1;
	ti->discards_supported = true;
	ti->discard_zeroes_data_unsupported = true;
	/* Discard bios must be split on a block boundary */
	ti->split_discard_bios = true;

	cache->features = ca->features;
	ti->per_bio_data_size = get_per_bio_data_size(cache);

	cache->callbacks.congested_fn = cache_is_congested;
	dm_table_add_target_callbacks(ti->table, &cache->callbacks);

	cache->metadata_dev = ca->metadata_dev;
	cache->origin_dev = ca->origin_dev;
	cache->cache_dev = ca->cache_dev;

	ca->metadata_dev = ca->origin_dev = ca->cache_dev = NULL;

	/* FIXME: factor out this whole section */
	origin_blocks = cache->origin_sectors = ca->origin_sectors;
	origin_blocks = block_div(origin_blocks, ca->block_size);
	cache->origin_blocks = to_oblock(origin_blocks);

	cache->sectors_per_block = ca->block_size;
	if (dm_set_target_max_io_len(ti, cache->sectors_per_block)) {
		r = -EINVAL;
		goto bad;
	}

	if (ca->block_size & (ca->block_size - 1)) {
		dm_block_t cache_size = ca->cache_sectors;

		cache->sectors_per_block_shift = -1;
		cache_size = block_div(cache_size, ca->block_size);
		cache->cache_size = to_cblock(cache_size);
	} else {
		cache->sectors_per_block_shift = __ffs(ca->block_size);
		cache->cache_size = to_cblock(ca->cache_sectors >> cache->sectors_per_block_shift);
	}

	r = create_cache_policy(cache, ca, error);
	if (r)
		goto bad;

	cache->policy_nr_args = ca->policy_argc;
	cache->migration_threshold = DEFAULT_MIGRATION_THRESHOLD;

	r = set_config_values(cache, ca->policy_argc, ca->policy_argv);
	if (r) {
		*error = "Error setting cache policy's config values";
		goto bad;
	}

	cmd = dm_cache_metadata_open(cache->metadata_dev->bdev,
				     ca->block_size, may_format,
				     dm_cache_policy_get_hint_size(cache->policy));
	if (IS_ERR(cmd)) {
		*error = "Error creating metadata object";
		r = PTR_ERR(cmd);
		goto bad;
	}
	cache->cmd = cmd;

	if (passthrough_mode(&cache->features)) {
		bool all_clean;

		r = dm_cache_metadata_all_clean(cache->cmd, &all_clean);
		if (r) {
			*error = "dm_cache_metadata_all_clean() failed";
			goto bad;
		}

		if (!all_clean) {
			*error = "Cannot enter passthrough mode unless all blocks are clean";
			r = -EINVAL;
			goto bad;
		}
	}

	spin_lock_init(&cache->lock);
	bio_list_init(&cache->deferred_bios);
	bio_list_init(&cache->deferred_flush_bios);
	bio_list_init(&cache->deferred_writethrough_bios);
	INIT_LIST_HEAD(&cache->quiesced_migrations);
	INIT_LIST_HEAD(&cache->completed_migrations);
	INIT_LIST_HEAD(&cache->need_commit_migrations);
	atomic_set(&cache->nr_migrations, 0);
	init_waitqueue_head(&cache->migration_wait);

	init_waitqueue_head(&cache->quiescing_wait);
	atomic_set(&cache->quiescing, 0);
	atomic_set(&cache->quiescing_ack, 0);

	r = -ENOMEM;
	cache->nr_dirty = 0;
	cache->dirty_bitset = alloc_bitset(from_cblock(cache->cache_size));
	if (!cache->dirty_bitset) {
		*error = "could not allocate dirty bitset";
		goto bad;
	}
	clear_bitset(cache->dirty_bitset, from_cblock(cache->cache_size));

<<<<<<< HEAD
	cache->discard_block_size = cache->sectors_per_block;
	cache->discard_nr_blocks = oblock_to_dblock(cache, cache->origin_blocks);
	cache->discard_bitset = alloc_bitset(from_dblock(cache->discard_nr_blocks));
=======
	cache->discard_nr_blocks = cache->origin_blocks;
	cache->discard_bitset = alloc_bitset(from_oblock(cache->discard_nr_blocks));
>>>>>>> 40dde7e2
	if (!cache->discard_bitset) {
		*error = "could not allocate discard bitset";
		goto bad;
	}
	clear_bitset(cache->discard_bitset, from_oblock(cache->discard_nr_blocks));

	cache->copier = dm_kcopyd_client_create(&dm_kcopyd_throttle);
	if (IS_ERR(cache->copier)) {
		*error = "could not create kcopyd client";
		r = PTR_ERR(cache->copier);
		goto bad;
	}

	cache->wq = alloc_ordered_workqueue("dm-" DM_MSG_PREFIX, WQ_MEM_RECLAIM);
	if (!cache->wq) {
		*error = "could not create workqueue for metadata object";
		goto bad;
	}
	INIT_WORK(&cache->worker, do_worker);
	INIT_DELAYED_WORK(&cache->waker, do_waker);
	cache->last_commit_jiffies = jiffies;

	cache->prison = dm_bio_prison_create(PRISON_CELLS);
	if (!cache->prison) {
		*error = "could not create bio prison";
		goto bad;
	}

	cache->all_io_ds = dm_deferred_set_create();
	if (!cache->all_io_ds) {
		*error = "could not create all_io deferred set";
		goto bad;
	}

	cache->migration_pool = mempool_create_slab_pool(MIGRATION_POOL_SIZE,
							 migration_cache);
	if (!cache->migration_pool) {
		*error = "Error creating cache's migration mempool";
		goto bad;
	}

	cache->next_migration = NULL;

	cache->need_tick_bio = true;
	cache->sized = false;
	cache->invalidate = false;
	cache->commit_requested = false;
	cache->loaded_mappings = false;
	cache->loaded_discards = false;

	load_stats(cache);

	atomic_set(&cache->stats.demotion, 0);
	atomic_set(&cache->stats.promotion, 0);
	atomic_set(&cache->stats.copies_avoided, 0);
	atomic_set(&cache->stats.cache_cell_clash, 0);
	atomic_set(&cache->stats.commit_count, 0);
	atomic_set(&cache->stats.discard_count, 0);

	spin_lock_init(&cache->invalidation_lock);
	INIT_LIST_HEAD(&cache->invalidation_requests);

	*result = cache;
	return 0;

bad:
	destroy(cache);
	return r;
}

static int copy_ctr_args(struct cache *cache, int argc, const char **argv)
{
	unsigned i;
	const char **copy;

	copy = kcalloc(argc, sizeof(*copy), GFP_KERNEL);
	if (!copy)
		return -ENOMEM;
	for (i = 0; i < argc; i++) {
		copy[i] = kstrdup(argv[i], GFP_KERNEL);
		if (!copy[i]) {
			while (i--)
				kfree(copy[i]);
			kfree(copy);
			return -ENOMEM;
		}
	}

	cache->nr_ctr_args = argc;
	cache->ctr_args = copy;

	return 0;
}

static int cache_ctr(struct dm_target *ti, unsigned argc, char **argv)
{
	int r = -EINVAL;
	struct cache_args *ca;
	struct cache *cache = NULL;

	ca = kzalloc(sizeof(*ca), GFP_KERNEL);
	if (!ca) {
		ti->error = "Error allocating memory for cache";
		return -ENOMEM;
	}
	ca->ti = ti;

	r = parse_cache_args(ca, argc, argv, &ti->error);
	if (r)
		goto out;

	r = cache_create(ca, &cache);
	if (r)
		goto out;

	r = copy_ctr_args(cache, argc - 3, (const char **)argv + 3);
	if (r) {
		destroy(cache);
		goto out;
	}

	ti->private = cache;

out:
	destroy_cache_args(ca);
	return r;
}

static int cache_map(struct dm_target *ti, struct bio *bio)
{
	struct cache *cache = ti->private;

	int r;
	dm_oblock_t block = get_bio_block(cache, bio);
	size_t pb_data_size = get_per_bio_data_size(cache);
	bool can_migrate = false;
	bool discarded_block;
	struct dm_bio_prison_cell *cell;
	struct policy_result lookup_result;
	struct per_bio_data *pb = init_per_bio_data(bio, pb_data_size);

	if (unlikely(from_oblock(block) >= from_oblock(cache->origin_blocks))) {
		/*
		 * This can only occur if the io goes to a partial block at
		 * the end of the origin device.  We don't cache these.
		 * Just remap to the origin and carry on.
		 */
		remap_to_origin(cache, bio);
		return DM_MAPIO_REMAPPED;
	}

	if (bio->bi_rw & (REQ_FLUSH | REQ_FUA | REQ_DISCARD)) {
		defer_bio(cache, bio);
		return DM_MAPIO_SUBMITTED;
	}

	/*
	 * Check to see if that block is currently migrating.
	 */
	cell = alloc_prison_cell(cache);
	if (!cell) {
		defer_bio(cache, bio);
		return DM_MAPIO_SUBMITTED;
	}

	r = bio_detain(cache, block, bio, cell,
		       (cell_free_fn) free_prison_cell,
		       cache, &cell);
	if (r) {
		if (r < 0)
			defer_bio(cache, bio);

		return DM_MAPIO_SUBMITTED;
	}

	discarded_block = is_discarded_oblock(cache, block);

	r = policy_map(cache->policy, block, false, can_migrate, discarded_block,
		       bio, &lookup_result);
	if (r == -EWOULDBLOCK) {
		cell_defer(cache, cell, true);
		return DM_MAPIO_SUBMITTED;

	} else if (r) {
		DMERR_LIMIT("Unexpected return from cache replacement policy: %d", r);
		bio_io_error(bio);
		return DM_MAPIO_SUBMITTED;
	}

	r = DM_MAPIO_REMAPPED;
	switch (lookup_result.op) {
	case POLICY_HIT:
		if (passthrough_mode(&cache->features)) {
			if (bio_data_dir(bio) == WRITE) {
				/*
				 * We need to invalidate this block, so
				 * defer for the worker thread.
				 */
				cell_defer(cache, cell, true);
				r = DM_MAPIO_SUBMITTED;

			} else {
				pb->all_io_entry = dm_deferred_entry_inc(cache->all_io_ds);
				inc_miss_counter(cache, bio);
				remap_to_origin_clear_discard(cache, bio, block);

				cell_defer(cache, cell, false);
			}

		} else {
			inc_hit_counter(cache, bio);
			pb->all_io_entry = dm_deferred_entry_inc(cache->all_io_ds);

			if (bio_data_dir(bio) == WRITE && writethrough_mode(&cache->features) &&
			    !is_dirty(cache, lookup_result.cblock))
				remap_to_origin_then_cache(cache, bio, block, lookup_result.cblock);
			else
				remap_to_cache_dirty(cache, bio, block, lookup_result.cblock);

			cell_defer(cache, cell, false);
		}
		break;

	case POLICY_MISS:
		inc_miss_counter(cache, bio);
		pb->all_io_entry = dm_deferred_entry_inc(cache->all_io_ds);

		if (pb->req_nr != 0) {
			/*
			 * This is a duplicate writethrough io that is no
			 * longer needed because the block has been demoted.
			 */
			bio_endio(bio, 0);
			cell_defer(cache, cell, false);
			return DM_MAPIO_SUBMITTED;
		} else {
			remap_to_origin_clear_discard(cache, bio, block);
			cell_defer(cache, cell, false);
		}
		break;

	default:
		DMERR_LIMIT("%s: erroring bio: unknown policy op: %u", __func__,
			    (unsigned) lookup_result.op);
		bio_io_error(bio);
		r = DM_MAPIO_SUBMITTED;
	}

	return r;
}

static int cache_end_io(struct dm_target *ti, struct bio *bio, int error)
{
	struct cache *cache = ti->private;
	unsigned long flags;
	size_t pb_data_size = get_per_bio_data_size(cache);
	struct per_bio_data *pb = get_per_bio_data(bio, pb_data_size);

	if (pb->tick) {
		policy_tick(cache->policy);

		spin_lock_irqsave(&cache->lock, flags);
		cache->need_tick_bio = true;
		spin_unlock_irqrestore(&cache->lock, flags);
	}

	check_for_quiesced_migrations(cache, pb);

	return 0;
}

static int write_dirty_bitset(struct cache *cache)
{
	unsigned i, r;

	for (i = 0; i < from_cblock(cache->cache_size); i++) {
		r = dm_cache_set_dirty(cache->cmd, to_cblock(i),
				       is_dirty(cache, to_cblock(i)));
		if (r)
			return r;
	}

	return 0;
}

static int write_discard_bitset(struct cache *cache)
{
	unsigned i, r;

	r = dm_cache_discard_bitset_resize(cache->cmd, cache->sectors_per_block,
					   cache->origin_blocks);
	if (r) {
		DMERR("could not resize on-disk discard bitset");
		return r;
	}

	for (i = 0; i < from_oblock(cache->discard_nr_blocks); i++) {
		r = dm_cache_set_discard(cache->cmd, to_oblock(i),
					 is_discarded(cache, to_oblock(i)));
		if (r)
			return r;
	}

	return 0;
}

/*
 * returns true on success
 */
static bool sync_metadata(struct cache *cache)
{
	int r1, r2, r3, r4;

	r1 = write_dirty_bitset(cache);
	if (r1)
		DMERR("could not write dirty bitset");

	r2 = write_discard_bitset(cache);
	if (r2)
		DMERR("could not write discard bitset");

	save_stats(cache);

	r3 = dm_cache_write_hints(cache->cmd, cache->policy);
	if (r3)
		DMERR("could not write hints");

	/*
	 * If writing the above metadata failed, we still commit, but don't
	 * set the clean shutdown flag.  This will effectively force every
	 * dirty bit to be set on reload.
	 */
	r4 = dm_cache_commit(cache->cmd, !r1 && !r2 && !r3);
	if (r4)
		DMERR("could not write cache metadata.  Data loss may occur.");

	return !r1 && !r2 && !r3 && !r4;
}

static void cache_postsuspend(struct dm_target *ti)
{
	struct cache *cache = ti->private;

	start_quiescing(cache);
	wait_for_migrations(cache);
	stop_worker(cache);
	requeue_deferred_io(cache);
	stop_quiescing(cache);

	(void) sync_metadata(cache);
}

static int load_mapping(void *context, dm_oblock_t oblock, dm_cblock_t cblock,
			bool dirty, uint32_t hint, bool hint_valid)
{
	int r;
	struct cache *cache = context;

	r = policy_load_mapping(cache->policy, oblock, cblock, hint, hint_valid);
	if (r)
		return r;

	if (dirty)
		set_dirty(cache, oblock, cblock);
	else
		clear_dirty(cache, oblock, cblock);

	return 0;
}

static int load_discard(void *context, sector_t discard_block_size,
			dm_oblock_t oblock, bool discard)
{
	struct cache *cache = context;

	if (discard)
		set_discard(cache, oblock);
	else
		clear_discard(cache, oblock);

	return 0;
}

static dm_cblock_t get_cache_dev_size(struct cache *cache)
{
	sector_t size = get_dev_size(cache->cache_dev);
	(void) sector_div(size, cache->sectors_per_block);
	return to_cblock(size);
}

static bool can_resize(struct cache *cache, dm_cblock_t new_size)
{
	if (from_cblock(new_size) > from_cblock(cache->cache_size))
		return true;

	/*
	 * We can't drop a dirty block when shrinking the cache.
	 */
	while (from_cblock(new_size) < from_cblock(cache->cache_size)) {
		new_size = to_cblock(from_cblock(new_size) + 1);
		if (is_dirty(cache, new_size)) {
			DMERR("unable to shrink cache; cache block %llu is dirty",
			      (unsigned long long) from_cblock(new_size));
			return false;
		}
	}

	return true;
}

static int resize_cache_dev(struct cache *cache, dm_cblock_t new_size)
{
	int r;

	r = dm_cache_resize(cache->cmd, new_size);
	if (r) {
		DMERR("could not resize cache metadata");
		return r;
	}

	cache->cache_size = new_size;

	return 0;
}

static int cache_preresume(struct dm_target *ti)
{
	int r = 0;
	struct cache *cache = ti->private;
	dm_cblock_t csize = get_cache_dev_size(cache);

	/*
	 * Check to see if the cache has resized.
	 */
	if (!cache->sized) {
		r = resize_cache_dev(cache, csize);
		if (r)
			return r;

		cache->sized = true;

	} else if (csize != cache->cache_size) {
		if (!can_resize(cache, csize))
			return -EINVAL;

		r = resize_cache_dev(cache, csize);
		if (r)
			return r;
	}

	if (!cache->loaded_mappings) {
		r = dm_cache_load_mappings(cache->cmd, cache->policy,
					   load_mapping, cache);
		if (r) {
			DMERR("could not load cache mappings");
			return r;
		}

		cache->loaded_mappings = true;
	}

	if (!cache->loaded_discards) {
		r = dm_cache_load_discards(cache->cmd, load_discard, cache);
		if (r) {
			DMERR("could not load origin discards");
			return r;
		}

		cache->loaded_discards = true;
	}

	return r;
}

static void cache_resume(struct dm_target *ti)
{
	struct cache *cache = ti->private;

	cache->need_tick_bio = true;
	do_waker(&cache->waker.work);
}

/*
 * Status format:
 *
 * <metadata block size> <#used metadata blocks>/<#total metadata blocks>
 * <cache block size> <#used cache blocks>/<#total cache blocks>
 * <#read hits> <#read misses> <#write hits> <#write misses>
 * <#demotions> <#promotions> <#dirty>
 * <#features> <features>*
 * <#core args> <core args>
 * <policy name> <#policy args> <policy args>*
 */
static void cache_status(struct dm_target *ti, status_type_t type,
			 unsigned status_flags, char *result, unsigned maxlen)
{
	int r = 0;
	unsigned i;
	ssize_t sz = 0;
	dm_block_t nr_free_blocks_metadata = 0;
	dm_block_t nr_blocks_metadata = 0;
	char buf[BDEVNAME_SIZE];
	struct cache *cache = ti->private;
	dm_cblock_t residency;

	switch (type) {
	case STATUSTYPE_INFO:
		/* Commit to ensure statistics aren't out-of-date */
		if (!(status_flags & DM_STATUS_NOFLUSH_FLAG) && !dm_suspended(ti)) {
			r = dm_cache_commit(cache->cmd, false);
			if (r)
				DMERR("could not commit metadata for accurate status");
		}

		r = dm_cache_get_free_metadata_block_count(cache->cmd,
							   &nr_free_blocks_metadata);
		if (r) {
			DMERR("could not get metadata free block count");
			goto err;
		}

		r = dm_cache_get_metadata_dev_size(cache->cmd, &nr_blocks_metadata);
		if (r) {
			DMERR("could not get metadata device size");
			goto err;
		}

		residency = policy_residency(cache->policy);

		DMEMIT("%u %llu/%llu %u %llu/%llu %u %u %u %u %u %u %llu ",
		       (unsigned)(DM_CACHE_METADATA_BLOCK_SIZE >> SECTOR_SHIFT),
		       (unsigned long long)(nr_blocks_metadata - nr_free_blocks_metadata),
		       (unsigned long long)nr_blocks_metadata,
		       cache->sectors_per_block,
		       (unsigned long long) from_cblock(residency),
		       (unsigned long long) from_cblock(cache->cache_size),
		       (unsigned) atomic_read(&cache->stats.read_hit),
		       (unsigned) atomic_read(&cache->stats.read_miss),
		       (unsigned) atomic_read(&cache->stats.write_hit),
		       (unsigned) atomic_read(&cache->stats.write_miss),
		       (unsigned) atomic_read(&cache->stats.demotion),
		       (unsigned) atomic_read(&cache->stats.promotion),
		       (unsigned long long) from_cblock(cache->nr_dirty));

		if (writethrough_mode(&cache->features))
			DMEMIT("1 writethrough ");

		else if (passthrough_mode(&cache->features))
			DMEMIT("1 passthrough ");

		else if (writeback_mode(&cache->features))
			DMEMIT("1 writeback ");

		else {
			DMERR("internal error: unknown io mode: %d", (int) cache->features.io_mode);
			goto err;
		}

		DMEMIT("2 migration_threshold %llu ", (unsigned long long) cache->migration_threshold);

		DMEMIT("%s ", dm_cache_policy_get_name(cache->policy));
		if (sz < maxlen) {
			r = policy_emit_config_values(cache->policy, result + sz, maxlen - sz);
			if (r)
				DMERR("policy_emit_config_values returned %d", r);
		}

		break;

	case STATUSTYPE_TABLE:
		format_dev_t(buf, cache->metadata_dev->bdev->bd_dev);
		DMEMIT("%s ", buf);
		format_dev_t(buf, cache->cache_dev->bdev->bd_dev);
		DMEMIT("%s ", buf);
		format_dev_t(buf, cache->origin_dev->bdev->bd_dev);
		DMEMIT("%s", buf);

		for (i = 0; i < cache->nr_ctr_args - 1; i++)
			DMEMIT(" %s", cache->ctr_args[i]);
		if (cache->nr_ctr_args)
			DMEMIT(" %s", cache->ctr_args[cache->nr_ctr_args - 1]);
	}

	return;

err:
	DMEMIT("Error");
}

/*
 * A cache block range can take two forms:
 *
 * i) A single cblock, eg. '3456'
 * ii) A begin and end cblock with dots between, eg. 123-234
 */
static int parse_cblock_range(struct cache *cache, const char *str,
			      struct cblock_range *result)
{
	char dummy;
	uint64_t b, e;
	int r;

	/*
	 * Try and parse form (ii) first.
	 */
	r = sscanf(str, "%llu-%llu%c", &b, &e, &dummy);
	if (r < 0)
		return r;

	if (r == 2) {
		result->begin = to_cblock(b);
		result->end = to_cblock(e);
		return 0;
	}

	/*
	 * That didn't work, try form (i).
	 */
	r = sscanf(str, "%llu%c", &b, &dummy);
	if (r < 0)
		return r;

	if (r == 1) {
		result->begin = to_cblock(b);
		result->end = to_cblock(from_cblock(result->begin) + 1u);
		return 0;
	}

	DMERR("invalid cblock range '%s'", str);
	return -EINVAL;
}

static int validate_cblock_range(struct cache *cache, struct cblock_range *range)
{
	uint64_t b = from_cblock(range->begin);
	uint64_t e = from_cblock(range->end);
	uint64_t n = from_cblock(cache->cache_size);

	if (b >= n) {
		DMERR("begin cblock out of range: %llu >= %llu", b, n);
		return -EINVAL;
	}

	if (e > n) {
		DMERR("end cblock out of range: %llu > %llu", e, n);
		return -EINVAL;
	}

	if (b >= e) {
		DMERR("invalid cblock range: %llu >= %llu", b, e);
		return -EINVAL;
	}

	return 0;
}

static int request_invalidation(struct cache *cache, struct cblock_range *range)
{
	struct invalidation_request req;

	INIT_LIST_HEAD(&req.list);
	req.cblocks = range;
	atomic_set(&req.complete, 0);
	req.err = 0;
	init_waitqueue_head(&req.result_wait);

	spin_lock(&cache->invalidation_lock);
	list_add(&req.list, &cache->invalidation_requests);
	spin_unlock(&cache->invalidation_lock);
	wake_worker(cache);

	wait_event(req.result_wait, atomic_read(&req.complete));
	return req.err;
}

static int process_invalidate_cblocks_message(struct cache *cache, unsigned count,
					      const char **cblock_ranges)
{
	int r = 0;
	unsigned i;
	struct cblock_range range;

	if (!passthrough_mode(&cache->features)) {
		DMERR("cache has to be in passthrough mode for invalidation");
		return -EPERM;
	}

	for (i = 0; i < count; i++) {
		r = parse_cblock_range(cache, cblock_ranges[i], &range);
		if (r)
			break;

		r = validate_cblock_range(cache, &range);
		if (r)
			break;

		/*
		 * Pass begin and end origin blocks to the worker and wake it.
		 */
		r = request_invalidation(cache, &range);
		if (r)
			break;
	}

	return r;
}

/*
 * Supports
 *	"<key> <value>"
 * and
 *     "invalidate_cblocks [(<begin>)|(<begin>-<end>)]*
 *
 * The key migration_threshold is supported by the cache target core.
 */
static int cache_message(struct dm_target *ti, unsigned argc, char **argv)
{
	struct cache *cache = ti->private;

	if (!argc)
		return -EINVAL;

	if (!strcasecmp(argv[0], "invalidate_cblocks"))
		return process_invalidate_cblocks_message(cache, argc - 1, (const char **) argv + 1);

	if (argc != 2)
		return -EINVAL;

	return set_config_value(cache, argv[0], argv[1]);
}

static int cache_iterate_devices(struct dm_target *ti,
				 iterate_devices_callout_fn fn, void *data)
{
	int r = 0;
	struct cache *cache = ti->private;

	r = fn(ti, cache->cache_dev, 0, get_dev_size(cache->cache_dev), data);
	if (!r)
		r = fn(ti, cache->origin_dev, 0, ti->len, data);

	return r;
}

/*
 * We assume I/O is going to the origin (which is the volume
 * more likely to have restrictions e.g. by being striped).
 * (Looking up the exact location of the data would be expensive
 * and could always be out of date by the time the bio is submitted.)
 */
static int cache_bvec_merge(struct dm_target *ti,
			    struct bvec_merge_data *bvm,
			    struct bio_vec *biovec, int max_size)
{
	struct cache *cache = ti->private;
	struct request_queue *q = bdev_get_queue(cache->origin_dev->bdev);

	if (!q->merge_bvec_fn)
		return max_size;

	bvm->bi_bdev = cache->origin_dev->bdev;
	return min(max_size, q->merge_bvec_fn(q, bvm, biovec));
}

static void set_discard_limits(struct cache *cache, struct queue_limits *limits)
{
	/*
	 * FIXME: these limits may be incompatible with the cache device
	 */
<<<<<<< HEAD
	limits->max_discard_sectors = cache->discard_block_size;
	limits->discard_granularity = cache->discard_block_size << SECTOR_SHIFT;
=======
	limits->max_discard_sectors = cache->sectors_per_block;
	limits->discard_granularity = cache->sectors_per_block << SECTOR_SHIFT;
>>>>>>> 40dde7e2
}

static void cache_io_hints(struct dm_target *ti, struct queue_limits *limits)
{
	struct cache *cache = ti->private;
	uint64_t io_opt_sectors = limits->io_opt >> SECTOR_SHIFT;

	/*
	 * If the system-determined stacked limits are compatible with the
	 * cache's blocksize (io_opt is a factor) do not override them.
	 */
	if (io_opt_sectors < cache->sectors_per_block ||
	    do_div(io_opt_sectors, cache->sectors_per_block)) {
		blk_limits_io_min(limits, 0);
		blk_limits_io_opt(limits, cache->sectors_per_block << SECTOR_SHIFT);
	}
	set_discard_limits(cache, limits);
}

/*----------------------------------------------------------------*/

static struct target_type cache_target = {
	.name = "cache",
	.version = {1, 4, 0},
	.module = THIS_MODULE,
	.ctr = cache_ctr,
	.dtr = cache_dtr,
	.map = cache_map,
	.end_io = cache_end_io,
	.postsuspend = cache_postsuspend,
	.preresume = cache_preresume,
	.resume = cache_resume,
	.status = cache_status,
	.message = cache_message,
	.iterate_devices = cache_iterate_devices,
	.merge = cache_bvec_merge,
	.io_hints = cache_io_hints,
};

static int __init dm_cache_init(void)
{
	int r;

	r = dm_register_target(&cache_target);
	if (r) {
		DMERR("cache target registration failed: %d", r);
		return r;
	}

	migration_cache = KMEM_CACHE(dm_cache_migration, 0);
	if (!migration_cache) {
		dm_unregister_target(&cache_target);
		return -ENOMEM;
	}

	return 0;
}

static void __exit dm_cache_exit(void)
{
	dm_unregister_target(&cache_target);
	kmem_cache_destroy(migration_cache);
}

module_init(dm_cache_init);
module_exit(dm_cache_exit);

MODULE_DESCRIPTION(DM_NAME " cache target");
MODULE_AUTHOR("Joe Thornber <ejt@redhat.com>");
MODULE_LICENSE("GPL");<|MERGE_RESOLUTION|>--- conflicted
+++ resolved
@@ -239,10 +239,6 @@
 	 */
 	dm_oblock_t discard_nr_blocks;
 	unsigned long *discard_bitset;
-<<<<<<< HEAD
-	uint32_t discard_block_size;
-=======
->>>>>>> 40dde7e2
 
 	/*
 	 * Rather than reconstructing the table line for the status we just
@@ -2281,14 +2277,8 @@
 	}
 	clear_bitset(cache->dirty_bitset, from_cblock(cache->cache_size));
 
-<<<<<<< HEAD
-	cache->discard_block_size = cache->sectors_per_block;
-	cache->discard_nr_blocks = oblock_to_dblock(cache, cache->origin_blocks);
-	cache->discard_bitset = alloc_bitset(from_dblock(cache->discard_nr_blocks));
-=======
 	cache->discard_nr_blocks = cache->origin_blocks;
 	cache->discard_bitset = alloc_bitset(from_oblock(cache->discard_nr_blocks));
->>>>>>> 40dde7e2
 	if (!cache->discard_bitset) {
 		*error = "could not allocate discard bitset";
 		goto bad;
@@ -3058,13 +3048,8 @@
 	/*
 	 * FIXME: these limits may be incompatible with the cache device
 	 */
-<<<<<<< HEAD
-	limits->max_discard_sectors = cache->discard_block_size;
-	limits->discard_granularity = cache->discard_block_size << SECTOR_SHIFT;
-=======
 	limits->max_discard_sectors = cache->sectors_per_block;
 	limits->discard_granularity = cache->sectors_per_block << SECTOR_SHIFT;
->>>>>>> 40dde7e2
 }
 
 static void cache_io_hints(struct dm_target *ti, struct queue_limits *limits)
