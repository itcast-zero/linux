/******************************************************************************
 *
 * This file is provided under a dual BSD/GPLv2 license.  When using or
 * redistributing this file, you may do so under either license.
 *
 * GPL LICENSE SUMMARY
 *
 * Copyright(c) 2007 - 2014 Intel Corporation. All rights reserved.
 *
 * This program is free software; you can redistribute it and/or modify
 * it under the terms of version 2 of the GNU General Public License as
 * published by the Free Software Foundation.
 *
 * This program is distributed in the hope that it will be useful, but
 * WITHOUT ANY WARRANTY; without even the implied warranty of
 * MERCHANTABILITY or FITNESS FOR A PARTICULAR PURPOSE.  See the GNU
 * General Public License for more details.
 *
 * You should have received a copy of the GNU General Public License
 * along with this program; if not, write to the Free Software
 * Foundation, Inc., 51 Franklin Street, Fifth Floor, Boston, MA 02110,
 * USA
 *
 * The full GNU General Public License is included in this distribution
 * in the file called COPYING.
 *
 * Contact Information:
 *  Intel Linux Wireless <ilw@linux.intel.com>
 * Intel Corporation, 5200 N.E. Elam Young Parkway, Hillsboro, OR 97124-6497
 *
 * BSD LICENSE
 *
 * Copyright(c) 2005 - 2014 Intel Corporation. All rights reserved.
 * All rights reserved.
 *
 * Redistribution and use in source and binary forms, with or without
 * modification, are permitted provided that the following conditions
 * are met:
 *
 *  * Redistributions of source code must retain the above copyright
 *    notice, this list of conditions and the following disclaimer.
 *  * Redistributions in binary form must reproduce the above copyright
 *    notice, this list of conditions and the following disclaimer in
 *    the documentation and/or other materials provided with the
 *    distribution.
 *  * Neither the name Intel Corporation nor the names of its
 *    contributors may be used to endorse or promote products derived
 *    from this software without specific prior written permission.
 *
 * THIS SOFTWARE IS PROVIDED BY THE COPYRIGHT HOLDERS AND CONTRIBUTORS
 * "AS IS" AND ANY EXPRESS OR IMPLIED WARRANTIES, INCLUDING, BUT NOT
 * LIMITED TO, THE IMPLIED WARRANTIES OF MERCHANTABILITY AND FITNESS FOR
 * A PARTICULAR PURPOSE ARE DISCLAIMED. IN NO EVENT SHALL THE COPYRIGHT
 * OWNER OR CONTRIBUTORS BE LIABLE FOR ANY DIRECT, INDIRECT, INCIDENTAL,
 * SPECIAL, EXEMPLARY, OR CONSEQUENTIAL DAMAGES (INCLUDING, BUT NOT
 * LIMITED TO, PROCUREMENT OF SUBSTITUTE GOODS OR SERVICES; LOSS OF USE,
 * DATA, OR PROFITS; OR BUSINESS INTERRUPTION) HOWEVER CAUSED AND ON ANY
 * THEORY OF LIABILITY, WHETHER IN CONTRACT, STRICT LIABILITY, OR TORT
 * (INCLUDING NEGLIGENCE OR OTHERWISE) ARISING IN ANY WAY OUT OF THE USE
 * OF THIS SOFTWARE, EVEN IF ADVISED OF THE POSSIBILITY OF SUCH DAMAGE.
 *
 *****************************************************************************/
#include <linux/pci.h>
#include <linux/pci-aspm.h>
#include <linux/interrupt.h>
#include <linux/debugfs.h>
#include <linux/sched.h>
#include <linux/bitops.h>
#include <linux/gfp.h>
#include <linux/vmalloc.h>

#include "iwl-drv.h"
#include "iwl-trans.h"
#include "iwl-csr.h"
#include "iwl-prph.h"
#include "iwl-agn-hw.h"
#include "iwl-fw-error-dump.h"
#include "internal.h"

static void iwl_pcie_free_fw_monitor(struct iwl_trans *trans)
{
	struct iwl_trans_pcie *trans_pcie = IWL_TRANS_GET_PCIE_TRANS(trans);

	if (!trans_pcie->fw_mon_page)
		return;

	dma_unmap_page(trans->dev, trans_pcie->fw_mon_phys,
		       trans_pcie->fw_mon_size, DMA_FROM_DEVICE);
	__free_pages(trans_pcie->fw_mon_page,
		     get_order(trans_pcie->fw_mon_size));
	trans_pcie->fw_mon_page = NULL;
	trans_pcie->fw_mon_phys = 0;
	trans_pcie->fw_mon_size = 0;
}

static void iwl_pcie_alloc_fw_monitor(struct iwl_trans *trans)
{
	struct iwl_trans_pcie *trans_pcie = IWL_TRANS_GET_PCIE_TRANS(trans);
	struct page *page;
	dma_addr_t phys;
	u32 size;
	u8 power;

	if (trans_pcie->fw_mon_page) {
		dma_sync_single_for_device(trans->dev, trans_pcie->fw_mon_phys,
					   trans_pcie->fw_mon_size,
					   DMA_FROM_DEVICE);
		return;
	}

	phys = 0;
	for (power = 26; power >= 11; power--) {
		int order;

		size = BIT(power);
		order = get_order(size);
		page = alloc_pages(__GFP_COMP | __GFP_NOWARN | __GFP_ZERO,
				   order);
		if (!page)
			continue;

		phys = dma_map_page(trans->dev, page, 0, PAGE_SIZE << order,
				    DMA_FROM_DEVICE);
		if (dma_mapping_error(trans->dev, phys)) {
			__free_pages(page, order);
			continue;
		}
		IWL_INFO(trans,
			 "Allocated 0x%08x bytes (order %d) for firmware monitor.\n",
			 size, order);
		break;
	}

	if (!page)
		return;

	trans_pcie->fw_mon_page = page;
	trans_pcie->fw_mon_phys = phys;
	trans_pcie->fw_mon_size = size;
}

static u32 iwl_trans_pcie_read_shr(struct iwl_trans *trans, u32 reg)
{
	iwl_write32(trans, HEEP_CTRL_WRD_PCIEX_CTRL_REG,
		    ((reg & 0x0000ffff) | (2 << 28)));
	return iwl_read32(trans, HEEP_CTRL_WRD_PCIEX_DATA_REG);
}

static void iwl_trans_pcie_write_shr(struct iwl_trans *trans, u32 reg, u32 val)
{
	iwl_write32(trans, HEEP_CTRL_WRD_PCIEX_DATA_REG, val);
	iwl_write32(trans, HEEP_CTRL_WRD_PCIEX_CTRL_REG,
		    ((reg & 0x0000ffff) | (3 << 28)));
}

static void iwl_pcie_set_pwr(struct iwl_trans *trans, bool vaux)
{
	if (vaux && pci_pme_capable(to_pci_dev(trans->dev), PCI_D3cold))
		iwl_set_bits_mask_prph(trans, APMG_PS_CTRL_REG,
				       APMG_PS_CTRL_VAL_PWR_SRC_VAUX,
				       ~APMG_PS_CTRL_MSK_PWR_SRC);
	else
		iwl_set_bits_mask_prph(trans, APMG_PS_CTRL_REG,
				       APMG_PS_CTRL_VAL_PWR_SRC_VMAIN,
				       ~APMG_PS_CTRL_MSK_PWR_SRC);
}

/* PCI registers */
#define PCI_CFG_RETRY_TIMEOUT	0x041

static void iwl_pcie_apm_config(struct iwl_trans *trans)
{
	struct iwl_trans_pcie *trans_pcie = IWL_TRANS_GET_PCIE_TRANS(trans);
	u16 lctl;

	/*
	 * HW bug W/A for instability in PCIe bus L0S->L1 transition.
	 * Check if BIOS (or OS) enabled L1-ASPM on this device.
	 * If so (likely), disable L0S, so device moves directly L0->L1;
	 *    costs negligible amount of power savings.
	 * If not (unlikely), enable L0S, so there is at least some
	 *    power savings, even without L1.
	 */
	pcie_capability_read_word(trans_pcie->pci_dev, PCI_EXP_LNKCTL, &lctl);
	if (lctl & PCI_EXP_LNKCTL_ASPM_L1) {
		/* L1-ASPM enabled; disable(!) L0S */
		iwl_set_bit(trans, CSR_GIO_REG, CSR_GIO_REG_VAL_L0S_ENABLED);
		dev_info(trans->dev, "L1 Enabled; Disabling L0S\n");
	} else {
		/* L1-ASPM disabled; enable(!) L0S */
		iwl_clear_bit(trans, CSR_GIO_REG, CSR_GIO_REG_VAL_L0S_ENABLED);
		dev_info(trans->dev, "L1 Disabled; Enabling L0S\n");
	}
	trans->pm_support = !(lctl & PCI_EXP_LNKCTL_ASPM_L0S);
}

/*
 * Start up NIC's basic functionality after it has been reset
 * (e.g. after platform boot, or shutdown via iwl_pcie_apm_stop())
 * NOTE:  This does not load uCode nor start the embedded processor
 */
static int iwl_pcie_apm_init(struct iwl_trans *trans)
{
	int ret = 0;
	IWL_DEBUG_INFO(trans, "Init card's basic functions\n");

	/*
	 * Use "set_bit" below rather than "write", to preserve any hardware
	 * bits already set by default after reset.
	 */

	/* Disable L0S exit timer (platform NMI Work/Around) */
	if (trans->cfg->device_family != IWL_DEVICE_FAMILY_8000)
		iwl_set_bit(trans, CSR_GIO_CHICKEN_BITS,
			    CSR_GIO_CHICKEN_BITS_REG_BIT_DIS_L0S_EXIT_TIMER);

	/*
	 * Disable L0s without affecting L1;
	 *  don't wait for ICH L0s (ICH bug W/A)
	 */
	iwl_set_bit(trans, CSR_GIO_CHICKEN_BITS,
		    CSR_GIO_CHICKEN_BITS_REG_BIT_L1A_NO_L0S_RX);

	/* Set FH wait threshold to maximum (HW error during stress W/A) */
	iwl_set_bit(trans, CSR_DBG_HPET_MEM_REG, CSR_DBG_HPET_MEM_REG_VAL);

	/*
	 * Enable HAP INTA (interrupt from management bus) to
	 * wake device's PCI Express link L1a -> L0s
	 */
	iwl_set_bit(trans, CSR_HW_IF_CONFIG_REG,
		    CSR_HW_IF_CONFIG_REG_BIT_HAP_WAKE_L1A);

	iwl_pcie_apm_config(trans);

	/* Configure analog phase-lock-loop before activating to D0A */
	if (trans->cfg->base_params->pll_cfg_val)
		iwl_set_bit(trans, CSR_ANA_PLL_CFG,
			    trans->cfg->base_params->pll_cfg_val);

	/*
	 * Set "initialization complete" bit to move adapter from
	 * D0U* --> D0A* (powered-up active) state.
	 */
	iwl_set_bit(trans, CSR_GP_CNTRL, CSR_GP_CNTRL_REG_FLAG_INIT_DONE);

	/*
	 * Wait for clock stabilization; once stabilized, access to
	 * device-internal resources is supported, e.g. iwl_write_prph()
	 * and accesses to uCode SRAM.
	 */
	ret = iwl_poll_bit(trans, CSR_GP_CNTRL,
			   CSR_GP_CNTRL_REG_FLAG_MAC_CLOCK_READY,
			   CSR_GP_CNTRL_REG_FLAG_MAC_CLOCK_READY, 25000);
	if (ret < 0) {
		IWL_DEBUG_INFO(trans, "Failed to init the card\n");
		goto out;
	}

	if (trans->cfg->host_interrupt_operation_mode) {
		/*
		 * This is a bit of an abuse - This is needed for 7260 / 3160
		 * only check host_interrupt_operation_mode even if this is
		 * not related to host_interrupt_operation_mode.
		 *
		 * Enable the oscillator to count wake up time for L1 exit. This
		 * consumes slightly more power (100uA) - but allows to be sure
		 * that we wake up from L1 on time.
		 *
		 * This looks weird: read twice the same register, discard the
		 * value, set a bit, and yet again, read that same register
		 * just to discard the value. But that's the way the hardware
		 * seems to like it.
		 */
		iwl_read_prph(trans, OSC_CLK);
		iwl_read_prph(trans, OSC_CLK);
		iwl_set_bits_prph(trans, OSC_CLK, OSC_CLK_FORCE_CONTROL);
		iwl_read_prph(trans, OSC_CLK);
		iwl_read_prph(trans, OSC_CLK);
	}

	/*
	 * Enable DMA clock and wait for it to stabilize.
	 *
	 * Write to "CLK_EN_REG"; "1" bits enable clocks, while "0"
	 * bits do not disable clocks.  This preserves any hardware
	 * bits already set by default in "CLK_CTRL_REG" after reset.
	 */
	if (trans->cfg->device_family != IWL_DEVICE_FAMILY_8000) {
		iwl_write_prph(trans, APMG_CLK_EN_REG,
			       APMG_CLK_VAL_DMA_CLK_RQT);
		udelay(20);

		/* Disable L1-Active */
		iwl_set_bits_prph(trans, APMG_PCIDEV_STT_REG,
				  APMG_PCIDEV_STT_VAL_L1_ACT_DIS);

		/* Clear the interrupt in APMG if the NIC is in RFKILL */
		iwl_write_prph(trans, APMG_RTC_INT_STT_REG,
			       APMG_RTC_INT_STT_RFKILL);
	}

	set_bit(STATUS_DEVICE_ENABLED, &trans->status);

out:
	return ret;
}

/*
 * Enable LP XTAL to avoid HW bug where device may consume much power if
 * FW is not loaded after device reset. LP XTAL is disabled by default
 * after device HW reset. Do it only if XTAL is fed by internal source.
 * Configure device's "persistence" mode to avoid resetting XTAL again when
 * SHRD_HW_RST occurs in S3.
 */
static void iwl_pcie_apm_lp_xtal_enable(struct iwl_trans *trans)
{
	int ret;
	u32 apmg_gp1_reg;
	u32 apmg_xtal_cfg_reg;
	u32 dl_cfg_reg;

	/* Force XTAL ON */
	__iwl_trans_pcie_set_bit(trans, CSR_GP_CNTRL,
				 CSR_GP_CNTRL_REG_FLAG_XTAL_ON);

	/* Reset entire device - do controller reset (results in SHRD_HW_RST) */
	iwl_set_bit(trans, CSR_RESET, CSR_RESET_REG_FLAG_SW_RESET);

	udelay(10);

	/*
	 * Set "initialization complete" bit to move adapter from
	 * D0U* --> D0A* (powered-up active) state.
	 */
	iwl_set_bit(trans, CSR_GP_CNTRL, CSR_GP_CNTRL_REG_FLAG_INIT_DONE);

	/*
	 * Wait for clock stabilization; once stabilized, access to
	 * device-internal resources is possible.
	 */
	ret = iwl_poll_bit(trans, CSR_GP_CNTRL,
			   CSR_GP_CNTRL_REG_FLAG_MAC_CLOCK_READY,
			   CSR_GP_CNTRL_REG_FLAG_MAC_CLOCK_READY,
			   25000);
	if (WARN_ON(ret < 0)) {
		IWL_ERR(trans, "Access time out - failed to enable LP XTAL\n");
		/* Release XTAL ON request */
		__iwl_trans_pcie_clear_bit(trans, CSR_GP_CNTRL,
					   CSR_GP_CNTRL_REG_FLAG_XTAL_ON);
		return;
	}

	/*
	 * Clear "disable persistence" to avoid LP XTAL resetting when
	 * SHRD_HW_RST is applied in S3.
	 */
	iwl_clear_bits_prph(trans, APMG_PCIDEV_STT_REG,
				    APMG_PCIDEV_STT_VAL_PERSIST_DIS);

	/*
	 * Force APMG XTAL to be active to prevent its disabling by HW
	 * caused by APMG idle state.
	 */
	apmg_xtal_cfg_reg = iwl_trans_pcie_read_shr(trans,
						    SHR_APMG_XTAL_CFG_REG);
	iwl_trans_pcie_write_shr(trans, SHR_APMG_XTAL_CFG_REG,
				 apmg_xtal_cfg_reg |
				 SHR_APMG_XTAL_CFG_XTAL_ON_REQ);

	/*
	 * Reset entire device again - do controller reset (results in
	 * SHRD_HW_RST). Turn MAC off before proceeding.
	 */
	iwl_set_bit(trans, CSR_RESET, CSR_RESET_REG_FLAG_SW_RESET);

	udelay(10);

	/* Enable LP XTAL by indirect access through CSR */
	apmg_gp1_reg = iwl_trans_pcie_read_shr(trans, SHR_APMG_GP1_REG);
	iwl_trans_pcie_write_shr(trans, SHR_APMG_GP1_REG, apmg_gp1_reg |
				 SHR_APMG_GP1_WF_XTAL_LP_EN |
				 SHR_APMG_GP1_CHICKEN_BIT_SELECT);

	/* Clear delay line clock power up */
	dl_cfg_reg = iwl_trans_pcie_read_shr(trans, SHR_APMG_DL_CFG_REG);
	iwl_trans_pcie_write_shr(trans, SHR_APMG_DL_CFG_REG, dl_cfg_reg &
				 ~SHR_APMG_DL_CFG_DL_CLOCK_POWER_UP);

	/*
	 * Enable persistence mode to avoid LP XTAL resetting when
	 * SHRD_HW_RST is applied in S3.
	 */
	iwl_set_bit(trans, CSR_HW_IF_CONFIG_REG,
		    CSR_HW_IF_CONFIG_REG_PERSIST_MODE);

	/*
	 * Clear "initialization complete" bit to move adapter from
	 * D0A* (powered-up Active) --> D0U* (Uninitialized) state.
	 */
	iwl_clear_bit(trans, CSR_GP_CNTRL,
		      CSR_GP_CNTRL_REG_FLAG_INIT_DONE);

	/* Activates XTAL resources monitor */
	__iwl_trans_pcie_set_bit(trans, CSR_MONITOR_CFG_REG,
				 CSR_MONITOR_XTAL_RESOURCES);

	/* Release XTAL ON request */
	__iwl_trans_pcie_clear_bit(trans, CSR_GP_CNTRL,
				   CSR_GP_CNTRL_REG_FLAG_XTAL_ON);
	udelay(10);

	/* Release APMG XTAL */
	iwl_trans_pcie_write_shr(trans, SHR_APMG_XTAL_CFG_REG,
				 apmg_xtal_cfg_reg &
				 ~SHR_APMG_XTAL_CFG_XTAL_ON_REQ);
}

static int iwl_pcie_apm_stop_master(struct iwl_trans *trans)
{
	int ret = 0;

	/* stop device's busmaster DMA activity */
	iwl_set_bit(trans, CSR_RESET, CSR_RESET_REG_FLAG_STOP_MASTER);

	ret = iwl_poll_bit(trans, CSR_RESET,
			   CSR_RESET_REG_FLAG_MASTER_DISABLED,
			   CSR_RESET_REG_FLAG_MASTER_DISABLED, 100);
	if (ret)
		IWL_WARN(trans, "Master Disable Timed Out, 100 usec\n");

	IWL_DEBUG_INFO(trans, "stop master\n");

	return ret;
}

static void iwl_pcie_apm_stop(struct iwl_trans *trans)
{
	IWL_DEBUG_INFO(trans, "Stop card, put in low power state\n");

	clear_bit(STATUS_DEVICE_ENABLED, &trans->status);

	/* Stop device's DMA activity */
	iwl_pcie_apm_stop_master(trans);

	if (trans->cfg->lp_xtal_workaround) {
		iwl_pcie_apm_lp_xtal_enable(trans);
		return;
	}

	/* Reset the entire device */
	iwl_set_bit(trans, CSR_RESET, CSR_RESET_REG_FLAG_SW_RESET);

	udelay(10);

	/*
	 * Clear "initialization complete" bit to move adapter from
	 * D0A* (powered-up Active) --> D0U* (Uninitialized) state.
	 */
	iwl_clear_bit(trans, CSR_GP_CNTRL,
		      CSR_GP_CNTRL_REG_FLAG_INIT_DONE);
}

static int iwl_pcie_nic_init(struct iwl_trans *trans)
{
	struct iwl_trans_pcie *trans_pcie = IWL_TRANS_GET_PCIE_TRANS(trans);

	/* nic_init */
	spin_lock(&trans_pcie->irq_lock);
	iwl_pcie_apm_init(trans);

	spin_unlock(&trans_pcie->irq_lock);

	if (trans->cfg->device_family != IWL_DEVICE_FAMILY_8000)
		iwl_pcie_set_pwr(trans, false);

	iwl_op_mode_nic_config(trans->op_mode);

	/* Allocate the RX queue, or reset if it is already allocated */
	iwl_pcie_rx_init(trans);

	/* Allocate or reset and init all Tx and Command queues */
	if (iwl_pcie_tx_init(trans))
		return -ENOMEM;

	if (trans->cfg->base_params->shadow_reg_enable) {
		/* enable shadow regs in HW */
		iwl_set_bit(trans, CSR_MAC_SHADOW_REG_CTRL, 0x800FFFFF);
		IWL_DEBUG_INFO(trans, "Enabling shadow registers in device\n");
	}

	return 0;
}

#define HW_READY_TIMEOUT (50)

/* Note: returns poll_bit return value, which is >= 0 if success */
static int iwl_pcie_set_hw_ready(struct iwl_trans *trans)
{
	int ret;

	iwl_set_bit(trans, CSR_HW_IF_CONFIG_REG,
		    CSR_HW_IF_CONFIG_REG_BIT_NIC_READY);

	/* See if we got it */
	ret = iwl_poll_bit(trans, CSR_HW_IF_CONFIG_REG,
			   CSR_HW_IF_CONFIG_REG_BIT_NIC_READY,
			   CSR_HW_IF_CONFIG_REG_BIT_NIC_READY,
			   HW_READY_TIMEOUT);

	IWL_DEBUG_INFO(trans, "hardware%s ready\n", ret < 0 ? " not" : "");
	return ret;
}

/* Note: returns standard 0/-ERROR code */
static int iwl_pcie_prepare_card_hw(struct iwl_trans *trans)
{
	int ret;
	int t = 0;
	int iter;

	IWL_DEBUG_INFO(trans, "iwl_trans_prepare_card_hw enter\n");

	ret = iwl_pcie_set_hw_ready(trans);
	/* If the card is ready, exit 0 */
	if (ret >= 0)
		return 0;

	for (iter = 0; iter < 10; iter++) {
		/* If HW is not ready, prepare the conditions to check again */
		iwl_set_bit(trans, CSR_HW_IF_CONFIG_REG,
			    CSR_HW_IF_CONFIG_REG_PREPARE);
<<<<<<< HEAD

		do {
			ret = iwl_pcie_set_hw_ready(trans);
			if (ret >= 0)
				return 0;

			usleep_range(200, 1000);
			t += 200;
		} while (t < 150000);
		msleep(25);
	}

=======

		do {
			ret = iwl_pcie_set_hw_ready(trans);
			if (ret >= 0)
				return 0;

			usleep_range(200, 1000);
			t += 200;
		} while (t < 150000);
		msleep(25);
	}

>>>>>>> 88c723a7
	IWL_DEBUG_INFO(trans, "got NIC after %d iterations\n", iter);

	return ret;
}

/*
 * ucode
 */
static int iwl_pcie_load_firmware_chunk(struct iwl_trans *trans, u32 dst_addr,
				   dma_addr_t phy_addr, u32 byte_cnt)
{
	struct iwl_trans_pcie *trans_pcie = IWL_TRANS_GET_PCIE_TRANS(trans);
	int ret;

	trans_pcie->ucode_write_complete = false;

	iwl_write_direct32(trans,
			   FH_TCSR_CHNL_TX_CONFIG_REG(FH_SRVC_CHNL),
			   FH_TCSR_TX_CONFIG_REG_VAL_DMA_CHNL_PAUSE);

	iwl_write_direct32(trans,
			   FH_SRVC_CHNL_SRAM_ADDR_REG(FH_SRVC_CHNL),
			   dst_addr);

	iwl_write_direct32(trans,
			   FH_TFDIB_CTRL0_REG(FH_SRVC_CHNL),
			   phy_addr & FH_MEM_TFDIB_DRAM_ADDR_LSB_MSK);

	iwl_write_direct32(trans,
			   FH_TFDIB_CTRL1_REG(FH_SRVC_CHNL),
			   (iwl_get_dma_hi_addr(phy_addr)
				<< FH_MEM_TFDIB_REG1_ADDR_BITSHIFT) | byte_cnt);

	iwl_write_direct32(trans,
			   FH_TCSR_CHNL_TX_BUF_STS_REG(FH_SRVC_CHNL),
			   1 << FH_TCSR_CHNL_TX_BUF_STS_REG_POS_TB_NUM |
			   1 << FH_TCSR_CHNL_TX_BUF_STS_REG_POS_TB_IDX |
			   FH_TCSR_CHNL_TX_BUF_STS_REG_VAL_TFDB_VALID);

	iwl_write_direct32(trans,
			   FH_TCSR_CHNL_TX_CONFIG_REG(FH_SRVC_CHNL),
			   FH_TCSR_TX_CONFIG_REG_VAL_DMA_CHNL_ENABLE	|
			   FH_TCSR_TX_CONFIG_REG_VAL_DMA_CREDIT_DISABLE	|
			   FH_TCSR_TX_CONFIG_REG_VAL_CIRQ_HOST_ENDTFD);

	ret = wait_event_timeout(trans_pcie->ucode_write_waitq,
				 trans_pcie->ucode_write_complete, 5 * HZ);
	if (!ret) {
		IWL_ERR(trans, "Failed to load firmware chunk!\n");
		return -ETIMEDOUT;
	}

	return 0;
}

static int iwl_pcie_load_section(struct iwl_trans *trans, u8 section_num,
			    const struct fw_desc *section)
{
	u8 *v_addr;
	dma_addr_t p_addr;
	u32 offset, chunk_sz = section->len;
	int ret = 0;

	IWL_DEBUG_FW(trans, "[%d] uCode section being loaded...\n",
		     section_num);

	v_addr = dma_alloc_coherent(trans->dev, chunk_sz, &p_addr,
				    GFP_KERNEL | __GFP_NOWARN);
	if (!v_addr) {
		IWL_DEBUG_INFO(trans, "Falling back to small chunks of DMA\n");
		chunk_sz = PAGE_SIZE;
		v_addr = dma_alloc_coherent(trans->dev, chunk_sz,
					    &p_addr, GFP_KERNEL);
		if (!v_addr)
			return -ENOMEM;
	}

	for (offset = 0; offset < section->len; offset += chunk_sz) {
		u32 copy_size;

		copy_size = min_t(u32, chunk_sz, section->len - offset);

		memcpy(v_addr, (u8 *)section->data + offset, copy_size);
		ret = iwl_pcie_load_firmware_chunk(trans,
						   section->offset + offset,
						   p_addr, copy_size);
		if (ret) {
			IWL_ERR(trans,
				"Could not load the [%d] uCode section\n",
				section_num);
			break;
		}
	}

	dma_free_coherent(trans->dev, chunk_sz, v_addr, p_addr);
	return ret;
}

static int iwl_pcie_load_cpu_secured_sections(struct iwl_trans *trans,
					      const struct fw_img *image,
					      int cpu,
					      int *first_ucode_section)
{
	int shift_param;
	int i, ret = 0;
	u32 last_read_idx = 0;

	if (cpu == 1) {
		shift_param = 0;
		*first_ucode_section = 0;
	} else {
		shift_param = 16;
		(*first_ucode_section)++;
	}

	for (i = *first_ucode_section; i < IWL_UCODE_SECTION_MAX; i++) {
		last_read_idx = i;

		if (!image->sec[i].data ||
		    image->sec[i].offset == CPU1_CPU2_SEPARATOR_SECTION) {
			IWL_DEBUG_FW(trans,
				     "Break since Data not valid or Empty section, sec = %d\n",
				     i);
			break;
		}

		if (i == (*first_ucode_section) + 1)
			/* set CPU to started */
			iwl_set_bits_prph(trans,
					  CSR_UCODE_LOAD_STATUS_ADDR,
					  LMPM_CPU_HDRS_LOADING_COMPLETED
					  << shift_param);

		ret = iwl_pcie_load_section(trans, i, &image->sec[i]);
		if (ret)
			return ret;
	}
	/* image loading complete */
	iwl_set_bits_prph(trans,
			  CSR_UCODE_LOAD_STATUS_ADDR,
			  LMPM_CPU_UCODE_LOADING_COMPLETED << shift_param);

	*first_ucode_section = last_read_idx;

	return 0;
}

static int iwl_pcie_load_cpu_sections(struct iwl_trans *trans,
				      const struct fw_img *image,
				      int cpu,
				      int *first_ucode_section)
{
	int shift_param;
	int i, ret = 0;
	u32 last_read_idx = 0;

	if (cpu == 1) {
		shift_param = 0;
		*first_ucode_section = 0;
	} else {
		shift_param = 16;
		(*first_ucode_section)++;
	}

	for (i = *first_ucode_section; i < IWL_UCODE_SECTION_MAX; i++) {
		last_read_idx = i;

		if (!image->sec[i].data ||
		    image->sec[i].offset == CPU1_CPU2_SEPARATOR_SECTION) {
			IWL_DEBUG_FW(trans,
				     "Break since Data not valid or Empty section, sec = %d\n",
				     i);
			break;
		}

		ret = iwl_pcie_load_section(trans, i, &image->sec[i]);
		if (ret)
			return ret;
	}

	if (trans->cfg->device_family == IWL_DEVICE_FAMILY_8000)
		iwl_set_bits_prph(trans,
				  CSR_UCODE_LOAD_STATUS_ADDR,
				  (LMPM_CPU_UCODE_LOADING_COMPLETED |
				   LMPM_CPU_HDRS_LOADING_COMPLETED |
				   LMPM_CPU_UCODE_LOADING_STARTED) <<
					shift_param);

	*first_ucode_section = last_read_idx;

	return 0;
}

static int iwl_pcie_load_given_ucode(struct iwl_trans *trans,
				const struct fw_img *image)
{
	struct iwl_trans_pcie *trans_pcie = IWL_TRANS_GET_PCIE_TRANS(trans);
	int ret = 0;
	int first_ucode_section;

	IWL_DEBUG_FW(trans,
		     "working with %s image\n",
		     image->is_secure ? "Secured" : "Non Secured");
	IWL_DEBUG_FW(trans,
		     "working with %s CPU\n",
		     image->is_dual_cpus ? "Dual" : "Single");

	/* configure the ucode to be ready to get the secured image */
	if (image->is_secure) {
		/* set secure boot inspector addresses */
		iwl_write_prph(trans,
			       LMPM_SECURE_INSPECTOR_CODE_ADDR,
			       LMPM_SECURE_INSPECTOR_CODE_MEM_SPACE);

		iwl_write_prph(trans,
			       LMPM_SECURE_INSPECTOR_DATA_ADDR,
			       LMPM_SECURE_INSPECTOR_DATA_MEM_SPACE);

		/* set CPU1 header address */
		iwl_write_prph(trans,
			       LMPM_SECURE_UCODE_LOAD_CPU1_HDR_ADDR,
			       LMPM_SECURE_CPU1_HDR_MEM_SPACE);

		/* load to FW the binary Secured sections of CPU1 */
		ret = iwl_pcie_load_cpu_secured_sections(trans, image, 1,
							 &first_ucode_section);
		if (ret)
			return ret;

	} else {
		/* load to FW the binary Non secured sections of CPU1 */
		ret = iwl_pcie_load_cpu_sections(trans, image, 1,
						 &first_ucode_section);
		if (ret)
			return ret;
	}

	if (image->is_dual_cpus) {
		/* set CPU2 header address */
		iwl_write_prph(trans,
			       LMPM_SECURE_UCODE_LOAD_CPU2_HDR_ADDR,
			       LMPM_SECURE_CPU2_HDR_MEM_SPACE);

		/* load to FW the binary sections of CPU2 */
		if (image->is_secure)
			ret = iwl_pcie_load_cpu_secured_sections(
							trans, image, 2,
							&first_ucode_section);
		else
			ret = iwl_pcie_load_cpu_sections(trans, image, 2,
							 &first_ucode_section);
		if (ret)
			return ret;
	}

	/* supported for 7000 only for the moment */
	if (iwlwifi_mod_params.fw_monitor &&
	    trans->cfg->device_family == IWL_DEVICE_FAMILY_7000) {
		iwl_pcie_alloc_fw_monitor(trans);

		if (trans_pcie->fw_mon_size) {
			iwl_write_prph(trans, MON_BUFF_BASE_ADDR,
				       trans_pcie->fw_mon_phys >> 4);
			iwl_write_prph(trans, MON_BUFF_END_ADDR,
				       (trans_pcie->fw_mon_phys +
					trans_pcie->fw_mon_size) >> 4);
		}
	}

	/* release CPU reset */
	if (trans->cfg->device_family == IWL_DEVICE_FAMILY_8000)
		iwl_write_prph(trans, RELEASE_CPU_RESET, RELEASE_CPU_RESET_BIT);
	else
		iwl_write32(trans, CSR_RESET, 0);

	if (image->is_secure) {
		/* wait for image verification to complete  */
		ret = iwl_poll_prph_bit(trans,
					LMPM_SECURE_BOOT_CPU1_STATUS_ADDR,
					LMPM_SECURE_BOOT_STATUS_SUCCESS,
					LMPM_SECURE_BOOT_STATUS_SUCCESS,
					LMPM_SECURE_TIME_OUT);

		if (ret < 0) {
			IWL_ERR(trans, "Time out on secure boot process\n");
			return ret;
		}
	}

	return 0;
}

static int iwl_trans_pcie_start_fw(struct iwl_trans *trans,
				   const struct fw_img *fw, bool run_in_rfkill)
{
	int ret;
	bool hw_rfkill;

	/* This may fail if AMT took ownership of the device */
	if (iwl_pcie_prepare_card_hw(trans)) {
		IWL_WARN(trans, "Exit HW not ready\n");
		return -EIO;
	}

	iwl_enable_rfkill_int(trans);

	/* If platform's RF_KILL switch is NOT set to KILL */
	hw_rfkill = iwl_is_rfkill_set(trans);
	if (hw_rfkill)
		set_bit(STATUS_RFKILL, &trans->status);
	else
		clear_bit(STATUS_RFKILL, &trans->status);
	iwl_trans_pcie_rf_kill(trans, hw_rfkill);
	if (hw_rfkill && !run_in_rfkill)
		return -ERFKILL;

	iwl_write32(trans, CSR_INT, 0xFFFFFFFF);

	ret = iwl_pcie_nic_init(trans);
	if (ret) {
		IWL_ERR(trans, "Unable to init nic\n");
		return ret;
	}

	/* make sure rfkill handshake bits are cleared */
	iwl_write32(trans, CSR_UCODE_DRV_GP1_CLR, CSR_UCODE_SW_BIT_RFKILL);
	iwl_write32(trans, CSR_UCODE_DRV_GP1_CLR,
		    CSR_UCODE_DRV_GP1_BIT_CMD_BLOCKED);

	/* clear (again), then enable host interrupts */
	iwl_write32(trans, CSR_INT, 0xFFFFFFFF);
	iwl_enable_interrupts(trans);

	/* really make sure rfkill handshake bits are cleared */
	iwl_write32(trans, CSR_UCODE_DRV_GP1_CLR, CSR_UCODE_SW_BIT_RFKILL);
	iwl_write32(trans, CSR_UCODE_DRV_GP1_CLR, CSR_UCODE_SW_BIT_RFKILL);

	/* Load the given image to the HW */
	return iwl_pcie_load_given_ucode(trans, fw);
}

static void iwl_trans_pcie_fw_alive(struct iwl_trans *trans, u32 scd_addr)
{
	iwl_pcie_reset_ict(trans);
	iwl_pcie_tx_start(trans, scd_addr);
}

static void iwl_trans_pcie_stop_device(struct iwl_trans *trans)
{
	struct iwl_trans_pcie *trans_pcie = IWL_TRANS_GET_PCIE_TRANS(trans);
	bool hw_rfkill, was_hw_rfkill;

	was_hw_rfkill = iwl_is_rfkill_set(trans);

	/* tell the device to stop sending interrupts */
	spin_lock(&trans_pcie->irq_lock);
	iwl_disable_interrupts(trans);
	spin_unlock(&trans_pcie->irq_lock);

	/* device going down, Stop using ICT table */
	iwl_pcie_disable_ict(trans);

	/*
	 * If a HW restart happens during firmware loading,
	 * then the firmware loading might call this function
	 * and later it might be called again due to the
	 * restart. So don't process again if the device is
	 * already dead.
	 */
	if (test_bit(STATUS_DEVICE_ENABLED, &trans->status)) {
		iwl_pcie_tx_stop(trans);
		iwl_pcie_rx_stop(trans);

		/* Power-down device's busmaster DMA clocks */
		iwl_write_prph(trans, APMG_CLK_DIS_REG,
			       APMG_CLK_VAL_DMA_CLK_RQT);
		udelay(5);
	}

	/* Make sure (redundant) we've released our request to stay awake */
	iwl_clear_bit(trans, CSR_GP_CNTRL,
		      CSR_GP_CNTRL_REG_FLAG_MAC_ACCESS_REQ);

	/* Stop the device, and put it in low power state */
	iwl_pcie_apm_stop(trans);

	/* Upon stop, the APM issues an interrupt if HW RF kill is set.
	 * Clean again the interrupt here
	 */
	spin_lock(&trans_pcie->irq_lock);
	iwl_disable_interrupts(trans);
	spin_unlock(&trans_pcie->irq_lock);

	/* stop and reset the on-board processor */
	iwl_write32(trans, CSR_RESET, CSR_RESET_REG_FLAG_NEVO_RESET);

	/* clear all status bits */
	clear_bit(STATUS_SYNC_HCMD_ACTIVE, &trans->status);
	clear_bit(STATUS_INT_ENABLED, &trans->status);
	clear_bit(STATUS_DEVICE_ENABLED, &trans->status);
	clear_bit(STATUS_TPOWER_PMI, &trans->status);
	clear_bit(STATUS_RFKILL, &trans->status);

	/*
	 * Even if we stop the HW, we still want the RF kill
	 * interrupt
	 */
	iwl_enable_rfkill_int(trans);

	/*
	 * Check again since the RF kill state may have changed while
	 * all the interrupts were disabled, in this case we couldn't
	 * receive the RF kill interrupt and update the state in the
	 * op_mode.
	 * Don't call the op_mode if the rkfill state hasn't changed.
	 * This allows the op_mode to call stop_device from the rfkill
	 * notification without endless recursion. Under very rare
	 * circumstances, we might have a small recursion if the rfkill
	 * state changed exactly now while we were called from stop_device.
	 * This is very unlikely but can happen and is supported.
	 */
	hw_rfkill = iwl_is_rfkill_set(trans);
	if (hw_rfkill)
		set_bit(STATUS_RFKILL, &trans->status);
	else
		clear_bit(STATUS_RFKILL, &trans->status);
	if (hw_rfkill != was_hw_rfkill)
		iwl_trans_pcie_rf_kill(trans, hw_rfkill);
}

void iwl_trans_pcie_rf_kill(struct iwl_trans *trans, bool state)
{
	if (iwl_op_mode_hw_rf_kill(trans->op_mode, state))
		iwl_trans_pcie_stop_device(trans);
}

static void iwl_trans_pcie_d3_suspend(struct iwl_trans *trans, bool test)
{
	iwl_disable_interrupts(trans);

	/*
	 * in testing mode, the host stays awake and the
	 * hardware won't be reset (not even partially)
	 */
	if (test)
		return;

	iwl_pcie_disable_ict(trans);

	iwl_clear_bit(trans, CSR_GP_CNTRL,
		      CSR_GP_CNTRL_REG_FLAG_MAC_ACCESS_REQ);
	iwl_clear_bit(trans, CSR_GP_CNTRL,
		      CSR_GP_CNTRL_REG_FLAG_INIT_DONE);

	/*
	 * reset TX queues -- some of their registers reset during S3
	 * so if we don't reset everything here the D3 image would try
	 * to execute some invalid memory upon resume
	 */
	iwl_trans_pcie_tx_reset(trans);

	iwl_pcie_set_pwr(trans, true);
}

static int iwl_trans_pcie_d3_resume(struct iwl_trans *trans,
				    enum iwl_d3_status *status,
				    bool test)
{
	u32 val;
	int ret;

	if (test) {
		iwl_enable_interrupts(trans);
		*status = IWL_D3_STATUS_ALIVE;
		return 0;
	}

	iwl_pcie_set_pwr(trans, false);

	val = iwl_read32(trans, CSR_RESET);
	if (val & CSR_RESET_REG_FLAG_NEVO_RESET) {
		*status = IWL_D3_STATUS_RESET;
		return 0;
	}

	/*
	 * Also enables interrupts - none will happen as the device doesn't
	 * know we're waking it up, only when the opmode actually tells it
	 * after this call.
	 */
	iwl_pcie_reset_ict(trans);

	iwl_set_bit(trans, CSR_GP_CNTRL, CSR_GP_CNTRL_REG_FLAG_MAC_ACCESS_REQ);
	iwl_set_bit(trans, CSR_GP_CNTRL, CSR_GP_CNTRL_REG_FLAG_INIT_DONE);

	ret = iwl_poll_bit(trans, CSR_GP_CNTRL,
			   CSR_GP_CNTRL_REG_FLAG_MAC_CLOCK_READY,
			   CSR_GP_CNTRL_REG_FLAG_MAC_CLOCK_READY,
			   25000);
	if (ret) {
		IWL_ERR(trans, "Failed to resume the device (mac ready)\n");
		return ret;
	}

	iwl_trans_pcie_tx_reset(trans);

	ret = iwl_pcie_rx_init(trans);
	if (ret) {
		IWL_ERR(trans, "Failed to resume the device (RX reset)\n");
		return ret;
	}

	*status = IWL_D3_STATUS_ALIVE;
	return 0;
}

static int iwl_trans_pcie_start_hw(struct iwl_trans *trans)
{
	bool hw_rfkill;
	int err;

	err = iwl_pcie_prepare_card_hw(trans);
	if (err) {
		IWL_ERR(trans, "Error while preparing HW: %d\n", err);
		return err;
	}

	/* Reset the entire device */
	iwl_write32(trans, CSR_RESET, CSR_RESET_REG_FLAG_SW_RESET);

	usleep_range(10, 15);

	iwl_pcie_apm_init(trans);

	/* From now on, the op_mode will be kept updated about RF kill state */
	iwl_enable_rfkill_int(trans);

	hw_rfkill = iwl_is_rfkill_set(trans);
	if (hw_rfkill)
		set_bit(STATUS_RFKILL, &trans->status);
	else
		clear_bit(STATUS_RFKILL, &trans->status);
	iwl_trans_pcie_rf_kill(trans, hw_rfkill);

	return 0;
}

static void iwl_trans_pcie_op_mode_leave(struct iwl_trans *trans)
{
	struct iwl_trans_pcie *trans_pcie = IWL_TRANS_GET_PCIE_TRANS(trans);

	/* disable interrupts - don't enable HW RF kill interrupt */
	spin_lock(&trans_pcie->irq_lock);
	iwl_disable_interrupts(trans);
	spin_unlock(&trans_pcie->irq_lock);

	iwl_pcie_apm_stop(trans);

	spin_lock(&trans_pcie->irq_lock);
	iwl_disable_interrupts(trans);
	spin_unlock(&trans_pcie->irq_lock);

	iwl_pcie_disable_ict(trans);
}

static void iwl_trans_pcie_write8(struct iwl_trans *trans, u32 ofs, u8 val)
{
	writeb(val, IWL_TRANS_GET_PCIE_TRANS(trans)->hw_base + ofs);
}

static void iwl_trans_pcie_write32(struct iwl_trans *trans, u32 ofs, u32 val)
{
	writel(val, IWL_TRANS_GET_PCIE_TRANS(trans)->hw_base + ofs);
}

static u32 iwl_trans_pcie_read32(struct iwl_trans *trans, u32 ofs)
{
	return readl(IWL_TRANS_GET_PCIE_TRANS(trans)->hw_base + ofs);
}

static u32 iwl_trans_pcie_read_prph(struct iwl_trans *trans, u32 reg)
{
	iwl_trans_pcie_write32(trans, HBUS_TARG_PRPH_RADDR,
			       ((reg & 0x000FFFFF) | (3 << 24)));
	return iwl_trans_pcie_read32(trans, HBUS_TARG_PRPH_RDAT);
}

static void iwl_trans_pcie_write_prph(struct iwl_trans *trans, u32 addr,
				      u32 val)
{
	iwl_trans_pcie_write32(trans, HBUS_TARG_PRPH_WADDR,
			       ((addr & 0x000FFFFF) | (3 << 24)));
	iwl_trans_pcie_write32(trans, HBUS_TARG_PRPH_WDAT, val);
}

static int iwl_pcie_dummy_napi_poll(struct napi_struct *napi, int budget)
{
	WARN_ON(1);
	return 0;
}

static void iwl_trans_pcie_configure(struct iwl_trans *trans,
				     const struct iwl_trans_config *trans_cfg)
{
	struct iwl_trans_pcie *trans_pcie = IWL_TRANS_GET_PCIE_TRANS(trans);

	trans_pcie->cmd_queue = trans_cfg->cmd_queue;
	trans_pcie->cmd_fifo = trans_cfg->cmd_fifo;
	if (WARN_ON(trans_cfg->n_no_reclaim_cmds > MAX_NO_RECLAIM_CMDS))
		trans_pcie->n_no_reclaim_cmds = 0;
	else
		trans_pcie->n_no_reclaim_cmds = trans_cfg->n_no_reclaim_cmds;
	if (trans_pcie->n_no_reclaim_cmds)
		memcpy(trans_pcie->no_reclaim_cmds, trans_cfg->no_reclaim_cmds,
		       trans_pcie->n_no_reclaim_cmds * sizeof(u8));

	trans_pcie->rx_buf_size_8k = trans_cfg->rx_buf_size_8k;
	if (trans_pcie->rx_buf_size_8k)
		trans_pcie->rx_page_order = get_order(8 * 1024);
	else
		trans_pcie->rx_page_order = get_order(4 * 1024);

	trans_pcie->wd_timeout =
		msecs_to_jiffies(trans_cfg->queue_watchdog_timeout);

	trans_pcie->command_names = trans_cfg->command_names;
	trans_pcie->bc_table_dword = trans_cfg->bc_table_dword;

	/* Initialize NAPI here - it should be before registering to mac80211
	 * in the opmode but after the HW struct is allocated.
	 * As this function may be called again in some corner cases don't
	 * do anything if NAPI was already initialized.
	 */
	if (!trans_pcie->napi.poll && trans->op_mode->ops->napi_add) {
		init_dummy_netdev(&trans_pcie->napi_dev);
		iwl_op_mode_napi_add(trans->op_mode, &trans_pcie->napi,
				     &trans_pcie->napi_dev,
				     iwl_pcie_dummy_napi_poll, 64);
	}
}

void iwl_trans_pcie_free(struct iwl_trans *trans)
{
	struct iwl_trans_pcie *trans_pcie = IWL_TRANS_GET_PCIE_TRANS(trans);

	synchronize_irq(trans_pcie->pci_dev->irq);

	iwl_pcie_tx_free(trans);
	iwl_pcie_rx_free(trans);

	free_irq(trans_pcie->pci_dev->irq, trans);
	iwl_pcie_free_ict(trans);

	pci_disable_msi(trans_pcie->pci_dev);
	iounmap(trans_pcie->hw_base);
	pci_release_regions(trans_pcie->pci_dev);
	pci_disable_device(trans_pcie->pci_dev);
	kmem_cache_destroy(trans->dev_cmd_pool);

	if (trans_pcie->napi.poll)
		netif_napi_del(&trans_pcie->napi);

	iwl_pcie_free_fw_monitor(trans);

	kfree(trans);
}

static void iwl_trans_pcie_set_pmi(struct iwl_trans *trans, bool state)
{
	if (state)
		set_bit(STATUS_TPOWER_PMI, &trans->status);
	else
		clear_bit(STATUS_TPOWER_PMI, &trans->status);
}

static bool iwl_trans_pcie_grab_nic_access(struct iwl_trans *trans, bool silent,
						unsigned long *flags)
{
	int ret;
	struct iwl_trans_pcie *trans_pcie = IWL_TRANS_GET_PCIE_TRANS(trans);

	spin_lock_irqsave(&trans_pcie->reg_lock, *flags);

	if (trans_pcie->cmd_in_flight)
		goto out;

	/* this bit wakes up the NIC */
	__iwl_trans_pcie_set_bit(trans, CSR_GP_CNTRL,
				 CSR_GP_CNTRL_REG_FLAG_MAC_ACCESS_REQ);

	/*
	 * These bits say the device is running, and should keep running for
	 * at least a short while (at least as long as MAC_ACCESS_REQ stays 1),
	 * but they do not indicate that embedded SRAM is restored yet;
	 * 3945 and 4965 have volatile SRAM, and must save/restore contents
	 * to/from host DRAM when sleeping/waking for power-saving.
	 * Each direction takes approximately 1/4 millisecond; with this
	 * overhead, it's a good idea to grab and hold MAC_ACCESS_REQUEST if a
	 * series of register accesses are expected (e.g. reading Event Log),
	 * to keep device from sleeping.
	 *
	 * CSR_UCODE_DRV_GP1 register bit MAC_SLEEP == 0 indicates that
	 * SRAM is okay/restored.  We don't check that here because this call
	 * is just for hardware register access; but GP1 MAC_SLEEP check is a
	 * good idea before accessing 3945/4965 SRAM (e.g. reading Event Log).
	 *
	 * 5000 series and later (including 1000 series) have non-volatile SRAM,
	 * and do not save/restore SRAM when power cycling.
	 */
	ret = iwl_poll_bit(trans, CSR_GP_CNTRL,
			   CSR_GP_CNTRL_REG_VAL_MAC_ACCESS_EN,
			   (CSR_GP_CNTRL_REG_FLAG_MAC_CLOCK_READY |
			    CSR_GP_CNTRL_REG_FLAG_GOING_TO_SLEEP), 15000);
	if (unlikely(ret < 0)) {
		iwl_write32(trans, CSR_RESET, CSR_RESET_REG_FLAG_FORCE_NMI);
		if (!silent) {
			u32 val = iwl_read32(trans, CSR_GP_CNTRL);
			WARN_ONCE(1,
				  "Timeout waiting for hardware access (CSR_GP_CNTRL 0x%08x)\n",
				  val);
			spin_unlock_irqrestore(&trans_pcie->reg_lock, *flags);
			return false;
		}
	}

out:
	/*
	 * Fool sparse by faking we release the lock - sparse will
	 * track nic_access anyway.
	 */
	__release(&trans_pcie->reg_lock);
	return true;
}

static void iwl_trans_pcie_release_nic_access(struct iwl_trans *trans,
					      unsigned long *flags)
{
	struct iwl_trans_pcie *trans_pcie = IWL_TRANS_GET_PCIE_TRANS(trans);

	lockdep_assert_held(&trans_pcie->reg_lock);

	/*
	 * Fool sparse by faking we acquiring the lock - sparse will
	 * track nic_access anyway.
	 */
	__acquire(&trans_pcie->reg_lock);

	if (trans_pcie->cmd_in_flight)
		goto out;

	__iwl_trans_pcie_clear_bit(trans, CSR_GP_CNTRL,
				   CSR_GP_CNTRL_REG_FLAG_MAC_ACCESS_REQ);
	/*
	 * Above we read the CSR_GP_CNTRL register, which will flush
	 * any previous writes, but we need the write that clears the
	 * MAC_ACCESS_REQ bit to be performed before any other writes
	 * scheduled on different CPUs (after we drop reg_lock).
	 */
	mmiowb();
out:
	spin_unlock_irqrestore(&trans_pcie->reg_lock, *flags);
}

static int iwl_trans_pcie_read_mem(struct iwl_trans *trans, u32 addr,
				   void *buf, int dwords)
{
	unsigned long flags;
	int offs, ret = 0;
	u32 *vals = buf;

	if (iwl_trans_grab_nic_access(trans, false, &flags)) {
		iwl_write32(trans, HBUS_TARG_MEM_RADDR, addr);
		for (offs = 0; offs < dwords; offs++)
			vals[offs] = iwl_read32(trans, HBUS_TARG_MEM_RDAT);
		iwl_trans_release_nic_access(trans, &flags);
	} else {
		ret = -EBUSY;
	}
	return ret;
}

static int iwl_trans_pcie_write_mem(struct iwl_trans *trans, u32 addr,
				    const void *buf, int dwords)
{
	unsigned long flags;
	int offs, ret = 0;
	const u32 *vals = buf;

	if (iwl_trans_grab_nic_access(trans, false, &flags)) {
		iwl_write32(trans, HBUS_TARG_MEM_WADDR, addr);
		for (offs = 0; offs < dwords; offs++)
			iwl_write32(trans, HBUS_TARG_MEM_WDAT,
				    vals ? vals[offs] : 0);
		iwl_trans_release_nic_access(trans, &flags);
	} else {
		ret = -EBUSY;
	}
	return ret;
}

#define IWL_FLUSH_WAIT_MS	2000

static int iwl_trans_pcie_wait_txq_empty(struct iwl_trans *trans, u32 txq_bm)
{
	struct iwl_trans_pcie *trans_pcie = IWL_TRANS_GET_PCIE_TRANS(trans);
	struct iwl_txq *txq;
	struct iwl_queue *q;
	int cnt;
	unsigned long now = jiffies;
	u32 scd_sram_addr;
	u8 buf[16];
	int ret = 0;

	/* waiting for all the tx frames complete might take a while */
	for (cnt = 0; cnt < trans->cfg->base_params->num_of_queues; cnt++) {
		u8 wr_ptr;

		if (cnt == trans_pcie->cmd_queue)
			continue;
		if (!test_bit(cnt, trans_pcie->queue_used))
			continue;
		if (!(BIT(cnt) & txq_bm))
			continue;

		IWL_DEBUG_TX_QUEUES(trans, "Emptying queue %d...\n", cnt);
		txq = &trans_pcie->txq[cnt];
		q = &txq->q;
		wr_ptr = ACCESS_ONCE(q->write_ptr);

		while (q->read_ptr != ACCESS_ONCE(q->write_ptr) &&
		       !time_after(jiffies,
				   now + msecs_to_jiffies(IWL_FLUSH_WAIT_MS))) {
			u8 write_ptr = ACCESS_ONCE(q->write_ptr);

			if (WARN_ONCE(wr_ptr != write_ptr,
				      "WR pointer moved while flushing %d -> %d\n",
				      wr_ptr, write_ptr))
				return -ETIMEDOUT;
			msleep(1);
		}

		if (q->read_ptr != q->write_ptr) {
			IWL_ERR(trans,
				"fail to flush all tx fifo queues Q %d\n", cnt);
			ret = -ETIMEDOUT;
			break;
		}
		IWL_DEBUG_TX_QUEUES(trans, "Queue %d is now empty.\n", cnt);
	}

	if (!ret)
		return 0;

	IWL_ERR(trans, "Current SW read_ptr %d write_ptr %d\n",
		txq->q.read_ptr, txq->q.write_ptr);

	scd_sram_addr = trans_pcie->scd_base_addr +
			SCD_TX_STTS_QUEUE_OFFSET(txq->q.id);
	iwl_trans_read_mem_bytes(trans, scd_sram_addr, buf, sizeof(buf));

	iwl_print_hex_error(trans, buf, sizeof(buf));

	for (cnt = 0; cnt < FH_TCSR_CHNL_NUM; cnt++)
		IWL_ERR(trans, "FH TRBs(%d) = 0x%08x\n", cnt,
			iwl_read_direct32(trans, FH_TX_TRB_REG(cnt)));

	for (cnt = 0; cnt < trans->cfg->base_params->num_of_queues; cnt++) {
		u32 status = iwl_read_prph(trans, SCD_QUEUE_STATUS_BITS(cnt));
		u8 fifo = (status >> SCD_QUEUE_STTS_REG_POS_TXF) & 0x7;
		bool active = !!(status & BIT(SCD_QUEUE_STTS_REG_POS_ACTIVE));
		u32 tbl_dw =
			iwl_trans_read_mem32(trans, trans_pcie->scd_base_addr +
					     SCD_TRANS_TBL_OFFSET_QUEUE(cnt));

		if (cnt & 0x1)
			tbl_dw = (tbl_dw & 0xFFFF0000) >> 16;
		else
			tbl_dw = tbl_dw & 0x0000FFFF;

		IWL_ERR(trans,
			"Q %d is %sactive and mapped to fifo %d ra_tid 0x%04x [%d,%d]\n",
			cnt, active ? "" : "in", fifo, tbl_dw,
			iwl_read_prph(trans, SCD_QUEUE_RDPTR(cnt)) &
				(TFD_QUEUE_SIZE_MAX - 1),
			iwl_read_prph(trans, SCD_QUEUE_WRPTR(cnt)));
	}

	return ret;
}

static void iwl_trans_pcie_set_bits_mask(struct iwl_trans *trans, u32 reg,
					 u32 mask, u32 value)
{
	struct iwl_trans_pcie *trans_pcie = IWL_TRANS_GET_PCIE_TRANS(trans);
	unsigned long flags;

	spin_lock_irqsave(&trans_pcie->reg_lock, flags);
	__iwl_trans_pcie_set_bits_mask(trans, reg, mask, value);
	spin_unlock_irqrestore(&trans_pcie->reg_lock, flags);
}

static const char *get_csr_string(int cmd)
{
#define IWL_CMD(x) case x: return #x
	switch (cmd) {
	IWL_CMD(CSR_HW_IF_CONFIG_REG);
	IWL_CMD(CSR_INT_COALESCING);
	IWL_CMD(CSR_INT);
	IWL_CMD(CSR_INT_MASK);
	IWL_CMD(CSR_FH_INT_STATUS);
	IWL_CMD(CSR_GPIO_IN);
	IWL_CMD(CSR_RESET);
	IWL_CMD(CSR_GP_CNTRL);
	IWL_CMD(CSR_HW_REV);
	IWL_CMD(CSR_EEPROM_REG);
	IWL_CMD(CSR_EEPROM_GP);
	IWL_CMD(CSR_OTP_GP_REG);
	IWL_CMD(CSR_GIO_REG);
	IWL_CMD(CSR_GP_UCODE_REG);
	IWL_CMD(CSR_GP_DRIVER_REG);
	IWL_CMD(CSR_UCODE_DRV_GP1);
	IWL_CMD(CSR_UCODE_DRV_GP2);
	IWL_CMD(CSR_LED_REG);
	IWL_CMD(CSR_DRAM_INT_TBL_REG);
	IWL_CMD(CSR_GIO_CHICKEN_BITS);
	IWL_CMD(CSR_ANA_PLL_CFG);
	IWL_CMD(CSR_HW_REV_WA_REG);
	IWL_CMD(CSR_MONITOR_STATUS_REG);
	IWL_CMD(CSR_DBG_HPET_MEM_REG);
	default:
		return "UNKNOWN";
	}
#undef IWL_CMD
}

void iwl_pcie_dump_csr(struct iwl_trans *trans)
{
	int i;
	static const u32 csr_tbl[] = {
		CSR_HW_IF_CONFIG_REG,
		CSR_INT_COALESCING,
		CSR_INT,
		CSR_INT_MASK,
		CSR_FH_INT_STATUS,
		CSR_GPIO_IN,
		CSR_RESET,
		CSR_GP_CNTRL,
		CSR_HW_REV,
		CSR_EEPROM_REG,
		CSR_EEPROM_GP,
		CSR_OTP_GP_REG,
		CSR_GIO_REG,
		CSR_GP_UCODE_REG,
		CSR_GP_DRIVER_REG,
		CSR_UCODE_DRV_GP1,
		CSR_UCODE_DRV_GP2,
		CSR_LED_REG,
		CSR_DRAM_INT_TBL_REG,
		CSR_GIO_CHICKEN_BITS,
		CSR_ANA_PLL_CFG,
		CSR_MONITOR_STATUS_REG,
		CSR_HW_REV_WA_REG,
		CSR_DBG_HPET_MEM_REG
	};
	IWL_ERR(trans, "CSR values:\n");
	IWL_ERR(trans, "(2nd byte of CSR_INT_COALESCING is "
		"CSR_INT_PERIODIC_REG)\n");
	for (i = 0; i <  ARRAY_SIZE(csr_tbl); i++) {
		IWL_ERR(trans, "  %25s: 0X%08x\n",
			get_csr_string(csr_tbl[i]),
			iwl_read32(trans, csr_tbl[i]));
	}
}

#ifdef CONFIG_IWLWIFI_DEBUGFS
/* create and remove of files */
#define DEBUGFS_ADD_FILE(name, parent, mode) do {			\
	if (!debugfs_create_file(#name, mode, parent, trans,		\
				 &iwl_dbgfs_##name##_ops))		\
		goto err;						\
} while (0)

/* file operation */
#define DEBUGFS_READ_FILE_OPS(name)					\
static const struct file_operations iwl_dbgfs_##name##_ops = {		\
	.read = iwl_dbgfs_##name##_read,				\
	.open = simple_open,						\
	.llseek = generic_file_llseek,					\
};

#define DEBUGFS_WRITE_FILE_OPS(name)                                    \
static const struct file_operations iwl_dbgfs_##name##_ops = {          \
	.write = iwl_dbgfs_##name##_write,                              \
	.open = simple_open,						\
	.llseek = generic_file_llseek,					\
};

#define DEBUGFS_READ_WRITE_FILE_OPS(name)				\
static const struct file_operations iwl_dbgfs_##name##_ops = {		\
	.write = iwl_dbgfs_##name##_write,				\
	.read = iwl_dbgfs_##name##_read,				\
	.open = simple_open,						\
	.llseek = generic_file_llseek,					\
};

static ssize_t iwl_dbgfs_tx_queue_read(struct file *file,
				       char __user *user_buf,
				       size_t count, loff_t *ppos)
{
	struct iwl_trans *trans = file->private_data;
	struct iwl_trans_pcie *trans_pcie = IWL_TRANS_GET_PCIE_TRANS(trans);
	struct iwl_txq *txq;
	struct iwl_queue *q;
	char *buf;
	int pos = 0;
	int cnt;
	int ret;
	size_t bufsz;

	bufsz = sizeof(char) * 64 * trans->cfg->base_params->num_of_queues;

	if (!trans_pcie->txq)
		return -EAGAIN;

	buf = kzalloc(bufsz, GFP_KERNEL);
	if (!buf)
		return -ENOMEM;

	for (cnt = 0; cnt < trans->cfg->base_params->num_of_queues; cnt++) {
		txq = &trans_pcie->txq[cnt];
		q = &txq->q;
		pos += scnprintf(buf + pos, bufsz - pos,
				"hwq %.2d: read=%u write=%u use=%d stop=%d need_update=%d%s\n",
				cnt, q->read_ptr, q->write_ptr,
				!!test_bit(cnt, trans_pcie->queue_used),
				 !!test_bit(cnt, trans_pcie->queue_stopped),
				 txq->need_update,
				 (cnt == trans_pcie->cmd_queue ? " HCMD" : ""));
	}
	ret = simple_read_from_buffer(user_buf, count, ppos, buf, pos);
	kfree(buf);
	return ret;
}

static ssize_t iwl_dbgfs_rx_queue_read(struct file *file,
				       char __user *user_buf,
				       size_t count, loff_t *ppos)
{
	struct iwl_trans *trans = file->private_data;
	struct iwl_trans_pcie *trans_pcie = IWL_TRANS_GET_PCIE_TRANS(trans);
	struct iwl_rxq *rxq = &trans_pcie->rxq;
	char buf[256];
	int pos = 0;
	const size_t bufsz = sizeof(buf);

	pos += scnprintf(buf + pos, bufsz - pos, "read: %u\n",
						rxq->read);
	pos += scnprintf(buf + pos, bufsz - pos, "write: %u\n",
						rxq->write);
	pos += scnprintf(buf + pos, bufsz - pos, "write_actual: %u\n",
						rxq->write_actual);
	pos += scnprintf(buf + pos, bufsz - pos, "need_update: %d\n",
						rxq->need_update);
	pos += scnprintf(buf + pos, bufsz - pos, "free_count: %u\n",
						rxq->free_count);
	if (rxq->rb_stts) {
		pos += scnprintf(buf + pos, bufsz - pos, "closed_rb_num: %u\n",
			 le16_to_cpu(rxq->rb_stts->closed_rb_num) &  0x0FFF);
	} else {
		pos += scnprintf(buf + pos, bufsz - pos,
					"closed_rb_num: Not Allocated\n");
	}
	return simple_read_from_buffer(user_buf, count, ppos, buf, pos);
}

static ssize_t iwl_dbgfs_interrupt_read(struct file *file,
					char __user *user_buf,
					size_t count, loff_t *ppos)
{
	struct iwl_trans *trans = file->private_data;
	struct iwl_trans_pcie *trans_pcie = IWL_TRANS_GET_PCIE_TRANS(trans);
	struct isr_statistics *isr_stats = &trans_pcie->isr_stats;

	int pos = 0;
	char *buf;
	int bufsz = 24 * 64; /* 24 items * 64 char per item */
	ssize_t ret;

	buf = kzalloc(bufsz, GFP_KERNEL);
	if (!buf)
		return -ENOMEM;

	pos += scnprintf(buf + pos, bufsz - pos,
			"Interrupt Statistics Report:\n");

	pos += scnprintf(buf + pos, bufsz - pos, "HW Error:\t\t\t %u\n",
		isr_stats->hw);
	pos += scnprintf(buf + pos, bufsz - pos, "SW Error:\t\t\t %u\n",
		isr_stats->sw);
	if (isr_stats->sw || isr_stats->hw) {
		pos += scnprintf(buf + pos, bufsz - pos,
			"\tLast Restarting Code:  0x%X\n",
			isr_stats->err_code);
	}
#ifdef CONFIG_IWLWIFI_DEBUG
	pos += scnprintf(buf + pos, bufsz - pos, "Frame transmitted:\t\t %u\n",
		isr_stats->sch);
	pos += scnprintf(buf + pos, bufsz - pos, "Alive interrupt:\t\t %u\n",
		isr_stats->alive);
#endif
	pos += scnprintf(buf + pos, bufsz - pos,
		"HW RF KILL switch toggled:\t %u\n", isr_stats->rfkill);

	pos += scnprintf(buf + pos, bufsz - pos, "CT KILL:\t\t\t %u\n",
		isr_stats->ctkill);

	pos += scnprintf(buf + pos, bufsz - pos, "Wakeup Interrupt:\t\t %u\n",
		isr_stats->wakeup);

	pos += scnprintf(buf + pos, bufsz - pos,
		"Rx command responses:\t\t %u\n", isr_stats->rx);

	pos += scnprintf(buf + pos, bufsz - pos, "Tx/FH interrupt:\t\t %u\n",
		isr_stats->tx);

	pos += scnprintf(buf + pos, bufsz - pos, "Unexpected INTA:\t\t %u\n",
		isr_stats->unhandled);

	ret = simple_read_from_buffer(user_buf, count, ppos, buf, pos);
	kfree(buf);
	return ret;
}

static ssize_t iwl_dbgfs_interrupt_write(struct file *file,
					 const char __user *user_buf,
					 size_t count, loff_t *ppos)
{
	struct iwl_trans *trans = file->private_data;
	struct iwl_trans_pcie *trans_pcie = IWL_TRANS_GET_PCIE_TRANS(trans);
	struct isr_statistics *isr_stats = &trans_pcie->isr_stats;

	char buf[8];
	int buf_size;
	u32 reset_flag;

	memset(buf, 0, sizeof(buf));
	buf_size = min(count, sizeof(buf) -  1);
	if (copy_from_user(buf, user_buf, buf_size))
		return -EFAULT;
	if (sscanf(buf, "%x", &reset_flag) != 1)
		return -EFAULT;
	if (reset_flag == 0)
		memset(isr_stats, 0, sizeof(*isr_stats));

	return count;
}

static ssize_t iwl_dbgfs_csr_write(struct file *file,
				   const char __user *user_buf,
				   size_t count, loff_t *ppos)
{
	struct iwl_trans *trans = file->private_data;
	char buf[8];
	int buf_size;
	int csr;

	memset(buf, 0, sizeof(buf));
	buf_size = min(count, sizeof(buf) -  1);
	if (copy_from_user(buf, user_buf, buf_size))
		return -EFAULT;
	if (sscanf(buf, "%d", &csr) != 1)
		return -EFAULT;

	iwl_pcie_dump_csr(trans);

	return count;
}

static ssize_t iwl_dbgfs_fh_reg_read(struct file *file,
				     char __user *user_buf,
				     size_t count, loff_t *ppos)
{
	struct iwl_trans *trans = file->private_data;
	char *buf = NULL;
	ssize_t ret;

	ret = iwl_dump_fh(trans, &buf);
	if (ret < 0)
		return ret;
	if (!buf)
		return -EINVAL;
	ret = simple_read_from_buffer(user_buf, count, ppos, buf, ret);
	kfree(buf);
	return ret;
}

DEBUGFS_READ_WRITE_FILE_OPS(interrupt);
DEBUGFS_READ_FILE_OPS(fh_reg);
DEBUGFS_READ_FILE_OPS(rx_queue);
DEBUGFS_READ_FILE_OPS(tx_queue);
DEBUGFS_WRITE_FILE_OPS(csr);

/*
 * Create the debugfs files and directories
 *
 */
static int iwl_trans_pcie_dbgfs_register(struct iwl_trans *trans,
					 struct dentry *dir)
{
	DEBUGFS_ADD_FILE(rx_queue, dir, S_IRUSR);
	DEBUGFS_ADD_FILE(tx_queue, dir, S_IRUSR);
	DEBUGFS_ADD_FILE(interrupt, dir, S_IWUSR | S_IRUSR);
	DEBUGFS_ADD_FILE(csr, dir, S_IWUSR);
	DEBUGFS_ADD_FILE(fh_reg, dir, S_IRUSR);
	return 0;

err:
	IWL_ERR(trans, "failed to create the trans debugfs entry\n");
	return -ENOMEM;
}

static u32 iwl_trans_pcie_get_cmdlen(struct iwl_tfd *tfd)
{
	u32 cmdlen = 0;
	int i;

	for (i = 0; i < IWL_NUM_OF_TBS; i++)
		cmdlen += iwl_pcie_tfd_tb_get_len(tfd, i);

	return cmdlen;
}

static const struct {
	u32 start, end;
} iwl_prph_dump_addr[] = {
	{ .start = 0x00a00000, .end = 0x00a00000 },
	{ .start = 0x00a0000c, .end = 0x00a00024 },
	{ .start = 0x00a0002c, .end = 0x00a0003c },
	{ .start = 0x00a00410, .end = 0x00a00418 },
	{ .start = 0x00a00420, .end = 0x00a00420 },
	{ .start = 0x00a00428, .end = 0x00a00428 },
	{ .start = 0x00a00430, .end = 0x00a0043c },
	{ .start = 0x00a00444, .end = 0x00a00444 },
	{ .start = 0x00a004c0, .end = 0x00a004cc },
	{ .start = 0x00a004d8, .end = 0x00a004d8 },
	{ .start = 0x00a004e0, .end = 0x00a004f0 },
	{ .start = 0x00a00840, .end = 0x00a00840 },
	{ .start = 0x00a00850, .end = 0x00a00858 },
	{ .start = 0x00a01004, .end = 0x00a01008 },
	{ .start = 0x00a01010, .end = 0x00a01010 },
	{ .start = 0x00a01018, .end = 0x00a01018 },
	{ .start = 0x00a01024, .end = 0x00a01024 },
	{ .start = 0x00a0102c, .end = 0x00a01034 },
	{ .start = 0x00a0103c, .end = 0x00a01040 },
	{ .start = 0x00a01048, .end = 0x00a01094 },
	{ .start = 0x00a01c00, .end = 0x00a01c20 },
	{ .start = 0x00a01c58, .end = 0x00a01c58 },
	{ .start = 0x00a01c7c, .end = 0x00a01c7c },
	{ .start = 0x00a01c28, .end = 0x00a01c54 },
	{ .start = 0x00a01c5c, .end = 0x00a01c5c },
	{ .start = 0x00a01c84, .end = 0x00a01c84 },
	{ .start = 0x00a01ce0, .end = 0x00a01d0c },
	{ .start = 0x00a01d18, .end = 0x00a01d20 },
	{ .start = 0x00a01d2c, .end = 0x00a01d30 },
	{ .start = 0x00a01d40, .end = 0x00a01d5c },
	{ .start = 0x00a01d80, .end = 0x00a01d80 },
	{ .start = 0x00a01d98, .end = 0x00a01d98 },
	{ .start = 0x00a01dc0, .end = 0x00a01dfc },
	{ .start = 0x00a01e00, .end = 0x00a01e2c },
	{ .start = 0x00a01e40, .end = 0x00a01e60 },
	{ .start = 0x00a01e84, .end = 0x00a01e90 },
	{ .start = 0x00a01e9c, .end = 0x00a01ec4 },
	{ .start = 0x00a01ed0, .end = 0x00a01ed0 },
	{ .start = 0x00a01f00, .end = 0x00a01f14 },
	{ .start = 0x00a01f44, .end = 0x00a01f58 },
	{ .start = 0x00a01f80, .end = 0x00a01fa8 },
	{ .start = 0x00a01fb0, .end = 0x00a01fbc },
	{ .start = 0x00a01ff8, .end = 0x00a01ffc },
	{ .start = 0x00a02000, .end = 0x00a02048 },
	{ .start = 0x00a02068, .end = 0x00a020f0 },
	{ .start = 0x00a02100, .end = 0x00a02118 },
	{ .start = 0x00a02140, .end = 0x00a0214c },
	{ .start = 0x00a02168, .end = 0x00a0218c },
	{ .start = 0x00a021c0, .end = 0x00a021c0 },
	{ .start = 0x00a02400, .end = 0x00a02410 },
	{ .start = 0x00a02418, .end = 0x00a02420 },
	{ .start = 0x00a02428, .end = 0x00a0242c },
	{ .start = 0x00a02434, .end = 0x00a02434 },
	{ .start = 0x00a02440, .end = 0x00a02460 },
	{ .start = 0x00a02468, .end = 0x00a024b0 },
	{ .start = 0x00a024c8, .end = 0x00a024cc },
	{ .start = 0x00a02500, .end = 0x00a02504 },
	{ .start = 0x00a0250c, .end = 0x00a02510 },
	{ .start = 0x00a02540, .end = 0x00a02554 },
	{ .start = 0x00a02580, .end = 0x00a025f4 },
	{ .start = 0x00a02600, .end = 0x00a0260c },
	{ .start = 0x00a02648, .end = 0x00a02650 },
	{ .start = 0x00a02680, .end = 0x00a02680 },
	{ .start = 0x00a026c0, .end = 0x00a026d0 },
	{ .start = 0x00a02700, .end = 0x00a0270c },
	{ .start = 0x00a02804, .end = 0x00a02804 },
	{ .start = 0x00a02818, .end = 0x00a0281c },
	{ .start = 0x00a02c00, .end = 0x00a02db4 },
	{ .start = 0x00a02df4, .end = 0x00a02fb0 },
	{ .start = 0x00a03000, .end = 0x00a03014 },
	{ .start = 0x00a0301c, .end = 0x00a0302c },
	{ .start = 0x00a03034, .end = 0x00a03038 },
	{ .start = 0x00a03040, .end = 0x00a03048 },
	{ .start = 0x00a03060, .end = 0x00a03068 },
	{ .start = 0x00a03070, .end = 0x00a03074 },
	{ .start = 0x00a0307c, .end = 0x00a0307c },
	{ .start = 0x00a03080, .end = 0x00a03084 },
	{ .start = 0x00a0308c, .end = 0x00a03090 },
	{ .start = 0x00a03098, .end = 0x00a03098 },
	{ .start = 0x00a030a0, .end = 0x00a030a0 },
	{ .start = 0x00a030a8, .end = 0x00a030b4 },
	{ .start = 0x00a030bc, .end = 0x00a030bc },
	{ .start = 0x00a030c0, .end = 0x00a0312c },
	{ .start = 0x00a03c00, .end = 0x00a03c5c },
	{ .start = 0x00a04400, .end = 0x00a04454 },
	{ .start = 0x00a04460, .end = 0x00a04474 },
	{ .start = 0x00a044c0, .end = 0x00a044ec },
	{ .start = 0x00a04500, .end = 0x00a04504 },
	{ .start = 0x00a04510, .end = 0x00a04538 },
	{ .start = 0x00a04540, .end = 0x00a04548 },
	{ .start = 0x00a04560, .end = 0x00a0457c },
	{ .start = 0x00a04590, .end = 0x00a04598 },
	{ .start = 0x00a045c0, .end = 0x00a045f4 },
};

static u32 iwl_trans_pcie_dump_prph(struct iwl_trans *trans,
				    struct iwl_fw_error_dump_data **data)
{
	struct iwl_fw_error_dump_prph *prph;
	unsigned long flags;
	u32 prph_len = 0, i;

	if (!iwl_trans_grab_nic_access(trans, false, &flags))
		return 0;

	for (i = 0; i < ARRAY_SIZE(iwl_prph_dump_addr); i++) {
		/* The range includes both boundaries */
		int num_bytes_in_chunk = iwl_prph_dump_addr[i].end -
			 iwl_prph_dump_addr[i].start + 4;
		int reg;
		__le32 *val;

		prph_len += sizeof(*data) + sizeof(*prph) +
			num_bytes_in_chunk;

		(*data)->type = cpu_to_le32(IWL_FW_ERROR_DUMP_PRPH);
		(*data)->len = cpu_to_le32(sizeof(*prph) +
					num_bytes_in_chunk);
		prph = (void *)(*data)->data;
		prph->prph_start = cpu_to_le32(iwl_prph_dump_addr[i].start);
		val = (void *)prph->data;

		for (reg = iwl_prph_dump_addr[i].start;
		     reg <= iwl_prph_dump_addr[i].end;
		     reg += 4)
			*val++ = cpu_to_le32(iwl_trans_pcie_read_prph(trans,
								      reg));
		*data = iwl_fw_error_next_data(*data);
	}

	iwl_trans_release_nic_access(trans, &flags);

	return prph_len;
}

#define IWL_CSR_TO_DUMP (0x250)

static u32 iwl_trans_pcie_dump_csr(struct iwl_trans *trans,
				   struct iwl_fw_error_dump_data **data)
{
	u32 csr_len = sizeof(**data) + IWL_CSR_TO_DUMP;
	__le32 *val;
	int i;

	(*data)->type = cpu_to_le32(IWL_FW_ERROR_DUMP_CSR);
	(*data)->len = cpu_to_le32(IWL_CSR_TO_DUMP);
	val = (void *)(*data)->data;

	for (i = 0; i < IWL_CSR_TO_DUMP; i += 4)
		*val++ = cpu_to_le32(iwl_trans_pcie_read32(trans, i));

	*data = iwl_fw_error_next_data(*data);

	return csr_len;
}

static
struct iwl_trans_dump_data *iwl_trans_pcie_dump_data(struct iwl_trans *trans)
{
	struct iwl_trans_pcie *trans_pcie = IWL_TRANS_GET_PCIE_TRANS(trans);
	struct iwl_fw_error_dump_data *data;
	struct iwl_txq *cmdq = &trans_pcie->txq[trans_pcie->cmd_queue];
	struct iwl_fw_error_dump_txcmd *txcmd;
	struct iwl_trans_dump_data *dump_data;
	u32 len;
	int i, ptr;

	/* transport dump header */
	len = sizeof(*dump_data);

	/* host commands */
	len += sizeof(*data) +
		cmdq->q.n_window * (sizeof(*txcmd) + TFD_MAX_PAYLOAD_SIZE);

	/* CSR registers */
	len += sizeof(*data) + IWL_CSR_TO_DUMP;

	/* PRPH registers */
	for (i = 0; i < ARRAY_SIZE(iwl_prph_dump_addr); i++) {
		/* The range includes both boundaries */
		int num_bytes_in_chunk = iwl_prph_dump_addr[i].end -
			iwl_prph_dump_addr[i].start + 4;

		len += sizeof(*data) + sizeof(struct iwl_fw_error_dump_prph) +
			num_bytes_in_chunk;
	}

	/* FW monitor */
	if (trans_pcie->fw_mon_page)
		len += sizeof(*data) + sizeof(struct iwl_fw_error_dump_fw_mon) +
			trans_pcie->fw_mon_size;

	dump_data = vzalloc(len);
	if (!dump_data)
		return NULL;

	len = 0;
	data = (void *)dump_data->data;
	data->type = cpu_to_le32(IWL_FW_ERROR_DUMP_TXCMD);
	txcmd = (void *)data->data;
	spin_lock_bh(&cmdq->lock);
	ptr = cmdq->q.write_ptr;
	for (i = 0; i < cmdq->q.n_window; i++) {
		u8 idx = get_cmd_index(&cmdq->q, ptr);
		u32 caplen, cmdlen;

		cmdlen = iwl_trans_pcie_get_cmdlen(&cmdq->tfds[ptr]);
		caplen = min_t(u32, TFD_MAX_PAYLOAD_SIZE, cmdlen);

		if (cmdlen) {
			len += sizeof(*txcmd) + caplen;
			txcmd->cmdlen = cpu_to_le32(cmdlen);
			txcmd->caplen = cpu_to_le32(caplen);
			memcpy(txcmd->data, cmdq->entries[idx].cmd, caplen);
			txcmd = (void *)((u8 *)txcmd->data + caplen);
		}

		ptr = iwl_queue_dec_wrap(ptr);
	}
	spin_unlock_bh(&cmdq->lock);

	data->len = cpu_to_le32(len);
	len += sizeof(*data);
	data = iwl_fw_error_next_data(data);

	len += iwl_trans_pcie_dump_prph(trans, &data);
	len += iwl_trans_pcie_dump_csr(trans, &data);
	/* data is already pointing to the next section */

	if (trans_pcie->fw_mon_page) {
		struct iwl_fw_error_dump_fw_mon *fw_mon_data;

		data->type = cpu_to_le32(IWL_FW_ERROR_DUMP_FW_MONITOR);
		data->len = cpu_to_le32(trans_pcie->fw_mon_size +
					sizeof(*fw_mon_data));
		fw_mon_data = (void *)data->data;
		fw_mon_data->fw_mon_wr_ptr =
			cpu_to_le32(iwl_read_prph(trans, MON_BUFF_WRPTR));
		fw_mon_data->fw_mon_cycle_cnt =
			cpu_to_le32(iwl_read_prph(trans, MON_BUFF_CYCLE_CNT));
		fw_mon_data->fw_mon_base_ptr =
			cpu_to_le32(iwl_read_prph(trans, MON_BUFF_BASE_ADDR));

		/*
		 * The firmware is now asserted, it won't write anything to
		 * the buffer. CPU can take ownership to fetch the data.
		 * The buffer will be handed back to the device before the
		 * firmware will be restarted.
		 */
		dma_sync_single_for_cpu(trans->dev, trans_pcie->fw_mon_phys,
					trans_pcie->fw_mon_size,
					DMA_FROM_DEVICE);
		memcpy(fw_mon_data->data, page_address(trans_pcie->fw_mon_page),
		       trans_pcie->fw_mon_size);

		len += sizeof(*data) + sizeof(*fw_mon_data) +
			trans_pcie->fw_mon_size;
	}

	dump_data->len = len;

	return dump_data;
}
#else
static int iwl_trans_pcie_dbgfs_register(struct iwl_trans *trans,
					 struct dentry *dir)
{
	return 0;
}
#endif /*CONFIG_IWLWIFI_DEBUGFS */

static const struct iwl_trans_ops trans_ops_pcie = {
	.start_hw = iwl_trans_pcie_start_hw,
	.op_mode_leave = iwl_trans_pcie_op_mode_leave,
	.fw_alive = iwl_trans_pcie_fw_alive,
	.start_fw = iwl_trans_pcie_start_fw,
	.stop_device = iwl_trans_pcie_stop_device,

	.d3_suspend = iwl_trans_pcie_d3_suspend,
	.d3_resume = iwl_trans_pcie_d3_resume,

	.send_cmd = iwl_trans_pcie_send_hcmd,

	.tx = iwl_trans_pcie_tx,
	.reclaim = iwl_trans_pcie_reclaim,

	.txq_disable = iwl_trans_pcie_txq_disable,
	.txq_enable = iwl_trans_pcie_txq_enable,

	.dbgfs_register = iwl_trans_pcie_dbgfs_register,

	.wait_tx_queue_empty = iwl_trans_pcie_wait_txq_empty,

	.write8 = iwl_trans_pcie_write8,
	.write32 = iwl_trans_pcie_write32,
	.read32 = iwl_trans_pcie_read32,
	.read_prph = iwl_trans_pcie_read_prph,
	.write_prph = iwl_trans_pcie_write_prph,
	.read_mem = iwl_trans_pcie_read_mem,
	.write_mem = iwl_trans_pcie_write_mem,
	.configure = iwl_trans_pcie_configure,
	.set_pmi = iwl_trans_pcie_set_pmi,
	.grab_nic_access = iwl_trans_pcie_grab_nic_access,
	.release_nic_access = iwl_trans_pcie_release_nic_access,
	.set_bits_mask = iwl_trans_pcie_set_bits_mask,

#ifdef CONFIG_IWLWIFI_DEBUGFS
	.dump_data = iwl_trans_pcie_dump_data,
#endif
};

struct iwl_trans *iwl_trans_pcie_alloc(struct pci_dev *pdev,
				       const struct pci_device_id *ent,
				       const struct iwl_cfg *cfg)
{
	struct iwl_trans_pcie *trans_pcie;
	struct iwl_trans *trans;
	u16 pci_cmd;
	int err;

	trans = kzalloc(sizeof(struct iwl_trans) +
			sizeof(struct iwl_trans_pcie), GFP_KERNEL);
	if (!trans) {
		err = -ENOMEM;
		goto out;
	}

	trans_pcie = IWL_TRANS_GET_PCIE_TRANS(trans);

	trans->ops = &trans_ops_pcie;
	trans->cfg = cfg;
	trans_lockdep_init(trans);
	trans_pcie->trans = trans;
	spin_lock_init(&trans_pcie->irq_lock);
	spin_lock_init(&trans_pcie->reg_lock);
	init_waitqueue_head(&trans_pcie->ucode_write_waitq);

	err = pci_enable_device(pdev);
	if (err)
		goto out_no_pci;

	if (!cfg->base_params->pcie_l1_allowed) {
		/*
		 * W/A - seems to solve weird behavior. We need to remove this
		 * if we don't want to stay in L1 all the time. This wastes a
		 * lot of power.
		 */
		pci_disable_link_state(pdev, PCIE_LINK_STATE_L0S |
				       PCIE_LINK_STATE_L1 |
				       PCIE_LINK_STATE_CLKPM);
	}

	pci_set_master(pdev);

	err = pci_set_dma_mask(pdev, DMA_BIT_MASK(36));
	if (!err)
		err = pci_set_consistent_dma_mask(pdev, DMA_BIT_MASK(36));
	if (err) {
		err = pci_set_dma_mask(pdev, DMA_BIT_MASK(32));
		if (!err)
			err = pci_set_consistent_dma_mask(pdev,
							  DMA_BIT_MASK(32));
		/* both attempts failed: */
		if (err) {
			dev_err(&pdev->dev, "No suitable DMA available\n");
			goto out_pci_disable_device;
		}
	}

	err = pci_request_regions(pdev, DRV_NAME);
	if (err) {
		dev_err(&pdev->dev, "pci_request_regions failed\n");
		goto out_pci_disable_device;
	}

	trans_pcie->hw_base = pci_ioremap_bar(pdev, 0);
	if (!trans_pcie->hw_base) {
		dev_err(&pdev->dev, "pci_ioremap_bar failed\n");
		err = -ENODEV;
		goto out_pci_release_regions;
	}

	/* We disable the RETRY_TIMEOUT register (0x41) to keep
	 * PCI Tx retries from interfering with C3 CPU state */
	pci_write_config_byte(pdev, PCI_CFG_RETRY_TIMEOUT, 0x00);

	trans->dev = &pdev->dev;
	trans_pcie->pci_dev = pdev;
	iwl_disable_interrupts(trans);

	err = pci_enable_msi(pdev);
	if (err) {
		dev_err(&pdev->dev, "pci_enable_msi failed(0X%x)\n", err);
		/* enable rfkill interrupt: hw bug w/a */
		pci_read_config_word(pdev, PCI_COMMAND, &pci_cmd);
		if (pci_cmd & PCI_COMMAND_INTX_DISABLE) {
			pci_cmd &= ~PCI_COMMAND_INTX_DISABLE;
			pci_write_config_word(pdev, PCI_COMMAND, pci_cmd);
		}
	}

	trans->hw_rev = iwl_read32(trans, CSR_HW_REV);
	/*
	 * In the 8000 HW family the format of the 4 bytes of CSR_HW_REV have
	 * changed, and now the revision step also includes bit 0-1 (no more
	 * "dash" value). To keep hw_rev backwards compatible - we'll store it
	 * in the old format.
	 */
	if (trans->cfg->device_family == IWL_DEVICE_FAMILY_8000)
		trans->hw_rev = (trans->hw_rev & 0xfff0) |
				((trans->hw_rev << 2) & 0xc);

	trans->hw_id = (pdev->device << 16) + pdev->subsystem_device;
	snprintf(trans->hw_id_str, sizeof(trans->hw_id_str),
		 "PCI ID: 0x%04X:0x%04X", pdev->device, pdev->subsystem_device);

	/* Initialize the wait queue for commands */
	init_waitqueue_head(&trans_pcie->wait_command_queue);

	snprintf(trans->dev_cmd_pool_name, sizeof(trans->dev_cmd_pool_name),
		 "iwl_cmd_pool:%s", dev_name(trans->dev));

	trans->dev_cmd_headroom = 0;
	trans->dev_cmd_pool =
		kmem_cache_create(trans->dev_cmd_pool_name,
				  sizeof(struct iwl_device_cmd)
				  + trans->dev_cmd_headroom,
				  sizeof(void *),
				  SLAB_HWCACHE_ALIGN,
				  NULL);

	if (!trans->dev_cmd_pool) {
		err = -ENOMEM;
		goto out_pci_disable_msi;
	}

	if (iwl_pcie_alloc_ict(trans))
		goto out_free_cmd_pool;

	err = request_threaded_irq(pdev->irq, iwl_pcie_isr,
				   iwl_pcie_irq_handler,
				   IRQF_SHARED, DRV_NAME, trans);
	if (err) {
		IWL_ERR(trans, "Error allocating IRQ %d\n", pdev->irq);
		goto out_free_ict;
	}

	trans_pcie->inta_mask = CSR_INI_SET_MASK;

	return trans;

out_free_ict:
	iwl_pcie_free_ict(trans);
out_free_cmd_pool:
	kmem_cache_destroy(trans->dev_cmd_pool);
out_pci_disable_msi:
	pci_disable_msi(pdev);
out_pci_release_regions:
	pci_release_regions(pdev);
out_pci_disable_device:
	pci_disable_device(pdev);
out_no_pci:
	kfree(trans);
out:
	return ERR_PTR(err);
}<|MERGE_RESOLUTION|>--- conflicted
+++ resolved
@@ -530,7 +530,6 @@
 		/* If HW is not ready, prepare the conditions to check again */
 		iwl_set_bit(trans, CSR_HW_IF_CONFIG_REG,
 			    CSR_HW_IF_CONFIG_REG_PREPARE);
-<<<<<<< HEAD
 
 		do {
 			ret = iwl_pcie_set_hw_ready(trans);
@@ -543,20 +542,6 @@
 		msleep(25);
 	}
 
-=======
-
-		do {
-			ret = iwl_pcie_set_hw_ready(trans);
-			if (ret >= 0)
-				return 0;
-
-			usleep_range(200, 1000);
-			t += 200;
-		} while (t < 150000);
-		msleep(25);
-	}
-
->>>>>>> 88c723a7
 	IWL_DEBUG_INFO(trans, "got NIC after %d iterations\n", iter);
 
 	return ret;
