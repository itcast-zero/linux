--- conflicted
+++ resolved
@@ -3,7 +3,7 @@
  * Definitions for Xilinx Axi Ethernet device driver.
  *
  * Copyright (c) 2009 Secret Lab Technologies, Ltd.
- * Copyright (c) 2010 - 2018 Xilinx, Inc. All rights reserved.
+ * Copyright (c) 2010 - 2012 Xilinx, Inc. All rights reserved.
  */
 
 #ifndef XILINX_AXIENET_H
@@ -27,13 +27,6 @@
 #define XAE_MAX_VLAN_FRAME_SIZE  (XAE_MTU + VLAN_ETH_HLEN + XAE_TRL_SIZE)
 #define XAE_MAX_JUMBO_FRAME_SIZE (XAE_JUMBO_MTU + XAE_HDR_SIZE + XAE_TRL_SIZE)
 
-<<<<<<< HEAD
-/* Descriptors defines for Tx and Rx DMA - 2^n for the best performance */
-#define TX_BD_NUM		64
-#define RX_BD_NUM		128
-
-=======
->>>>>>> e0d688d4
 /* DMA address width min and max range */
 #define XAE_DMA_MASK_MIN	32
 #define XAE_DMA_MASK_MAX	64
@@ -44,10 +37,6 @@
 
 #define for_each_rx_dma_queue(lp, var) \
 	for ((var) = 0; (var) < (lp)->num_rx_queues; (var)++)
-<<<<<<< HEAD
-
-=======
->>>>>>> e0d688d4
 /* Configuration options */
 
 /* Accept all incoming packets. Default: disabled (cleared) */
@@ -362,11 +351,7 @@
 
 #define XAXIENET_NAPI_WEIGHT		64
 
-<<<<<<< HEAD
-/* Definitions of 1588 PTP in Axi Ethernet IP */
-=======
 /* Definition of 1588 PTP in Axi Ethernet IP */
->>>>>>> e0d688d4
 #define TX_TS_OP_NOOP           0x0
 #define TX_TS_OP_ONESTEP        0x1
 #define TX_TS_OP_TWOSTEP        0x2
@@ -374,17 +359,6 @@
 #define TX_PTP_CSUM_OFFSET      0x28
 #define TX_PTP_TS_OFFSET        0x4C
 
-<<<<<<< HEAD
-/* Read/Write access to the registers */
-#ifndef out_be32
-#if defined(CONFIG_ARCH_ZYNQ) || defined(CONFIG_ARCH_ZYNQMP)
-#define in_be32(offset)		__raw_readl(offset)
-#define out_be32(offset, val)	__raw_writel(val, offset)
-#endif
-#endif
-
-=======
->>>>>>> e0d688d4
 /* XXV MAC Register Definitions */
 #define XXV_GT_RESET_OFFSET		0x00000000
 #define XXV_TC_OFFSET			0x0000000C
@@ -405,10 +379,7 @@
 #define XXV_MAX_JUM_MASK	GENMASK(10, 8)
 #define XXV_RX_BLKLCK_MASK	BIT(0)
 #define XXV_TICKREG_STATEN_MASK BIT(0)
-<<<<<<< HEAD
-=======
 #define XXV_MAC_MIN_PKT_LEN	64
->>>>>>> e0d688d4
 
 /* USXGMII Register Mask Definitions  */
 #define USXGMII_AN_EN		BIT(5)
@@ -554,12 +525,7 @@
 	u32 ptp_tx_ts_tag;
 	phys_addr_t tx_skb;
 	u32 tx_desc_mapping;
-<<<<<<< HEAD
-} __aligned(128);
-
-=======
 } __aligned(XAXIDMA_BD_MINIMUM_ALIGNMENT);
->>>>>>> e0d688d4
 /**
  * struct aximcdma_bd - Axi MCDMA buffer descriptor layout
  * @next:         MM2S/S2MM Next Descriptor Pointer
@@ -607,11 +573,7 @@
 	u32 ptp_tx_ts_tag;
 	phys_addr_t tx_skb;
 	u32 tx_desc_mapping;
-<<<<<<< HEAD
-} __aligned(128);
-=======
 } __aligned(XAXIDMA_BD_MINIMUM_ALIGNMENT);
->>>>>>> e0d688d4
 
 #define DESC_DMA_MAP_SINGLE 0
 #define DESC_DMA_MAP_PAGE 1
@@ -705,13 +667,8 @@
  * @chan_num: MCDMA Channel number to be operate on.
  * @chan_id:  MCMDA Channel id used in conjunction with weight parameter.
  * @weight:   MCDMA Channel weight value to be configured for.
-<<<<<<< HEAD
- * @usxgmii_rate: USXGMII PHY speed.
- * @dma_mask: Specify the width of the DMA address space.
-=======
  * @dma_mask: Specify the width of the DMA address space.
  * @usxgmii_rate: USXGMII PHY speed.
->>>>>>> e0d688d4
  */
 struct axienet_local {
 	struct net_device *ndev;
@@ -739,21 +696,13 @@
 	u8     temac_no;
 	u16    num_tx_queues;	/* Number of TX DMA queues */
 	u16    num_rx_queues;	/* Number of RX DMA queues */
-<<<<<<< HEAD
-	struct axienet_dma_q *dq[XAE_MAX_QUEUES];	/* DAM queue data*/
-=======
 	struct axienet_dma_q *dq[XAE_MAX_QUEUES];	/* DMA queue data*/
->>>>>>> e0d688d4
 
 	phy_interface_t phy_mode;
 
 	bool is_tsn;
 #ifdef CONFIG_XILINX_TSN
-<<<<<<< HEAD
-	u16    num_tc;		/* Number of TSN Traffic classes */
-=======
 	u16    num_tc;
->>>>>>> e0d688d4
 #ifdef CONFIG_XILINX_TSN_PTP
 	void *timer_priv;
 	int ptp_tx_irq;
@@ -774,7 +723,9 @@
 	u32 last_link;
 	u32 features;
 
-<<<<<<< HEAD
+	u32 tx_bd_num;
+	u32 rx_bd_num;
+
 	u32 max_frm_size;
 	u32 rxmem;
 
@@ -789,7 +740,7 @@
 	bool eth_hasptp;
 	const struct axienet_config *axienet_config;
 
-#if defined (CONFIG_XILINX_AXI_EMAC_HWTSTAMP) || defined (CONFIG_XILINX_TSN_PTP)
+#if defined(CONFIG_XILINX_AXI_EMAC_HWTSTAMP) || defined(CONFIG_XILINX_TSN_PTP)
 	void __iomem *tx_ts_regs;
 	void __iomem *rx_ts_regs;
 	struct hwtstamp_config tstamp_config;
@@ -810,8 +761,8 @@
 	u16 chan_id;
 	u16 weight;
 
+	u8 dma_mask;
 	u32 usxgmii_rate;
-	u8 dma_mask;
 };
 
 /**
@@ -872,10 +823,6 @@
 	u32 tx_bd_ci;
 	u32 rx_bd_ci;
 	u32 tx_bd_tail;
-=======
-	u32 tx_bd_num;
-	u32 rx_bd_num;
->>>>>>> e0d688d4
 
 	/* MCDMA fields */
 	u16 chan_id;
@@ -889,113 +836,6 @@
 	unsigned long rx_bytes;
 };
 
-<<<<<<< HEAD
-=======
-	u32 coalesce_count_rx;
-	u32 coalesce_count_tx;
-	u32 phy_interface;
-	u32 phy_flags;
-	bool eth_hasnobuf;
-	bool eth_hasptp;
-	const struct axienet_config *axienet_config;
-
-#if defined(CONFIG_XILINX_AXI_EMAC_HWTSTAMP) || defined(CONFIG_XILINX_TSN_PTP)
-	void __iomem *tx_ts_regs;
-	void __iomem *rx_ts_regs;
-	struct hwtstamp_config tstamp_config;
-	u8 *tx_ptpheader;
-#endif
-	struct clk *aclk;
-	struct clk *eth_sclk;
-	struct clk *eth_refclk;
-	struct clk *eth_dclk;
-	struct clk *dma_sg_clk;
-	struct clk *dma_rx_clk;
-	struct clk *dma_tx_clk;
-
-	/* MCDMA Fields */
-	int qnum[XAE_MAX_QUEUES];
-	int chan_num[XAE_MAX_QUEUES];
-	/* WRR Fields */
-	u16 chan_id;
-	u16 weight;
-
-	u8 dma_mask;
-	u32 usxgmii_rate;
-};
-
-/**
- * struct axienet_dma_q - axienet private per dma queue data
- * @lp:		Parent pointer
- * @dma_regs:	Base address for the axidma device address space
- * @tx_irq:	Axidma TX IRQ number
- * @rx_irq:	Axidma RX IRQ number
- * @tx_lock:	Spin lock for tx path
- * @rx_lock:	Spin lock for tx path
- * @tx_bd_v:	Virtual address of the TX buffer descriptor ring
- * @tx_bd_p:	Physical address(start address) of the TX buffer descr. ring
- * @rx_bd_v:	Virtual address of the RX buffer descriptor ring
- * @rx_bd_p:	Physical address(start address) of the RX buffer descr. ring
- * @tx_buf:	Virtual address of the Tx buffer pool used by the driver when
- *		DMA h/w is configured without DRE.
- * @tx_bufs:	Virutal address of the Tx buffer address.
- * @tx_bufs_dma: Physical address of the Tx buffer address used by the driver
- *		 when DMA h/w is configured without DRE.
- * @eth_hasdre: Tells whether DMA h/w is configured with dre or not.
- * @tx_bd_ci:	Stores the index of the Tx buffer descriptor in the ring being
- *		accessed currently. Used while alloc. BDs before a TX starts
- * @tx_bd_tail:	Stores the index of the Tx buffer descriptor in the ring being
- *		accessed currently. Used while processing BDs after the TX
- *		completed.
- * @rx_bd_ci:	Stores the index of the Rx buffer descriptor in the ring being
- *		accessed currently.
- * @chan_id:    MCDMA channel to operate on.
- * @rx_offset:	MCDMA S2MM channel starting offset.
- * @txq_bd_v:	Virtual address of the MCDMA TX buffer descriptor ring
- * @rxq_bd_v:	Virtual address of the MCDMA RX buffer descriptor ring
- * @tx_packets: Number of transmit packets processed by the dma queue.
- * @tx_bytes:   Number of transmit bytes processed by the dma queue.
- * @rx_packets: Number of receive packets processed by the dma queue.
- * @rx_bytes:	Number of receive bytes processed by the dma queue.
- */
-struct axienet_dma_q {
-	struct axienet_local	*lp; /* parent */
-	void __iomem *dma_regs;
-
-	int tx_irq;
-	int rx_irq;
-
-	spinlock_t tx_lock;		/* tx lock */
-	spinlock_t rx_lock;		/* rx lock */
-
-	/* Buffer descriptors */
-	struct axidma_bd *tx_bd_v;
-	struct axidma_bd *rx_bd_v;
-	dma_addr_t rx_bd_p;
-	dma_addr_t tx_bd_p;
-
-	unsigned char *tx_buf[XAE_TX_BUFFERS];
-	unsigned char *tx_bufs;
-	dma_addr_t tx_bufs_dma;
-	bool eth_hasdre;
-
-	u32 tx_bd_ci;
-	u32 rx_bd_ci;
-	u32 tx_bd_tail;
-
-	/* MCDMA fields */
-	u16 chan_id;
-	u32 rx_offset;
-	struct aximcdma_bd *txq_bd_v;
-	struct aximcdma_bd *rxq_bd_v;
-
-	unsigned long tx_packets;
-	unsigned long tx_bytes;
-	unsigned long rx_packets;
-	unsigned long rx_bytes;
-};
-
->>>>>>> e0d688d4
 #define AXIENET_TX_SSTATS_LEN(lp) ((lp)->num_tx_queues * 2)
 #define AXIENET_RX_SSTATS_LEN(lp) ((lp)->num_rx_queues * 2)
 
@@ -1091,24 +931,6 @@
 	return ioread32(lp->tx_ts_regs + reg);
 }
 
-<<<<<<< HEAD
-#ifdef CONFIG_XILINX_AXI_EMAC_HWTSTAMP
-/**
- * axienet_txts_ior - Memory mapped AXI FIFO MM S register read
- * @lp:         Pointer to axienet_local structure
- * @reg:     Address offset from the base address of AXI FIFO MM S
- *              core
- *
- * Return: the contents of the AXI FIFO MM S register
- */
-
-static inline u32 axienet_txts_ior(struct axienet_local *lp, off_t reg)
-{
-	return in_be32(lp->tx_ts_regs + reg);
-}
-
-=======
->>>>>>> e0d688d4
 /**
  * axienet_txts_iow - Memory mapper AXI FIFO MM S register write
  * @lp:         Pointer to axienet_local structure
@@ -1119,11 +941,7 @@
 static inline void axienet_txts_iow(struct  axienet_local *lp, off_t reg,
 				    u32 value)
 {
-<<<<<<< HEAD
-	out_be32((lp->tx_ts_regs + reg), value);
-=======
 	iowrite32(value, (lp->tx_ts_regs + reg));
->>>>>>> e0d688d4
 }
 
 /**
@@ -1137,11 +955,7 @@
 
 static inline u32 axienet_rxts_ior(struct axienet_local *lp, off_t reg)
 {
-<<<<<<< HEAD
-	return in_be32(lp->rx_ts_regs + reg);
-=======
 	return ioread32(lp->rx_ts_regs + reg);
->>>>>>> e0d688d4
 }
 
 /**
@@ -1154,11 +968,7 @@
 static inline void axienet_rxts_iow(struct  axienet_local *lp, off_t reg,
 				    u32 value)
 {
-<<<<<<< HEAD
-	out_be32((lp->rx_ts_regs + reg), value);
-=======
 	iowrite32(value, (lp->rx_ts_regs + reg));
->>>>>>> e0d688d4
 }
 #endif
 
@@ -1173,11 +983,7 @@
  */
 static inline u32 axienet_dma_in32(struct axienet_dma_q *q, off_t reg)
 {
-<<<<<<< HEAD
-	return in_be32(q->dma_regs + reg);
-=======
 	return ioread32(q->dma_regs + reg);
->>>>>>> e0d688d4
 }
 
 /**
@@ -1192,11 +998,7 @@
 static inline void axienet_dma_out32(struct axienet_dma_q *q,
 				     off_t reg, u32 value)
 {
-<<<<<<< HEAD
-	out_be32((q->dma_regs + reg), value);
-=======
 	iowrite32(value, q->dma_regs + reg);
->>>>>>> e0d688d4
 }
 
 /**
@@ -1217,10 +1019,6 @@
 	writel(value, (q->dma_regs + reg));
 #endif
 }
-<<<<<<< HEAD
-
-=======
->>>>>>> e0d688d4
 /* Function prototypes visible in xilinx_axienet_mdio.c for other files */
 int axienet_mdio_enable(struct axienet_local *lp);
 void axienet_mdio_disable(struct axienet_local *lp);
@@ -1247,10 +1045,7 @@
 #endif
 #endif
 
-<<<<<<< HEAD
-=======
 int axienet_mdio_wait_until_ready(struct axienet_local *lp);
->>>>>>> e0d688d4
 void __maybe_unused axienet_bd_free(struct net_device *ndev,
 				    struct axienet_dma_q *q);
 int __maybe_unused axienet_dma_q_init(struct net_device *ndev,
@@ -1260,11 +1055,7 @@
 irqreturn_t __maybe_unused axienet_rx_irq(int irq, void *_ndev);
 void axienet_start_xmit_done(struct net_device *ndev, struct axienet_dma_q *q);
 void axienet_dma_bd_release(struct net_device *ndev);
-<<<<<<< HEAD
-void __axienet_device_reset(struct axienet_dma_q *q, off_t offset);
-=======
 void __axienet_device_reset(struct axienet_dma_q *q);
->>>>>>> e0d688d4
 void axienet_set_mac_address(struct net_device *ndev, const void *address);
 void axienet_set_multicast_list(struct net_device *ndev);
 int xaxienet_rx_poll(struct napi_struct *napi, int quota);
