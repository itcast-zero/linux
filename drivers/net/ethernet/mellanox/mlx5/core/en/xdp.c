/*
 * Copyright (c) 2018, Mellanox Technologies. All rights reserved.
 *
 * This software is available to you under a choice of one of two
 * licenses.  You may choose to be licensed under the terms of the GNU
 * General Public License (GPL) Version 2, available from the file
 * COPYING in the main directory of this source tree, or the
 * OpenIB.org BSD license below:
 *
 *     Redistribution and use in source and binary forms, with or
 *     without modification, are permitted provided that the following
 *     conditions are met:
 *
 *      - Redistributions of source code must retain the above
 *        copyright notice, this list of conditions and the following
 *        disclaimer.
 *
 *      - Redistributions in binary form must reproduce the above
 *        copyright notice, this list of conditions and the following
 *        disclaimer in the documentation and/or other materials
 *        provided with the distribution.
 *
 * THE SOFTWARE IS PROVIDED "AS IS", WITHOUT WARRANTY OF ANY KIND,
 * EXPRESS OR IMPLIED, INCLUDING BUT NOT LIMITED TO THE WARRANTIES OF
 * MERCHANTABILITY, FITNESS FOR A PARTICULAR PURPOSE AND
 * NONINFRINGEMENT. IN NO EVENT SHALL THE AUTHORS OR COPYRIGHT HOLDERS
 * BE LIABLE FOR ANY CLAIM, DAMAGES OR OTHER LIABILITY, WHETHER IN AN
 * ACTION OF CONTRACT, TORT OR OTHERWISE, ARISING FROM, OUT OF OR IN
 * CONNECTION WITH THE SOFTWARE OR THE USE OR OTHER DEALINGS IN THE
 * SOFTWARE.
 */

#include <linux/bpf_trace.h>
#include "en/xdp.h"

int mlx5e_xdp_max_mtu(struct mlx5e_params *params)
{
	int hr = NET_IP_ALIGN + XDP_PACKET_HEADROOM;

	/* Let S := SKB_DATA_ALIGN(sizeof(struct skb_shared_info)).
	 * The condition checked in mlx5e_rx_is_linear_skb is:
	 *   SKB_DATA_ALIGN(sw_mtu + hard_mtu + hr) + S <= PAGE_SIZE         (1)
	 *   (Note that hw_mtu == sw_mtu + hard_mtu.)
	 * What is returned from this function is:
	 *   max_mtu = PAGE_SIZE - S - hr - hard_mtu                         (2)
	 * After assigning sw_mtu := max_mtu, the left side of (1) turns to
	 * SKB_DATA_ALIGN(PAGE_SIZE - S) + S, which is equal to PAGE_SIZE,
	 * because both PAGE_SIZE and S are already aligned. Any number greater
	 * than max_mtu would make the left side of (1) greater than PAGE_SIZE,
	 * so max_mtu is the maximum MTU allowed.
	 */

	return MLX5E_HW2SW_MTU(params, SKB_MAX_HEAD(hr));
}

static inline bool
mlx5e_xmit_xdp_buff(struct mlx5e_xdpsq *sq, struct mlx5e_dma_info *di,
		    struct xdp_buff *xdp)
{
	struct mlx5e_xdp_info xdpi;

	xdpi.xdpf = convert_to_xdp_frame(xdp);
	if (unlikely(!xdpi.xdpf))
		return false;
	xdpi.dma_addr = di->addr + (xdpi.xdpf->data - (void *)xdpi.xdpf);
	dma_sync_single_for_device(sq->pdev, xdpi.dma_addr,
				   xdpi.xdpf->len, PCI_DMA_TODEVICE);
	xdpi.di = *di;

	return sq->xmit_xdp_frame(sq, &xdpi);
}

/* returns true if packet was consumed by xdp */
bool mlx5e_xdp_handle(struct mlx5e_rq *rq, struct mlx5e_dma_info *di,
		      void *va, u16 *rx_headroom, u32 *len)
{
	struct bpf_prog *prog = READ_ONCE(rq->xdp_prog);
	struct xdp_buff xdp;
	u32 act;
	int err;

	if (!prog)
		return false;

	xdp.data = va + *rx_headroom;
	xdp_set_data_meta_invalid(&xdp);
	xdp.data_end = xdp.data + *len;
	xdp.data_hard_start = va;
	xdp.rxq = &rq->xdp_rxq;

	act = bpf_prog_run_xdp(prog, &xdp);
	switch (act) {
	case XDP_PASS:
		*rx_headroom = xdp.data - xdp.data_hard_start;
		*len = xdp.data_end - xdp.data;
		return false;
	case XDP_TX:
		if (unlikely(!mlx5e_xmit_xdp_buff(&rq->xdpsq, di, &xdp)))
			goto xdp_abort;
		__set_bit(MLX5E_RQ_FLAG_XDP_XMIT, rq->flags); /* non-atomic */
		return true;
	case XDP_REDIRECT:
		/* When XDP enabled then page-refcnt==1 here */
		err = xdp_do_redirect(rq->netdev, &xdp, prog);
		if (unlikely(err))
			goto xdp_abort;
		__set_bit(MLX5E_RQ_FLAG_XDP_XMIT, rq->flags);
		__set_bit(MLX5E_RQ_FLAG_XDP_REDIRECT, rq->flags);
		mlx5e_page_dma_unmap(rq, di);
		rq->stats->xdp_redirect++;
		return true;
	default:
		bpf_warn_invalid_xdp_action(act);
		/* fall through */
	case XDP_ABORTED:
xdp_abort:
		trace_xdp_exception(rq->netdev, prog, act);
		/* fall through */
	case XDP_DROP:
		rq->stats->xdp_drop++;
		return true;
	}
}

static void mlx5e_xdp_mpwqe_session_start(struct mlx5e_xdpsq *sq)
{
	struct mlx5e_xdp_mpwqe *session = &sq->mpwqe;
<<<<<<< HEAD
=======
	struct mlx5e_xdpsq_stats *stats = sq->stats;
>>>>>>> 0ecfebd2
	struct mlx5_wq_cyc *wq = &sq->wq;
	u8  wqebbs;
	u16 pi;

	mlx5e_xdpsq_fetch_wqe(sq, &session->wqe);

	prefetchw(session->wqe->data);
<<<<<<< HEAD
	session->ds_count = MLX5E_XDP_TX_EMPTY_DS_COUNT;
=======
	session->ds_count  = MLX5E_XDP_TX_EMPTY_DS_COUNT;
	session->pkt_count = 0;
	session->complete  = 0;
>>>>>>> 0ecfebd2

	pi = mlx5_wq_cyc_ctr2ix(wq, sq->pc);

/* The mult of MLX5_SEND_WQE_MAX_WQEBBS * MLX5_SEND_WQEBB_NUM_DS
 * (16 * 4 == 64) does not fit in the 6-bit DS field of Ctrl Segment.
 * We use a bound lower that MLX5_SEND_WQE_MAX_WQEBBS to let a
 * full-session WQE be cache-aligned.
 */
#if L1_CACHE_BYTES < 128
#define MLX5E_XDP_MPW_MAX_WQEBBS (MLX5_SEND_WQE_MAX_WQEBBS - 1)
#else
#define MLX5E_XDP_MPW_MAX_WQEBBS (MLX5_SEND_WQE_MAX_WQEBBS - 2)
#endif

	wqebbs = min_t(u16, mlx5_wq_cyc_get_contig_wqebbs(wq, pi),
		       MLX5E_XDP_MPW_MAX_WQEBBS);

	session->max_ds_count = MLX5_SEND_WQEBB_NUM_DS * wqebbs;
<<<<<<< HEAD
=======

	mlx5e_xdp_update_inline_state(sq);

	stats->mpwqe++;
>>>>>>> 0ecfebd2
}

static void mlx5e_xdp_mpwqe_complete(struct mlx5e_xdpsq *sq)
{
	struct mlx5_wq_cyc       *wq    = &sq->wq;
	struct mlx5e_xdp_mpwqe *session = &sq->mpwqe;
	struct mlx5_wqe_ctrl_seg *cseg = &session->wqe->ctrl;
	u16 ds_count = session->ds_count;
	u16 pi = mlx5_wq_cyc_ctr2ix(wq, sq->pc);
	struct mlx5e_xdp_wqe_info *wi = &sq->db.wqe_info[pi];

	cseg->opmod_idx_opcode =
		cpu_to_be32((sq->pc << 8) | MLX5_OPCODE_ENHANCED_MPSW);
	cseg->qpn_ds = cpu_to_be32((sq->sqn << 8) | ds_count);

	wi->num_wqebbs = DIV_ROUND_UP(ds_count, MLX5_SEND_WQEBB_NUM_DS);
<<<<<<< HEAD
	wi->num_ds     = ds_count - MLX5E_XDP_TX_EMPTY_DS_COUNT;
=======
	wi->num_pkts   = session->pkt_count;
>>>>>>> 0ecfebd2

	sq->pc += wi->num_wqebbs;

	sq->doorbell_cseg = cseg;

	session->wqe = NULL; /* Close session */
}

static bool mlx5e_xmit_xdp_frame_mpwqe(struct mlx5e_xdpsq *sq,
				       struct mlx5e_xdp_info *xdpi)
{
	struct mlx5e_xdp_mpwqe *session = &sq->mpwqe;
	struct mlx5e_xdpsq_stats *stats = sq->stats;

<<<<<<< HEAD
	dma_addr_t dma_addr    = xdpi->dma_addr;
	struct xdp_frame *xdpf = xdpi->xdpf;
	unsigned int dma_len   = xdpf->len;

	if (unlikely(sq->hw_mtu < dma_len)) {
=======
	struct xdp_frame *xdpf = xdpi->xdpf;

	if (unlikely(sq->hw_mtu < xdpf->len)) {
>>>>>>> 0ecfebd2
		stats->err++;
		return false;
	}

	if (unlikely(!session->wqe)) {
		if (unlikely(!mlx5e_wqc_has_room_for(&sq->wq, sq->cc, sq->pc,
						     MLX5_SEND_WQE_MAX_WQEBBS))) {
			/* SQ is full, ring doorbell */
			mlx5e_xmit_xdp_doorbell(sq);
			stats->full++;
			return false;
		}

		mlx5e_xdp_mpwqe_session_start(sq);
	}

<<<<<<< HEAD
	mlx5e_xdp_mpwqe_add_dseg(sq, dma_addr, dma_len);

	if (unlikely(session->ds_count == session->max_ds_count))
=======
	mlx5e_xdp_mpwqe_add_dseg(sq, xdpi, stats);

	if (unlikely(session->complete ||
		     session->ds_count == session->max_ds_count))
>>>>>>> 0ecfebd2
		mlx5e_xdp_mpwqe_complete(sq);

	mlx5e_xdpi_fifo_push(&sq->db.xdpi_fifo, xdpi);
	stats->xmit++;
	return true;
}

static bool mlx5e_xmit_xdp_frame(struct mlx5e_xdpsq *sq, struct mlx5e_xdp_info *xdpi)
{
	struct mlx5_wq_cyc       *wq   = &sq->wq;
	u16                       pi   = mlx5_wq_cyc_ctr2ix(wq, sq->pc);
	struct mlx5e_tx_wqe      *wqe  = mlx5_wq_cyc_get_wqe(wq, pi);

	struct mlx5_wqe_ctrl_seg *cseg = &wqe->ctrl;
	struct mlx5_wqe_eth_seg  *eseg = &wqe->eth;
	struct mlx5_wqe_data_seg *dseg = wqe->data;

	struct xdp_frame *xdpf = xdpi->xdpf;
	dma_addr_t dma_addr  = xdpi->dma_addr;
	unsigned int dma_len = xdpf->len;

	struct mlx5e_xdpsq_stats *stats = sq->stats;

	prefetchw(wqe);

	if (unlikely(dma_len < MLX5E_XDP_MIN_INLINE || sq->hw_mtu < dma_len)) {
		stats->err++;
		return false;
	}

	if (unlikely(!mlx5e_wqc_has_room_for(wq, sq->cc, sq->pc, 1))) {
		/* SQ is full, ring doorbell */
		mlx5e_xmit_xdp_doorbell(sq);
		stats->full++;
		return false;
	}

	cseg->fm_ce_se = 0;

	/* copy the inline part if required */
	if (sq->min_inline_mode != MLX5_INLINE_MODE_NONE) {
		memcpy(eseg->inline_hdr.start, xdpf->data, MLX5E_XDP_MIN_INLINE);
		eseg->inline_hdr.sz = cpu_to_be16(MLX5E_XDP_MIN_INLINE);
		dma_len  -= MLX5E_XDP_MIN_INLINE;
		dma_addr += MLX5E_XDP_MIN_INLINE;
		dseg++;
	}

	/* write the dma part */
	dseg->addr       = cpu_to_be64(dma_addr);
	dseg->byte_count = cpu_to_be32(dma_len);

	cseg->opmod_idx_opcode = cpu_to_be32((sq->pc << 8) | MLX5_OPCODE_SEND);

	sq->pc++;

	sq->doorbell_cseg = cseg;

	mlx5e_xdpi_fifo_push(&sq->db.xdpi_fifo, xdpi);
	stats->xmit++;
	return true;
}

<<<<<<< HEAD
=======
static void mlx5e_free_xdpsq_desc(struct mlx5e_xdpsq *sq,
				  struct mlx5e_xdp_wqe_info *wi,
				  struct mlx5e_rq *rq,
				  bool recycle)
{
	struct mlx5e_xdp_info_fifo *xdpi_fifo = &sq->db.xdpi_fifo;
	u16 i;

	for (i = 0; i < wi->num_pkts; i++) {
		struct mlx5e_xdp_info xdpi = mlx5e_xdpi_fifo_pop(xdpi_fifo);

		if (rq) {
			/* XDP_TX */
			mlx5e_page_release(rq, &xdpi.di, recycle);
		} else {
			/* XDP_REDIRECT */
			dma_unmap_single(sq->pdev, xdpi.dma_addr,
					 xdpi.xdpf->len, DMA_TO_DEVICE);
			xdp_return_frame(xdpi.xdpf);
		}
	}
}

>>>>>>> 0ecfebd2
bool mlx5e_poll_xdpsq_cq(struct mlx5e_cq *cq, struct mlx5e_rq *rq)
{
	struct mlx5e_xdp_info_fifo *xdpi_fifo;
	struct mlx5e_xdpsq *sq;
	struct mlx5_cqe64 *cqe;
<<<<<<< HEAD
	bool is_redirect;
=======
>>>>>>> 0ecfebd2
	u16 sqcc;
	int i;

	sq = container_of(cq, struct mlx5e_xdpsq, cq);

	if (unlikely(!test_bit(MLX5E_SQ_STATE_ENABLED, &sq->state)))
		return false;

	cqe = mlx5_cqwq_get_cqe(&cq->wq);
	if (!cqe)
		return false;

<<<<<<< HEAD
	is_redirect = !rq;
	xdpi_fifo = &sq->db.xdpi_fifo;

=======
>>>>>>> 0ecfebd2
	/* sq->cc must be updated only after mlx5_cqwq_update_db_record(),
	 * otherwise a cq overrun may occur
	 */
	sqcc = sq->cc;

	i = 0;
	do {
		u16 wqe_counter;
		bool last_wqe;

		mlx5_cqwq_pop(&cq->wq);

		wqe_counter = be16_to_cpu(cqe->wqe_counter);

		if (unlikely(get_cqe_opcode(cqe) != MLX5_CQE_REQ))
			netdev_WARN_ONCE(sq->channel->netdev,
					 "Bad OP in XDPSQ CQE: 0x%x\n",
					 get_cqe_opcode(cqe));

		do {
			struct mlx5e_xdp_wqe_info *wi;
<<<<<<< HEAD
			u16 ci, j;
=======
			u16 ci;
>>>>>>> 0ecfebd2

			last_wqe = (sqcc == wqe_counter);
			ci = mlx5_wq_cyc_ctr2ix(&sq->wq, sqcc);
			wi = &sq->db.wqe_info[ci];

			sqcc += wi->num_wqebbs;

<<<<<<< HEAD
			for (j = 0; j < wi->num_ds; j++) {
				struct mlx5e_xdp_info xdpi =
					mlx5e_xdpi_fifo_pop(xdpi_fifo);

				if (is_redirect) {
					dma_unmap_single(sq->pdev, xdpi.dma_addr,
							 xdpi.xdpf->len, DMA_TO_DEVICE);
					xdp_return_frame(xdpi.xdpf);
				} else {
					/* Recycle RX page */
					mlx5e_page_release(rq, &xdpi.di, true);
				}
			}
=======
			mlx5e_free_xdpsq_desc(sq, wi, rq, true);
>>>>>>> 0ecfebd2
		} while (!last_wqe);
	} while ((++i < MLX5E_TX_CQ_POLL_BUDGET) && (cqe = mlx5_cqwq_get_cqe(&cq->wq)));

	sq->stats->cqes += i;

	mlx5_cqwq_update_db_record(&cq->wq);

	/* ensure cq space is freed before enabling more cqes */
	wmb();

	sq->cc = sqcc;
	return (i == MLX5E_TX_CQ_POLL_BUDGET);
}

void mlx5e_free_xdpsq_descs(struct mlx5e_xdpsq *sq, struct mlx5e_rq *rq)
{
<<<<<<< HEAD
	struct mlx5e_xdp_info_fifo *xdpi_fifo = &sq->db.xdpi_fifo;
	bool is_redirect = !rq;

	while (sq->cc != sq->pc) {
		struct mlx5e_xdp_wqe_info *wi;
		u16 ci, i;
=======
	while (sq->cc != sq->pc) {
		struct mlx5e_xdp_wqe_info *wi;
		u16 ci;
>>>>>>> 0ecfebd2

		ci = mlx5_wq_cyc_ctr2ix(&sq->wq, sq->cc);
		wi = &sq->db.wqe_info[ci];

		sq->cc += wi->num_wqebbs;

<<<<<<< HEAD
		for (i = 0; i < wi->num_ds; i++) {
			struct mlx5e_xdp_info xdpi =
				mlx5e_xdpi_fifo_pop(xdpi_fifo);

			if (is_redirect) {
				dma_unmap_single(sq->pdev, xdpi.dma_addr,
						 xdpi.xdpf->len, DMA_TO_DEVICE);
				xdp_return_frame(xdpi.xdpf);
			} else {
				/* Recycle RX page */
				mlx5e_page_release(rq, &xdpi.di, false);
			}
		}
=======
		mlx5e_free_xdpsq_desc(sq, wi, rq, false);
>>>>>>> 0ecfebd2
	}
}

int mlx5e_xdp_xmit(struct net_device *dev, int n, struct xdp_frame **frames,
		   u32 flags)
{
	struct mlx5e_priv *priv = netdev_priv(dev);
	struct mlx5e_xdpsq *sq;
	int drops = 0;
	int sq_num;
	int i;

	/* this flag is sufficient, no need to test internal sq state */
	if (unlikely(!mlx5e_xdp_tx_is_enabled(priv)))
		return -ENETDOWN;

	if (unlikely(flags & ~XDP_XMIT_FLAGS_MASK))
		return -EINVAL;

	sq_num = smp_processor_id();

	if (unlikely(sq_num >= priv->channels.num))
		return -ENXIO;

	sq = &priv->channels.c[sq_num]->xdpsq;

	for (i = 0; i < n; i++) {
		struct xdp_frame *xdpf = frames[i];
		struct mlx5e_xdp_info xdpi;

		xdpi.dma_addr = dma_map_single(sq->pdev, xdpf->data, xdpf->len,
					       DMA_TO_DEVICE);
		if (unlikely(dma_mapping_error(sq->pdev, xdpi.dma_addr))) {
			xdp_return_frame_rx_napi(xdpf);
			drops++;
			continue;
		}

		xdpi.xdpf = xdpf;

		if (unlikely(!sq->xmit_xdp_frame(sq, &xdpi))) {
			dma_unmap_single(sq->pdev, xdpi.dma_addr,
					 xdpf->len, DMA_TO_DEVICE);
			xdp_return_frame_rx_napi(xdpf);
			drops++;
		}
	}

	if (flags & XDP_XMIT_FLUSH) {
		if (sq->mpwqe.wqe)
			mlx5e_xdp_mpwqe_complete(sq);
		mlx5e_xmit_xdp_doorbell(sq);
	}

	return n - drops;
}

void mlx5e_xdp_rx_poll_complete(struct mlx5e_rq *rq)
{
	struct mlx5e_xdpsq *xdpsq = &rq->xdpsq;

	if (xdpsq->mpwqe.wqe)
		mlx5e_xdp_mpwqe_complete(xdpsq);

	mlx5e_xmit_xdp_doorbell(xdpsq);

<<<<<<< HEAD
	if (xdpsq->redirect_flush) {
		xdp_do_flush_map();
		xdpsq->redirect_flush = false;
=======
	if (test_bit(MLX5E_RQ_FLAG_XDP_REDIRECT, rq->flags)) {
		xdp_do_flush_map();
		__clear_bit(MLX5E_RQ_FLAG_XDP_REDIRECT, rq->flags);
>>>>>>> 0ecfebd2
	}
}

void mlx5e_set_xmit_fp(struct mlx5e_xdpsq *sq, bool is_mpw)
{
	sq->xmit_xdp_frame = is_mpw ?
		mlx5e_xmit_xdp_frame_mpwqe : mlx5e_xmit_xdp_frame;
}
<|MERGE_RESOLUTION|>--- conflicted
+++ resolved
@@ -125,10 +125,7 @@
 static void mlx5e_xdp_mpwqe_session_start(struct mlx5e_xdpsq *sq)
 {
 	struct mlx5e_xdp_mpwqe *session = &sq->mpwqe;
-<<<<<<< HEAD
-=======
 	struct mlx5e_xdpsq_stats *stats = sq->stats;
->>>>>>> 0ecfebd2
 	struct mlx5_wq_cyc *wq = &sq->wq;
 	u8  wqebbs;
 	u16 pi;
@@ -136,13 +133,9 @@
 	mlx5e_xdpsq_fetch_wqe(sq, &session->wqe);
 
 	prefetchw(session->wqe->data);
-<<<<<<< HEAD
-	session->ds_count = MLX5E_XDP_TX_EMPTY_DS_COUNT;
-=======
 	session->ds_count  = MLX5E_XDP_TX_EMPTY_DS_COUNT;
 	session->pkt_count = 0;
 	session->complete  = 0;
->>>>>>> 0ecfebd2
 
 	pi = mlx5_wq_cyc_ctr2ix(wq, sq->pc);
 
@@ -161,13 +154,10 @@
 		       MLX5E_XDP_MPW_MAX_WQEBBS);
 
 	session->max_ds_count = MLX5_SEND_WQEBB_NUM_DS * wqebbs;
-<<<<<<< HEAD
-=======
 
 	mlx5e_xdp_update_inline_state(sq);
 
 	stats->mpwqe++;
->>>>>>> 0ecfebd2
 }
 
 static void mlx5e_xdp_mpwqe_complete(struct mlx5e_xdpsq *sq)
@@ -184,11 +174,7 @@
 	cseg->qpn_ds = cpu_to_be32((sq->sqn << 8) | ds_count);
 
 	wi->num_wqebbs = DIV_ROUND_UP(ds_count, MLX5_SEND_WQEBB_NUM_DS);
-<<<<<<< HEAD
-	wi->num_ds     = ds_count - MLX5E_XDP_TX_EMPTY_DS_COUNT;
-=======
 	wi->num_pkts   = session->pkt_count;
->>>>>>> 0ecfebd2
 
 	sq->pc += wi->num_wqebbs;
 
@@ -203,17 +189,9 @@
 	struct mlx5e_xdp_mpwqe *session = &sq->mpwqe;
 	struct mlx5e_xdpsq_stats *stats = sq->stats;
 
-<<<<<<< HEAD
-	dma_addr_t dma_addr    = xdpi->dma_addr;
 	struct xdp_frame *xdpf = xdpi->xdpf;
-	unsigned int dma_len   = xdpf->len;
-
-	if (unlikely(sq->hw_mtu < dma_len)) {
-=======
-	struct xdp_frame *xdpf = xdpi->xdpf;
 
 	if (unlikely(sq->hw_mtu < xdpf->len)) {
->>>>>>> 0ecfebd2
 		stats->err++;
 		return false;
 	}
@@ -230,16 +208,10 @@
 		mlx5e_xdp_mpwqe_session_start(sq);
 	}
 
-<<<<<<< HEAD
-	mlx5e_xdp_mpwqe_add_dseg(sq, dma_addr, dma_len);
-
-	if (unlikely(session->ds_count == session->max_ds_count))
-=======
 	mlx5e_xdp_mpwqe_add_dseg(sq, xdpi, stats);
 
 	if (unlikely(session->complete ||
 		     session->ds_count == session->max_ds_count))
->>>>>>> 0ecfebd2
 		mlx5e_xdp_mpwqe_complete(sq);
 
 	mlx5e_xdpi_fifo_push(&sq->db.xdpi_fifo, xdpi);
@@ -303,8 +275,6 @@
 	return true;
 }
 
-<<<<<<< HEAD
-=======
 static void mlx5e_free_xdpsq_desc(struct mlx5e_xdpsq *sq,
 				  struct mlx5e_xdp_wqe_info *wi,
 				  struct mlx5e_rq *rq,
@@ -328,16 +298,10 @@
 	}
 }
 
->>>>>>> 0ecfebd2
 bool mlx5e_poll_xdpsq_cq(struct mlx5e_cq *cq, struct mlx5e_rq *rq)
 {
-	struct mlx5e_xdp_info_fifo *xdpi_fifo;
 	struct mlx5e_xdpsq *sq;
 	struct mlx5_cqe64 *cqe;
-<<<<<<< HEAD
-	bool is_redirect;
-=======
->>>>>>> 0ecfebd2
 	u16 sqcc;
 	int i;
 
@@ -350,12 +314,6 @@
 	if (!cqe)
 		return false;
 
-<<<<<<< HEAD
-	is_redirect = !rq;
-	xdpi_fifo = &sq->db.xdpi_fifo;
-
-=======
->>>>>>> 0ecfebd2
 	/* sq->cc must be updated only after mlx5_cqwq_update_db_record(),
 	 * otherwise a cq overrun may occur
 	 */
@@ -377,11 +335,7 @@
 
 		do {
 			struct mlx5e_xdp_wqe_info *wi;
-<<<<<<< HEAD
-			u16 ci, j;
-=======
 			u16 ci;
->>>>>>> 0ecfebd2
 
 			last_wqe = (sqcc == wqe_counter);
 			ci = mlx5_wq_cyc_ctr2ix(&sq->wq, sqcc);
@@ -389,23 +343,7 @@
 
 			sqcc += wi->num_wqebbs;
 
-<<<<<<< HEAD
-			for (j = 0; j < wi->num_ds; j++) {
-				struct mlx5e_xdp_info xdpi =
-					mlx5e_xdpi_fifo_pop(xdpi_fifo);
-
-				if (is_redirect) {
-					dma_unmap_single(sq->pdev, xdpi.dma_addr,
-							 xdpi.xdpf->len, DMA_TO_DEVICE);
-					xdp_return_frame(xdpi.xdpf);
-				} else {
-					/* Recycle RX page */
-					mlx5e_page_release(rq, &xdpi.di, true);
-				}
-			}
-=======
 			mlx5e_free_xdpsq_desc(sq, wi, rq, true);
->>>>>>> 0ecfebd2
 		} while (!last_wqe);
 	} while ((++i < MLX5E_TX_CQ_POLL_BUDGET) && (cqe = mlx5_cqwq_get_cqe(&cq->wq)));
 
@@ -422,41 +360,16 @@
 
 void mlx5e_free_xdpsq_descs(struct mlx5e_xdpsq *sq, struct mlx5e_rq *rq)
 {
-<<<<<<< HEAD
-	struct mlx5e_xdp_info_fifo *xdpi_fifo = &sq->db.xdpi_fifo;
-	bool is_redirect = !rq;
-
-	while (sq->cc != sq->pc) {
-		struct mlx5e_xdp_wqe_info *wi;
-		u16 ci, i;
-=======
 	while (sq->cc != sq->pc) {
 		struct mlx5e_xdp_wqe_info *wi;
 		u16 ci;
->>>>>>> 0ecfebd2
 
 		ci = mlx5_wq_cyc_ctr2ix(&sq->wq, sq->cc);
 		wi = &sq->db.wqe_info[ci];
 
 		sq->cc += wi->num_wqebbs;
 
-<<<<<<< HEAD
-		for (i = 0; i < wi->num_ds; i++) {
-			struct mlx5e_xdp_info xdpi =
-				mlx5e_xdpi_fifo_pop(xdpi_fifo);
-
-			if (is_redirect) {
-				dma_unmap_single(sq->pdev, xdpi.dma_addr,
-						 xdpi.xdpf->len, DMA_TO_DEVICE);
-				xdp_return_frame(xdpi.xdpf);
-			} else {
-				/* Recycle RX page */
-				mlx5e_page_release(rq, &xdpi.di, false);
-			}
-		}
-=======
 		mlx5e_free_xdpsq_desc(sq, wi, rq, false);
->>>>>>> 0ecfebd2
 	}
 }
 
@@ -523,15 +436,9 @@
 
 	mlx5e_xmit_xdp_doorbell(xdpsq);
 
-<<<<<<< HEAD
-	if (xdpsq->redirect_flush) {
-		xdp_do_flush_map();
-		xdpsq->redirect_flush = false;
-=======
 	if (test_bit(MLX5E_RQ_FLAG_XDP_REDIRECT, rq->flags)) {
 		xdp_do_flush_map();
 		__clear_bit(MLX5E_RQ_FLAG_XDP_REDIRECT, rq->flags);
->>>>>>> 0ecfebd2
 	}
 }
 
