#
# Industrial I/O subsytem configuration
#
menu "IIO staging drivers"
	depends on IIO

config IIO_ST_HWMON
	tristate "Hwmon driver that uses channels specified via iio maps"
	depends on HWMON
	help
<<<<<<< HEAD
	  The industrial I/O subsystem provides a unified framework for
	  drivers for many different types of embedded sensors using a
	  number of different physical interfaces (i2c, spi, etc). See
	  drivers/staging/iio/Documentation for more information.
if IIO
config IIO_ST_HWMON
	tristate "Hwmon driver that uses channels specified via iio maps"
	depends on HWMON
	help
	  This is a platform driver that in combination with a suitable
	  map allows IIO devices to provide  basic hwmon functionality
	  for those channels specified in the map.

config IIO_BUFFER
	bool "Enable buffer support within IIO"
	help
	  Provide core support for various buffer based data
	  acquisition methods.
=======
	  This is a platform driver that in combination with a suitable
	  map allows IIO devices to provide  basic hwmon functionality
	  for those channels specified in the map.
>>>>>>> abfadbff

if IIO_BUFFER

config IIO_SW_RING
       select IIO_TRIGGER
	tristate "Industrial I/O lock free software ring"
	help
	  Example software ring buffer implementation.  The design aim
	  of this particular realization was to minimize write locking
	  with the intention that some devices would be able to write
	  in interrupt context.

endif # IIO_BUFFER

source "drivers/staging/iio/accel/Kconfig"
source "drivers/staging/iio/adc/Kconfig"
source "drivers/staging/iio/addac/Kconfig"
source "drivers/staging/iio/amplifiers/Kconfig"
source "drivers/staging/iio/cdc/Kconfig"
source "drivers/staging/iio/dac/Kconfig"
source "drivers/staging/iio/frequency/Kconfig"
source "drivers/staging/iio/gyro/Kconfig"
source "drivers/staging/iio/impedance-analyzer/Kconfig"
source "drivers/staging/iio/imu/Kconfig"
source "drivers/staging/iio/light/Kconfig"
source "drivers/staging/iio/magnetometer/Kconfig"
source "drivers/staging/iio/meter/Kconfig"
source "drivers/staging/iio/resolver/Kconfig"
source "drivers/staging/iio/trigger/Kconfig"

config IIO_DUMMY_EVGEN
       tristate

config IIO_SIMPLE_DUMMY
       tristate "An example driver with no hardware requirements"
       help
	 Driver intended mainly as documentation for how to write
	 a driver. May also be useful for testing userspace code
	 without hardware.

if IIO_SIMPLE_DUMMY

config IIO_SIMPLE_DUMMY_EVENTS
       boolean "Event generation support"
       select IIO_DUMMY_EVGEN
       help
         Add some dummy events to the simple dummy driver.

config IIO_SIMPLE_DUMMY_BUFFER
       boolean "Buffered capture support"
       depends on IIO_KFIFO_BUF
       help
         Add buffered data capture to the simple dummy driver.

endif # IIO_SIMPLE_DUMMY

endmenu<|MERGE_RESOLUTION|>--- conflicted
+++ resolved
@@ -8,30 +8,9 @@
 	tristate "Hwmon driver that uses channels specified via iio maps"
 	depends on HWMON
 	help
-<<<<<<< HEAD
-	  The industrial I/O subsystem provides a unified framework for
-	  drivers for many different types of embedded sensors using a
-	  number of different physical interfaces (i2c, spi, etc). See
-	  drivers/staging/iio/Documentation for more information.
-if IIO
-config IIO_ST_HWMON
-	tristate "Hwmon driver that uses channels specified via iio maps"
-	depends on HWMON
-	help
 	  This is a platform driver that in combination with a suitable
 	  map allows IIO devices to provide  basic hwmon functionality
 	  for those channels specified in the map.
-
-config IIO_BUFFER
-	bool "Enable buffer support within IIO"
-	help
-	  Provide core support for various buffer based data
-	  acquisition methods.
-=======
-	  This is a platform driver that in combination with a suitable
-	  map allows IIO devices to provide  basic hwmon functionality
-	  for those channels specified in the map.
->>>>>>> abfadbff
 
 if IIO_BUFFER
 
