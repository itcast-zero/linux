--- conflicted
+++ resolved
@@ -109,11 +109,7 @@
 		err = ceph_mdsc_do_request(mdsc, NULL, req);
 		inode = req->r_target_inode;
 		if (inode)
-<<<<<<< HEAD
-			igrab(inode);
-=======
 			ihold(inode);
->>>>>>> 56299378
 		ceph_mdsc_put_request(req);
 		if (!inode)
 			return ERR_PTR(-ESTALE);
@@ -171,11 +167,7 @@
 		err = ceph_mdsc_do_request(mdsc, NULL, req);
 		inode = req->r_target_inode;
 		if (inode)
-<<<<<<< HEAD
-			igrab(inode);
-=======
 			ihold(inode);
->>>>>>> 56299378
 		ceph_mdsc_put_request(req);
 		if (!inode)
 			return ERR_PTR(err ? err : -ESTALE);
