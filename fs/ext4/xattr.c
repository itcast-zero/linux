/*
 * linux/fs/ext4/xattr.c
 *
 * Copyright (C) 2001-2003 Andreas Gruenbacher, <agruen@suse.de>
 *
 * Fix by Harrison Xing <harrison@mountainviewdata.com>.
 * Ext4 code with a lot of help from Eric Jarman <ejarman@acm.org>.
 * Extended attributes for symlinks and special files added per
 *  suggestion of Luka Renko <luka.renko@hermes.si>.
 * xattr consolidation Copyright (c) 2004 James Morris <jmorris@redhat.com>,
 *  Red Hat Inc.
 * ea-in-inode support by Alex Tomas <alex@clusterfs.com> aka bzzz
 *  and Andreas Gruenbacher <agruen@suse.de>.
 */

/*
 * Extended attributes are stored directly in inodes (on file systems with
 * inodes bigger than 128 bytes) and on additional disk blocks. The i_file_acl
 * field contains the block number if an inode uses an additional block. All
 * attributes must fit in the inode and one additional block. Blocks that
 * contain the identical set of attributes may be shared among several inodes.
 * Identical blocks are detected by keeping a cache of blocks that have
 * recently been accessed.
 *
 * The attributes in inodes and on blocks have a different header; the entries
 * are stored in the same format:
 *
 *   +------------------+
 *   | header           |
 *   | entry 1          | |
 *   | entry 2          | | growing downwards
 *   | entry 3          | v
 *   | four null bytes  |
 *   | . . .            |
 *   | value 1          | ^
 *   | value 3          | | growing upwards
 *   | value 2          | |
 *   +------------------+
 *
 * The header is followed by multiple entry descriptors. In disk blocks, the
 * entry descriptors are kept sorted. In inodes, they are unsorted. The
 * attribute values are aligned to the end of the block in no specific order.
 *
 * Locking strategy
 * ----------------
 * EXT4_I(inode)->i_file_acl is protected by EXT4_I(inode)->xattr_sem.
 * EA blocks are only changed if they are exclusive to an inode, so
 * holding xattr_sem also means that nothing but the EA block's reference
 * count can change. Multiple writers to the same block are synchronized
 * by the buffer lock.
 */

#include <linux/init.h>
#include <linux/fs.h>
#include <linux/slab.h>
#include <linux/mbcache.h>
#include <linux/quotaops.h>
#include "ext4_jbd2.h"
#include "ext4.h"
#include "xattr.h"
#include "acl.h"

#ifdef EXT4_XATTR_DEBUG
# define ea_idebug(inode, fmt, ...)					\
	printk(KERN_DEBUG "inode %s:%lu: " fmt "\n",			\
	       inode->i_sb->s_id, inode->i_ino, ##__VA_ARGS__)
# define ea_bdebug(bh, fmt, ...)					\
	printk(KERN_DEBUG "block %pg:%lu: " fmt "\n",			\
	       bh->b_bdev, (unsigned long)bh->b_blocknr, ##__VA_ARGS__)
#else
# define ea_idebug(inode, fmt, ...)	no_printk(fmt, ##__VA_ARGS__)
# define ea_bdebug(bh, fmt, ...)	no_printk(fmt, ##__VA_ARGS__)
#endif

static void ext4_xattr_block_cache_insert(struct mb_cache *,
					  struct buffer_head *);
static struct buffer_head *
ext4_xattr_block_cache_find(struct inode *, struct ext4_xattr_header *,
			    struct mb_cache_entry **);
static __le32 ext4_xattr_hash_entry(char *name, size_t name_len, __le32 *value,
				    size_t value_count);
static void ext4_xattr_rehash(struct ext4_xattr_header *);

static const struct xattr_handler * const ext4_xattr_handler_map[] = {
	[EXT4_XATTR_INDEX_USER]		     = &ext4_xattr_user_handler,
#ifdef CONFIG_EXT4_FS_POSIX_ACL
	[EXT4_XATTR_INDEX_POSIX_ACL_ACCESS]  = &posix_acl_access_xattr_handler,
	[EXT4_XATTR_INDEX_POSIX_ACL_DEFAULT] = &posix_acl_default_xattr_handler,
#endif
	[EXT4_XATTR_INDEX_TRUSTED]	     = &ext4_xattr_trusted_handler,
#ifdef CONFIG_EXT4_FS_SECURITY
	[EXT4_XATTR_INDEX_SECURITY]	     = &ext4_xattr_security_handler,
#endif
};

const struct xattr_handler *ext4_xattr_handlers[] = {
	&ext4_xattr_user_handler,
	&ext4_xattr_trusted_handler,
#ifdef CONFIG_EXT4_FS_POSIX_ACL
	&posix_acl_access_xattr_handler,
	&posix_acl_default_xattr_handler,
#endif
#ifdef CONFIG_EXT4_FS_SECURITY
	&ext4_xattr_security_handler,
#endif
	NULL
};

#define EA_BLOCK_CACHE(inode)	(((struct ext4_sb_info *) \
				inode->i_sb->s_fs_info)->s_ea_block_cache)

#define EA_INODE_CACHE(inode)	(((struct ext4_sb_info *) \
				inode->i_sb->s_fs_info)->s_ea_inode_cache)

static int
ext4_expand_inode_array(struct ext4_xattr_inode_array **ea_inode_array,
			struct inode *inode);

#ifdef CONFIG_LOCKDEP
void ext4_xattr_inode_set_class(struct inode *ea_inode)
{
	lockdep_set_subclass(&ea_inode->i_rwsem, 1);
}
#endif

static __le32 ext4_xattr_block_csum(struct inode *inode,
				    sector_t block_nr,
				    struct ext4_xattr_header *hdr)
{
	struct ext4_sb_info *sbi = EXT4_SB(inode->i_sb);
	__u32 csum;
	__le64 dsk_block_nr = cpu_to_le64(block_nr);
	__u32 dummy_csum = 0;
	int offset = offsetof(struct ext4_xattr_header, h_checksum);

	csum = ext4_chksum(sbi, sbi->s_csum_seed, (__u8 *)&dsk_block_nr,
			   sizeof(dsk_block_nr));
	csum = ext4_chksum(sbi, csum, (__u8 *)hdr, offset);
	csum = ext4_chksum(sbi, csum, (__u8 *)&dummy_csum, sizeof(dummy_csum));
	offset += sizeof(dummy_csum);
	csum = ext4_chksum(sbi, csum, (__u8 *)hdr + offset,
			   EXT4_BLOCK_SIZE(inode->i_sb) - offset);

	return cpu_to_le32(csum);
}

static int ext4_xattr_block_csum_verify(struct inode *inode,
					struct buffer_head *bh)
{
	struct ext4_xattr_header *hdr = BHDR(bh);
	int ret = 1;

	if (ext4_has_metadata_csum(inode->i_sb)) {
		lock_buffer(bh);
		ret = (hdr->h_checksum == ext4_xattr_block_csum(inode,
							bh->b_blocknr, hdr));
		unlock_buffer(bh);
	}
	return ret;
}

static void ext4_xattr_block_csum_set(struct inode *inode,
				      struct buffer_head *bh)
{
	if (ext4_has_metadata_csum(inode->i_sb))
		BHDR(bh)->h_checksum = ext4_xattr_block_csum(inode,
						bh->b_blocknr, BHDR(bh));
}

static inline const struct xattr_handler *
ext4_xattr_handler(int name_index)
{
	const struct xattr_handler *handler = NULL;

	if (name_index > 0 && name_index < ARRAY_SIZE(ext4_xattr_handler_map))
		handler = ext4_xattr_handler_map[name_index];
	return handler;
}

static int
ext4_xattr_check_entries(struct ext4_xattr_entry *entry, void *end,
			 void *value_start)
{
	struct ext4_xattr_entry *e = entry;

	/* Find the end of the names list */
	while (!IS_LAST_ENTRY(e)) {
		struct ext4_xattr_entry *next = EXT4_XATTR_NEXT(e);
		if ((void *)next >= end)
			return -EFSCORRUPTED;
		e = next;
	}

	/* Check the values */
	while (!IS_LAST_ENTRY(entry)) {
		if (entry->e_value_size != 0 &&
		    entry->e_value_inum == 0) {
			u16 offs = le16_to_cpu(entry->e_value_offs);
			u32 size = le32_to_cpu(entry->e_value_size);
			void *value;

			/*
			 * The value cannot overlap the names, and the value
			 * with padding cannot extend beyond 'end'.  Check both
			 * the padded and unpadded sizes, since the size may
			 * overflow to 0 when adding padding.
			 */
			if (offs > end - value_start)
				return -EFSCORRUPTED;
			value = value_start + offs;
			if (value < (void *)e + sizeof(u32) ||
			    size > end - value ||
			    EXT4_XATTR_SIZE(size) > end - value)
				return -EFSCORRUPTED;
		}
		entry = EXT4_XATTR_NEXT(entry);
	}

	return 0;
}

static inline int
ext4_xattr_check_block(struct inode *inode, struct buffer_head *bh)
{
	int error;

	if (buffer_verified(bh))
		return 0;

	if (BHDR(bh)->h_magic != cpu_to_le32(EXT4_XATTR_MAGIC) ||
	    BHDR(bh)->h_blocks != cpu_to_le32(1))
		return -EFSCORRUPTED;
	if (!ext4_xattr_block_csum_verify(inode, bh))
		return -EFSBADCRC;
	error = ext4_xattr_check_entries(BFIRST(bh), bh->b_data + bh->b_size,
					 bh->b_data);
	if (!error)
		set_buffer_verified(bh);
	return error;
}

static int
__xattr_check_inode(struct inode *inode, struct ext4_xattr_ibody_header *header,
			 void *end, const char *function, unsigned int line)
{
	int error = -EFSCORRUPTED;

	if (end - (void *)header < sizeof(*header) + sizeof(u32) ||
	    (header->h_magic != cpu_to_le32(EXT4_XATTR_MAGIC)))
		goto errout;
	error = ext4_xattr_check_entries(IFIRST(header), end, IFIRST(header));
errout:
	if (error)
		__ext4_error_inode(inode, function, line, 0,
				   "corrupted in-inode xattr");
	return error;
}

#define xattr_check_inode(inode, header, end) \
	__xattr_check_inode((inode), (header), (end), __func__, __LINE__)

static int
ext4_xattr_find_entry(struct ext4_xattr_entry **pentry, int name_index,
		      const char *name, int sorted)
{
	struct ext4_xattr_entry *entry;
	size_t name_len;
	int cmp = 1;

	if (name == NULL)
		return -EINVAL;
	name_len = strlen(name);
	entry = *pentry;
	for (; !IS_LAST_ENTRY(entry); entry = EXT4_XATTR_NEXT(entry)) {
		cmp = name_index - entry->e_name_index;
		if (!cmp)
			cmp = name_len - entry->e_name_len;
		if (!cmp)
			cmp = memcmp(name, entry->e_name, name_len);
		if (cmp <= 0 && (sorted || cmp == 0))
			break;
	}
	*pentry = entry;
	return cmp ? -ENODATA : 0;
}

static u32
ext4_xattr_inode_hash(struct ext4_sb_info *sbi, const void *buffer, size_t size)
{
	return ext4_chksum(sbi, sbi->s_csum_seed, buffer, size);
}

static u64 ext4_xattr_inode_get_ref(struct inode *ea_inode)
{
	return ((u64)ea_inode->i_ctime.tv_sec << 32) |
	       ((u32)ea_inode->i_version);
}

static void ext4_xattr_inode_set_ref(struct inode *ea_inode, u64 ref_count)
{
	ea_inode->i_ctime.tv_sec = (u32)(ref_count >> 32);
	ea_inode->i_version = (u32)ref_count;
}

static u32 ext4_xattr_inode_get_hash(struct inode *ea_inode)
{
	return (u32)ea_inode->i_atime.tv_sec;
}

static void ext4_xattr_inode_set_hash(struct inode *ea_inode, u32 hash)
{
	ea_inode->i_atime.tv_sec = hash;
}

/*
 * Read the EA value from an inode.
 */
static int ext4_xattr_inode_read(struct inode *ea_inode, void *buf, size_t size)
{
	int blocksize = 1 << ea_inode->i_blkbits;
	int bh_count = (size + blocksize - 1) >> ea_inode->i_blkbits;
	int tail_size = (size % blocksize) ?: blocksize;
	struct buffer_head *bhs_inline[8];
	struct buffer_head **bhs = bhs_inline;
	int i, ret;

	if (bh_count > ARRAY_SIZE(bhs_inline)) {
		bhs = kmalloc_array(bh_count, sizeof(*bhs), GFP_NOFS);
		if (!bhs)
			return -ENOMEM;
	}

	ret = ext4_bread_batch(ea_inode, 0 /* block */, bh_count,
			       true /* wait */, bhs);
	if (ret)
		goto free_bhs;

	for (i = 0; i < bh_count; i++) {
		/* There shouldn't be any holes in ea_inode. */
		if (!bhs[i]) {
			ret = -EFSCORRUPTED;
			goto put_bhs;
		}
		memcpy((char *)buf + blocksize * i, bhs[i]->b_data,
		       i < bh_count - 1 ? blocksize : tail_size);
	}
	ret = 0;
put_bhs:
	for (i = 0; i < bh_count; i++)
		brelse(bhs[i]);
free_bhs:
	if (bhs != bhs_inline)
		kfree(bhs);
	return ret;
}

<<<<<<< HEAD
static int ext4_xattr_inode_iget(struct inode *parent, unsigned long ea_ino,
				 struct inode **ea_inode)
=======
#define EXT4_XATTR_INODE_GET_PARENT(inode) ((__u32)(inode)->i_mtime.tv_sec)

static int ext4_xattr_inode_iget(struct inode *parent, unsigned long ea_ino,
				 u32 ea_inode_hash, struct inode **ea_inode)
>>>>>>> bb176f67
{
	struct inode *inode;
	int err;

	inode = ext4_iget(parent->i_sb, ea_ino);
	if (IS_ERR(inode)) {
		err = PTR_ERR(inode);
		ext4_error(parent->i_sb,
			   "error while reading EA inode %lu err=%d", ea_ino,
			   err);
		return err;
	}

	if (is_bad_inode(inode)) {
		ext4_error(parent->i_sb,
			   "error while reading EA inode %lu is_bad_inode",
			   ea_ino);
		err = -EIO;
		goto error;
	}

	if (!(EXT4_I(inode)->i_flags & EXT4_EA_INODE_FL)) {
		ext4_error(parent->i_sb,
			   "EA inode %lu does not have EXT4_EA_INODE_FL flag",
			    ea_ino);
		err = -EINVAL;
		goto error;
	}

<<<<<<< HEAD
=======
	ext4_xattr_inode_set_class(inode);

	/*
	 * Check whether this is an old Lustre-style xattr inode. Lustre
	 * implementation does not have hash validation, rather it has a
	 * backpointer from ea_inode to the parent inode.
	 */
	if (ea_inode_hash != ext4_xattr_inode_get_hash(inode) &&
	    EXT4_XATTR_INODE_GET_PARENT(inode) == parent->i_ino &&
	    inode->i_generation == parent->i_generation) {
		ext4_set_inode_state(inode, EXT4_STATE_LUSTRE_EA_INODE);
		ext4_xattr_inode_set_ref(inode, 1);
	} else {
		inode_lock(inode);
		inode->i_flags |= S_NOQUOTA;
		inode_unlock(inode);
	}

>>>>>>> bb176f67
	*ea_inode = inode;
	return 0;
error:
	iput(inode);
	return err;
}

static int
ext4_xattr_inode_verify_hashes(struct inode *ea_inode,
			       struct ext4_xattr_entry *entry, void *buffer,
			       size_t size)
{
	u32 hash;

	/* Verify stored hash matches calculated hash. */
	hash = ext4_xattr_inode_hash(EXT4_SB(ea_inode->i_sb), buffer, size);
	if (hash != ext4_xattr_inode_get_hash(ea_inode))
		return -EFSCORRUPTED;

	if (entry) {
		__le32 e_hash, tmp_data;

		/* Verify entry hash. */
		tmp_data = cpu_to_le32(hash);
		e_hash = ext4_xattr_hash_entry(entry->e_name, entry->e_name_len,
					       &tmp_data, 1);
		if (e_hash != entry->e_hash)
			return -EFSCORRUPTED;
	}
	return 0;
}

<<<<<<< HEAD
#define EXT4_XATTR_INODE_GET_PARENT(inode) ((__u32)(inode)->i_mtime.tv_sec)

=======
>>>>>>> bb176f67
/*
 * Read xattr value from the EA inode.
 */
static int
ext4_xattr_inode_get(struct inode *inode, struct ext4_xattr_entry *entry,
		     void *buffer, size_t size)
{
	struct mb_cache *ea_inode_cache = EA_INODE_CACHE(inode);
	struct inode *ea_inode;
	int err;

	err = ext4_xattr_inode_iget(inode, le32_to_cpu(entry->e_value_inum),
<<<<<<< HEAD
				    &ea_inode);
=======
				    le32_to_cpu(entry->e_hash), &ea_inode);
>>>>>>> bb176f67
	if (err) {
		ea_inode = NULL;
		goto out;
	}

	if (i_size_read(ea_inode) != size) {
		ext4_warning_inode(ea_inode,
				   "ea_inode file size=%llu entry size=%zu",
				   i_size_read(ea_inode), size);
		err = -EFSCORRUPTED;
		goto out;
	}

	err = ext4_xattr_inode_read(ea_inode, buffer, size);
	if (err)
		goto out;

<<<<<<< HEAD
	err = ext4_xattr_inode_verify_hashes(ea_inode, entry, buffer, size);
	/*
	 * Compatibility check for old Lustre ea_inode implementation. Old
	 * version does not have hash validation, but it has a backpointer
	 * from ea_inode to the parent inode.
	 */
	if (err == -EFSCORRUPTED) {
		if (EXT4_XATTR_INODE_GET_PARENT(ea_inode) != inode->i_ino ||
		    ea_inode->i_generation != inode->i_generation) {
=======
	if (!ext4_test_inode_state(ea_inode, EXT4_STATE_LUSTRE_EA_INODE)) {
		err = ext4_xattr_inode_verify_hashes(ea_inode, entry, buffer,
						     size);
		if (err) {
>>>>>>> bb176f67
			ext4_warning_inode(ea_inode,
					   "EA inode hash validation failed");
			goto out;
		}
<<<<<<< HEAD
		/* Do not add ea_inode to the cache. */
		ea_inode_cache = NULL;
		err = 0;
	} else if (err)
		goto out;

	if (ea_inode_cache)
		mb_cache_entry_create(ea_inode_cache, GFP_NOFS,
				      ext4_xattr_inode_get_hash(ea_inode),
				      ea_inode->i_ino, true /* reusable */);
=======

		if (ea_inode_cache)
			mb_cache_entry_create(ea_inode_cache, GFP_NOFS,
					ext4_xattr_inode_get_hash(ea_inode),
					ea_inode->i_ino, true /* reusable */);
	}
>>>>>>> bb176f67
out:
	iput(ea_inode);
	return err;
}

static int
ext4_xattr_block_get(struct inode *inode, int name_index, const char *name,
		     void *buffer, size_t buffer_size)
{
	struct buffer_head *bh = NULL;
	struct ext4_xattr_entry *entry;
	size_t size;
	int error;
	struct mb_cache *ea_block_cache = EA_BLOCK_CACHE(inode);

	ea_idebug(inode, "name=%d.%s, buffer=%p, buffer_size=%ld",
		  name_index, name, buffer, (long)buffer_size);

	error = -ENODATA;
	if (!EXT4_I(inode)->i_file_acl)
		goto cleanup;
	ea_idebug(inode, "reading block %llu",
		  (unsigned long long)EXT4_I(inode)->i_file_acl);
	bh = sb_bread(inode->i_sb, EXT4_I(inode)->i_file_acl);
	if (!bh)
		goto cleanup;
	ea_bdebug(bh, "b_count=%d, refcount=%d",
		atomic_read(&(bh->b_count)), le32_to_cpu(BHDR(bh)->h_refcount));
	if (ext4_xattr_check_block(inode, bh)) {
		EXT4_ERROR_INODE(inode, "bad block %llu",
				 EXT4_I(inode)->i_file_acl);
		error = -EFSCORRUPTED;
		goto cleanup;
	}
	ext4_xattr_block_cache_insert(ea_block_cache, bh);
	entry = BFIRST(bh);
	error = ext4_xattr_find_entry(&entry, name_index, name, 1);
	if (error)
		goto cleanup;
	size = le32_to_cpu(entry->e_value_size);
	if (buffer) {
		error = -ERANGE;
		if (size > buffer_size)
			goto cleanup;
		if (entry->e_value_inum) {
			error = ext4_xattr_inode_get(inode, entry, buffer,
						     size);
			if (error)
				goto cleanup;
		} else {
			memcpy(buffer, bh->b_data +
			       le16_to_cpu(entry->e_value_offs), size);
		}
	}
	error = size;

cleanup:
	brelse(bh);
	return error;
}

int
ext4_xattr_ibody_get(struct inode *inode, int name_index, const char *name,
		     void *buffer, size_t buffer_size)
{
	struct ext4_xattr_ibody_header *header;
	struct ext4_xattr_entry *entry;
	struct ext4_inode *raw_inode;
	struct ext4_iloc iloc;
	size_t size;
	void *end;
	int error;

	if (!ext4_test_inode_state(inode, EXT4_STATE_XATTR))
		return -ENODATA;
	error = ext4_get_inode_loc(inode, &iloc);
	if (error)
		return error;
	raw_inode = ext4_raw_inode(&iloc);
	header = IHDR(inode, raw_inode);
	end = (void *)raw_inode + EXT4_SB(inode->i_sb)->s_inode_size;
	error = xattr_check_inode(inode, header, end);
	if (error)
		goto cleanup;
	entry = IFIRST(header);
	error = ext4_xattr_find_entry(&entry, name_index, name, 0);
	if (error)
		goto cleanup;
	size = le32_to_cpu(entry->e_value_size);
	if (buffer) {
		error = -ERANGE;
		if (size > buffer_size)
			goto cleanup;
		if (entry->e_value_inum) {
			error = ext4_xattr_inode_get(inode, entry, buffer,
						     size);
			if (error)
				goto cleanup;
		} else {
			memcpy(buffer, (void *)IFIRST(header) +
			       le16_to_cpu(entry->e_value_offs), size);
		}
	}
	error = size;

cleanup:
	brelse(iloc.bh);
	return error;
}

/*
 * ext4_xattr_get()
 *
 * Copy an extended attribute into the buffer
 * provided, or compute the buffer size required.
 * Buffer is NULL to compute the size of the buffer required.
 *
 * Returns a negative error number on failure, or the number of bytes
 * used / required on success.
 */
int
ext4_xattr_get(struct inode *inode, int name_index, const char *name,
	       void *buffer, size_t buffer_size)
{
	int error;

	if (unlikely(ext4_forced_shutdown(EXT4_SB(inode->i_sb))))
		return -EIO;

	if (strlen(name) > 255)
		return -ERANGE;

	down_read(&EXT4_I(inode)->xattr_sem);
	error = ext4_xattr_ibody_get(inode, name_index, name, buffer,
				     buffer_size);
	if (error == -ENODATA)
		error = ext4_xattr_block_get(inode, name_index, name, buffer,
					     buffer_size);
	up_read(&EXT4_I(inode)->xattr_sem);
	return error;
}

static int
ext4_xattr_list_entries(struct dentry *dentry, struct ext4_xattr_entry *entry,
			char *buffer, size_t buffer_size)
{
	size_t rest = buffer_size;

	for (; !IS_LAST_ENTRY(entry); entry = EXT4_XATTR_NEXT(entry)) {
		const struct xattr_handler *handler =
			ext4_xattr_handler(entry->e_name_index);

		if (handler && (!handler->list || handler->list(dentry))) {
			const char *prefix = handler->prefix ?: handler->name;
			size_t prefix_len = strlen(prefix);
			size_t size = prefix_len + entry->e_name_len + 1;

			if (buffer) {
				if (size > rest)
					return -ERANGE;
				memcpy(buffer, prefix, prefix_len);
				buffer += prefix_len;
				memcpy(buffer, entry->e_name, entry->e_name_len);
				buffer += entry->e_name_len;
				*buffer++ = 0;
			}
			rest -= size;
		}
	}
	return buffer_size - rest;  /* total size */
}

static int
ext4_xattr_block_list(struct dentry *dentry, char *buffer, size_t buffer_size)
{
	struct inode *inode = d_inode(dentry);
	struct buffer_head *bh = NULL;
	int error;

	ea_idebug(inode, "buffer=%p, buffer_size=%ld",
		  buffer, (long)buffer_size);

	error = 0;
	if (!EXT4_I(inode)->i_file_acl)
		goto cleanup;
	ea_idebug(inode, "reading block %llu",
		  (unsigned long long)EXT4_I(inode)->i_file_acl);
	bh = sb_bread(inode->i_sb, EXT4_I(inode)->i_file_acl);
	error = -EIO;
	if (!bh)
		goto cleanup;
	ea_bdebug(bh, "b_count=%d, refcount=%d",
		atomic_read(&(bh->b_count)), le32_to_cpu(BHDR(bh)->h_refcount));
	if (ext4_xattr_check_block(inode, bh)) {
		EXT4_ERROR_INODE(inode, "bad block %llu",
				 EXT4_I(inode)->i_file_acl);
		error = -EFSCORRUPTED;
		goto cleanup;
	}
	ext4_xattr_block_cache_insert(EA_BLOCK_CACHE(inode), bh);
	error = ext4_xattr_list_entries(dentry, BFIRST(bh), buffer, buffer_size);

cleanup:
	brelse(bh);

	return error;
}

static int
ext4_xattr_ibody_list(struct dentry *dentry, char *buffer, size_t buffer_size)
{
	struct inode *inode = d_inode(dentry);
	struct ext4_xattr_ibody_header *header;
	struct ext4_inode *raw_inode;
	struct ext4_iloc iloc;
	void *end;
	int error;

	if (!ext4_test_inode_state(inode, EXT4_STATE_XATTR))
		return 0;
	error = ext4_get_inode_loc(inode, &iloc);
	if (error)
		return error;
	raw_inode = ext4_raw_inode(&iloc);
	header = IHDR(inode, raw_inode);
	end = (void *)raw_inode + EXT4_SB(inode->i_sb)->s_inode_size;
	error = xattr_check_inode(inode, header, end);
	if (error)
		goto cleanup;
	error = ext4_xattr_list_entries(dentry, IFIRST(header),
					buffer, buffer_size);

cleanup:
	brelse(iloc.bh);
	return error;
}

/*
 * Inode operation listxattr()
 *
 * d_inode(dentry)->i_rwsem: don't care
 *
 * Copy a list of attribute names into the buffer
 * provided, or compute the buffer size required.
 * Buffer is NULL to compute the size of the buffer required.
 *
 * Returns a negative error number on failure, or the number of bytes
 * used / required on success.
 */
ssize_t
ext4_listxattr(struct dentry *dentry, char *buffer, size_t buffer_size)
{
	int ret, ret2;

	down_read(&EXT4_I(d_inode(dentry))->xattr_sem);
	ret = ret2 = ext4_xattr_ibody_list(dentry, buffer, buffer_size);
	if (ret < 0)
		goto errout;
	if (buffer) {
		buffer += ret;
		buffer_size -= ret;
	}
	ret = ext4_xattr_block_list(dentry, buffer, buffer_size);
	if (ret < 0)
		goto errout;
	ret += ret2;
errout:
	up_read(&EXT4_I(d_inode(dentry))->xattr_sem);
	return ret;
}

/*
 * If the EXT4_FEATURE_COMPAT_EXT_ATTR feature of this file system is
 * not set, set it.
 */
static void ext4_xattr_update_super_block(handle_t *handle,
					  struct super_block *sb)
{
	if (ext4_has_feature_xattr(sb))
		return;

	BUFFER_TRACE(EXT4_SB(sb)->s_sbh, "get_write_access");
	if (ext4_journal_get_write_access(handle, EXT4_SB(sb)->s_sbh) == 0) {
		ext4_set_feature_xattr(sb);
		ext4_handle_dirty_super(handle, sb);
	}
}

int ext4_get_inode_usage(struct inode *inode, qsize_t *usage)
{
	struct ext4_iloc iloc = { .bh = NULL };
	struct buffer_head *bh = NULL;
	struct ext4_inode *raw_inode;
	struct ext4_xattr_ibody_header *header;
	struct ext4_xattr_entry *entry;
	qsize_t ea_inode_refs = 0;
	void *end;
	int ret;

	lockdep_assert_held_read(&EXT4_I(inode)->xattr_sem);

	if (ext4_test_inode_state(inode, EXT4_STATE_XATTR)) {
		ret = ext4_get_inode_loc(inode, &iloc);
		if (ret)
			goto out;
		raw_inode = ext4_raw_inode(&iloc);
		header = IHDR(inode, raw_inode);
		end = (void *)raw_inode + EXT4_SB(inode->i_sb)->s_inode_size;
		ret = xattr_check_inode(inode, header, end);
		if (ret)
			goto out;

		for (entry = IFIRST(header); !IS_LAST_ENTRY(entry);
		     entry = EXT4_XATTR_NEXT(entry))
			if (entry->e_value_inum)
				ea_inode_refs++;
	}

	if (EXT4_I(inode)->i_file_acl) {
		bh = sb_bread(inode->i_sb, EXT4_I(inode)->i_file_acl);
		if (!bh) {
			ret = -EIO;
			goto out;
		}

		if (ext4_xattr_check_block(inode, bh)) {
			ret = -EFSCORRUPTED;
			goto out;
		}

		for (entry = BFIRST(bh); !IS_LAST_ENTRY(entry);
		     entry = EXT4_XATTR_NEXT(entry))
			if (entry->e_value_inum)
				ea_inode_refs++;
	}
	*usage = ea_inode_refs + 1;
	ret = 0;
out:
	brelse(iloc.bh);
	brelse(bh);
	return ret;
}

static inline size_t round_up_cluster(struct inode *inode, size_t length)
{
	struct super_block *sb = inode->i_sb;
	size_t cluster_size = 1 << (EXT4_SB(sb)->s_cluster_bits +
				    inode->i_blkbits);
	size_t mask = ~(cluster_size - 1);

	return (length + cluster_size - 1) & mask;
}

static int ext4_xattr_inode_alloc_quota(struct inode *inode, size_t len)
{
	int err;

	err = dquot_alloc_inode(inode);
	if (err)
		return err;
	err = dquot_alloc_space_nodirty(inode, round_up_cluster(inode, len));
	if (err)
		dquot_free_inode(inode);
	return err;
}

<<<<<<< HEAD
static void ext4_xattr_inode_free_quota(struct inode *inode, size_t len)
{
	dquot_free_space_nodirty(inode, round_up_cluster(inode, len));
	dquot_free_inode(inode);
=======
static void ext4_xattr_inode_free_quota(struct inode *parent,
					struct inode *ea_inode,
					size_t len)
{
	if (ea_inode &&
	    ext4_test_inode_state(ea_inode, EXT4_STATE_LUSTRE_EA_INODE))
		return;
	dquot_free_space_nodirty(parent, round_up_cluster(parent, len));
	dquot_free_inode(parent);
>>>>>>> bb176f67
}

int __ext4_xattr_set_credits(struct super_block *sb, struct inode *inode,
			     struct buffer_head *block_bh, size_t value_len,
			     bool is_create)
{
	int credits;
	int blocks;

	/*
	 * 1) Owner inode update
	 * 2) Ref count update on old xattr block
	 * 3) new xattr block
	 * 4) block bitmap update for new xattr block
	 * 5) group descriptor for new xattr block
	 * 6) block bitmap update for old xattr block
	 * 7) group descriptor for old block
	 *
	 * 6 & 7 can happen if we have two racing threads T_a and T_b
	 * which are each trying to set an xattr on inodes I_a and I_b
	 * which were both initially sharing an xattr block.
	 */
	credits = 7;

	/* Quota updates. */
	credits += EXT4_MAXQUOTAS_TRANS_BLOCKS(sb);

	/*
	 * In case of inline data, we may push out the data to a block,
	 * so we need to reserve credits for this eventuality
	 */
	if (inode && ext4_has_inline_data(inode))
		credits += ext4_writepage_trans_blocks(inode) + 1;

	/* We are done if ea_inode feature is not enabled. */
	if (!ext4_has_feature_ea_inode(sb))
		return credits;

	/* New ea_inode, inode map, block bitmap, group descriptor. */
	credits += 4;

	/* Data blocks. */
	blocks = (value_len + sb->s_blocksize - 1) >> sb->s_blocksize_bits;

	/* Indirection block or one level of extent tree. */
	blocks += 1;

	/* Block bitmap and group descriptor updates for each block. */
	credits += blocks * 2;

	/* Blocks themselves. */
	credits += blocks;

	if (!is_create) {
		/* Dereference ea_inode holding old xattr value.
		 * Old ea_inode, inode map, block bitmap, group descriptor.
		 */
		credits += 4;

		/* Data blocks for old ea_inode. */
		blocks = XATTR_SIZE_MAX >> sb->s_blocksize_bits;

		/* Indirection block or one level of extent tree for old
		 * ea_inode.
		 */
		blocks += 1;

		/* Block bitmap and group descriptor updates for each block. */
		credits += blocks * 2;
	}

	/* We may need to clone the existing xattr block in which case we need
	 * to increment ref counts for existing ea_inodes referenced by it.
	 */
	if (block_bh) {
		struct ext4_xattr_entry *entry = BFIRST(block_bh);

		for (; !IS_LAST_ENTRY(entry); entry = EXT4_XATTR_NEXT(entry))
			if (entry->e_value_inum)
				/* Ref count update on ea_inode. */
				credits += 1;
	}
	return credits;
}

static int ext4_xattr_ensure_credits(handle_t *handle, struct inode *inode,
				     int credits, struct buffer_head *bh,
				     bool dirty, bool block_csum)
{
	int error;

	if (!ext4_handle_valid(handle))
		return 0;

	if (handle->h_buffer_credits >= credits)
		return 0;

	error = ext4_journal_extend(handle, credits - handle->h_buffer_credits);
	if (!error)
		return 0;
	if (error < 0) {
		ext4_warning(inode->i_sb, "Extend journal (error %d)", error);
		return error;
	}

	if (bh && dirty) {
		if (block_csum)
			ext4_xattr_block_csum_set(inode, bh);
		error = ext4_handle_dirty_metadata(handle, NULL, bh);
		if (error) {
			ext4_warning(inode->i_sb, "Handle metadata (error %d)",
				     error);
			return error;
		}
	}

	error = ext4_journal_restart(handle, credits);
	if (error) {
		ext4_warning(inode->i_sb, "Restart journal (error %d)", error);
		return error;
	}

	if (bh) {
		error = ext4_journal_get_write_access(handle, bh);
		if (error) {
			ext4_warning(inode->i_sb,
				     "Get write access failed (error %d)",
				     error);
			return error;
		}
	}
	return 0;
}

static int ext4_xattr_inode_update_ref(handle_t *handle, struct inode *ea_inode,
				       int ref_change)
{
	struct mb_cache *ea_inode_cache = EA_INODE_CACHE(ea_inode);
	struct ext4_iloc iloc;
	s64 ref_count;
	u32 hash;
	int ret;

	inode_lock(ea_inode);

	ret = ext4_reserve_inode_write(handle, ea_inode, &iloc);
	if (ret) {
		iloc.bh = NULL;
		goto out;
	}

	ref_count = ext4_xattr_inode_get_ref(ea_inode);
	ref_count += ref_change;
	ext4_xattr_inode_set_ref(ea_inode, ref_count);

	if (ref_change > 0) {
		WARN_ONCE(ref_count <= 0, "EA inode %lu ref_count=%lld",
			  ea_inode->i_ino, ref_count);

		if (ref_count == 1) {
			WARN_ONCE(ea_inode->i_nlink, "EA inode %lu i_nlink=%u",
				  ea_inode->i_ino, ea_inode->i_nlink);

			set_nlink(ea_inode, 1);
			ext4_orphan_del(handle, ea_inode);

			if (ea_inode_cache) {
				hash = ext4_xattr_inode_get_hash(ea_inode);
				mb_cache_entry_create(ea_inode_cache,
						      GFP_NOFS, hash,
						      ea_inode->i_ino,
						      true /* reusable */);
			}
		}
	} else {
		WARN_ONCE(ref_count < 0, "EA inode %lu ref_count=%lld",
			  ea_inode->i_ino, ref_count);

		if (ref_count == 0) {
			WARN_ONCE(ea_inode->i_nlink != 1,
				  "EA inode %lu i_nlink=%u",
				  ea_inode->i_ino, ea_inode->i_nlink);

			clear_nlink(ea_inode);
			ext4_orphan_add(handle, ea_inode);

			if (ea_inode_cache) {
				hash = ext4_xattr_inode_get_hash(ea_inode);
				mb_cache_entry_delete(ea_inode_cache, hash,
						      ea_inode->i_ino);
			}
		}
	}

	ret = ext4_mark_iloc_dirty(handle, ea_inode, &iloc);
	iloc.bh = NULL;
	if (ret)
		ext4_warning_inode(ea_inode,
				   "ext4_mark_iloc_dirty() failed ret=%d", ret);
out:
	brelse(iloc.bh);
	inode_unlock(ea_inode);
	return ret;
}

static int ext4_xattr_inode_inc_ref(handle_t *handle, struct inode *ea_inode)
{
	return ext4_xattr_inode_update_ref(handle, ea_inode, 1);
}

static int ext4_xattr_inode_dec_ref(handle_t *handle, struct inode *ea_inode)
{
	return ext4_xattr_inode_update_ref(handle, ea_inode, -1);
}

static int ext4_xattr_inode_inc_ref_all(handle_t *handle, struct inode *parent,
					struct ext4_xattr_entry *first)
{
	struct inode *ea_inode;
	struct ext4_xattr_entry *entry;
	struct ext4_xattr_entry *failed_entry;
	unsigned int ea_ino;
	int err, saved_err;

	for (entry = first; !IS_LAST_ENTRY(entry);
	     entry = EXT4_XATTR_NEXT(entry)) {
		if (!entry->e_value_inum)
			continue;
		ea_ino = le32_to_cpu(entry->e_value_inum);
<<<<<<< HEAD
		err = ext4_xattr_inode_iget(parent, ea_ino, &ea_inode);
=======
		err = ext4_xattr_inode_iget(parent, ea_ino,
					    le32_to_cpu(entry->e_hash),
					    &ea_inode);
>>>>>>> bb176f67
		if (err)
			goto cleanup;
		err = ext4_xattr_inode_inc_ref(handle, ea_inode);
		if (err) {
			ext4_warning_inode(ea_inode, "inc ref error %d", err);
			iput(ea_inode);
			goto cleanup;
		}
		iput(ea_inode);
	}
	return 0;

cleanup:
	saved_err = err;
	failed_entry = entry;

	for (entry = first; entry != failed_entry;
	     entry = EXT4_XATTR_NEXT(entry)) {
		if (!entry->e_value_inum)
			continue;
		ea_ino = le32_to_cpu(entry->e_value_inum);
<<<<<<< HEAD
		err = ext4_xattr_inode_iget(parent, ea_ino, &ea_inode);
=======
		err = ext4_xattr_inode_iget(parent, ea_ino,
					    le32_to_cpu(entry->e_hash),
					    &ea_inode);
>>>>>>> bb176f67
		if (err) {
			ext4_warning(parent->i_sb,
				     "cleanup ea_ino %u iget error %d", ea_ino,
				     err);
			continue;
		}
		err = ext4_xattr_inode_dec_ref(handle, ea_inode);
		if (err)
			ext4_warning_inode(ea_inode, "cleanup dec ref error %d",
					   err);
		iput(ea_inode);
	}
	return saved_err;
}

static void
ext4_xattr_inode_dec_ref_all(handle_t *handle, struct inode *parent,
			     struct buffer_head *bh,
			     struct ext4_xattr_entry *first, bool block_csum,
			     struct ext4_xattr_inode_array **ea_inode_array,
			     int extra_credits, bool skip_quota)
{
	struct inode *ea_inode;
	struct ext4_xattr_entry *entry;
	bool dirty = false;
	unsigned int ea_ino;
	int err;
	int credits;

	/* One credit for dec ref on ea_inode, one for orphan list addition, */
	credits = 2 + extra_credits;

	for (entry = first; !IS_LAST_ENTRY(entry);
	     entry = EXT4_XATTR_NEXT(entry)) {
		if (!entry->e_value_inum)
			continue;
		ea_ino = le32_to_cpu(entry->e_value_inum);
<<<<<<< HEAD
		err = ext4_xattr_inode_iget(parent, ea_ino, &ea_inode);
=======
		err = ext4_xattr_inode_iget(parent, ea_ino,
					    le32_to_cpu(entry->e_hash),
					    &ea_inode);
>>>>>>> bb176f67
		if (err)
			continue;

		err = ext4_expand_inode_array(ea_inode_array, ea_inode);
		if (err) {
			ext4_warning_inode(ea_inode,
					   "Expand inode array err=%d", err);
			iput(ea_inode);
			continue;
		}

		err = ext4_xattr_ensure_credits(handle, parent, credits, bh,
						dirty, block_csum);
		if (err) {
			ext4_warning_inode(ea_inode, "Ensure credits err=%d",
					   err);
			continue;
		}

		err = ext4_xattr_inode_dec_ref(handle, ea_inode);
		if (err) {
			ext4_warning_inode(ea_inode, "ea_inode dec ref err=%d",
					   err);
			continue;
		}

		if (!skip_quota)
<<<<<<< HEAD
			ext4_xattr_inode_free_quota(parent,
=======
			ext4_xattr_inode_free_quota(parent, ea_inode,
>>>>>>> bb176f67
					      le32_to_cpu(entry->e_value_size));

		/*
		 * Forget about ea_inode within the same transaction that
		 * decrements the ref count. This avoids duplicate decrements in
		 * case the rest of the work spills over to subsequent
		 * transactions.
		 */
		entry->e_value_inum = 0;
		entry->e_value_size = 0;

		dirty = true;
	}

	if (dirty) {
		/*
		 * Note that we are deliberately skipping csum calculation for
		 * the final update because we do not expect any journal
		 * restarts until xattr block is freed.
		 */

		err = ext4_handle_dirty_metadata(handle, NULL, bh);
		if (err)
			ext4_warning_inode(parent,
					   "handle dirty metadata err=%d", err);
	}
}

/*
 * Release the xattr block BH: If the reference count is > 1, decrement it;
 * otherwise free the block.
 */
static void
ext4_xattr_release_block(handle_t *handle, struct inode *inode,
			 struct buffer_head *bh,
			 struct ext4_xattr_inode_array **ea_inode_array,
			 int extra_credits)
{
	struct mb_cache *ea_block_cache = EA_BLOCK_CACHE(inode);
	u32 hash, ref;
	int error = 0;

	BUFFER_TRACE(bh, "get_write_access");
	error = ext4_journal_get_write_access(handle, bh);
	if (error)
		goto out;

	lock_buffer(bh);
	hash = le32_to_cpu(BHDR(bh)->h_hash);
	ref = le32_to_cpu(BHDR(bh)->h_refcount);
	if (ref == 1) {
		ea_bdebug(bh, "refcount now=0; freeing");
		/*
		 * This must happen under buffer lock for
		 * ext4_xattr_block_set() to reliably detect freed block
		 */
		if (ea_block_cache)
			mb_cache_entry_delete(ea_block_cache, hash,
					      bh->b_blocknr);
		get_bh(bh);
		unlock_buffer(bh);

		if (ext4_has_feature_ea_inode(inode->i_sb))
			ext4_xattr_inode_dec_ref_all(handle, inode, bh,
						     BFIRST(bh),
						     true /* block_csum */,
						     ea_inode_array,
						     extra_credits,
						     true /* skip_quota */);
		ext4_free_blocks(handle, inode, bh, 0, 1,
				 EXT4_FREE_BLOCKS_METADATA |
				 EXT4_FREE_BLOCKS_FORGET);
	} else {
		ref--;
		BHDR(bh)->h_refcount = cpu_to_le32(ref);
		if (ref == EXT4_XATTR_REFCOUNT_MAX - 1) {
			struct mb_cache_entry *ce;

			if (ea_block_cache) {
				ce = mb_cache_entry_get(ea_block_cache, hash,
							bh->b_blocknr);
				if (ce) {
					ce->e_reusable = 1;
					mb_cache_entry_put(ea_block_cache, ce);
				}
			}
		}

		ext4_xattr_block_csum_set(inode, bh);
		/*
		 * Beware of this ugliness: Releasing of xattr block references
		 * from different inodes can race and so we have to protect
		 * from a race where someone else frees the block (and releases
		 * its journal_head) before we are done dirtying the buffer. In
		 * nojournal mode this race is harmless and we actually cannot
		 * call ext4_handle_dirty_metadata() with locked buffer as
		 * that function can call sync_dirty_buffer() so for that case
		 * we handle the dirtying after unlocking the buffer.
		 */
		if (ext4_handle_valid(handle))
			error = ext4_handle_dirty_metadata(handle, inode, bh);
		unlock_buffer(bh);
		if (!ext4_handle_valid(handle))
			error = ext4_handle_dirty_metadata(handle, inode, bh);
		if (IS_SYNC(inode))
			ext4_handle_sync(handle);
		dquot_free_block(inode, EXT4_C2B(EXT4_SB(inode->i_sb), 1));
		ea_bdebug(bh, "refcount now=%d; releasing",
			  le32_to_cpu(BHDR(bh)->h_refcount));
	}
out:
	ext4_std_error(inode->i_sb, error);
	return;
}

/*
 * Find the available free space for EAs. This also returns the total number of
 * bytes used by EA entries.
 */
static size_t ext4_xattr_free_space(struct ext4_xattr_entry *last,
				    size_t *min_offs, void *base, int *total)
{
	for (; !IS_LAST_ENTRY(last); last = EXT4_XATTR_NEXT(last)) {
		if (!last->e_value_inum && last->e_value_size) {
			size_t offs = le16_to_cpu(last->e_value_offs);
			if (offs < *min_offs)
				*min_offs = offs;
		}
		if (total)
			*total += EXT4_XATTR_LEN(last->e_name_len);
	}
	return (*min_offs - ((void *)last - base) - sizeof(__u32));
}

/*
 * Write the value of the EA in an inode.
 */
static int ext4_xattr_inode_write(handle_t *handle, struct inode *ea_inode,
				  const void *buf, int bufsize)
{
	struct buffer_head *bh = NULL;
	unsigned long block = 0;
	int blocksize = ea_inode->i_sb->s_blocksize;
	int max_blocks = (bufsize + blocksize - 1) >> ea_inode->i_blkbits;
	int csize, wsize = 0;
	int ret = 0;
	int retries = 0;

retry:
	while (ret >= 0 && ret < max_blocks) {
		struct ext4_map_blocks map;
		map.m_lblk = block += ret;
		map.m_len = max_blocks -= ret;

		ret = ext4_map_blocks(handle, ea_inode, &map,
				      EXT4_GET_BLOCKS_CREATE);
		if (ret <= 0) {
			ext4_mark_inode_dirty(handle, ea_inode);
			if (ret == -ENOSPC &&
			    ext4_should_retry_alloc(ea_inode->i_sb, &retries)) {
				ret = 0;
				goto retry;
			}
			break;
		}
	}

	if (ret < 0)
		return ret;

	block = 0;
	while (wsize < bufsize) {
		if (bh != NULL)
			brelse(bh);
		csize = (bufsize - wsize) > blocksize ? blocksize :
								bufsize - wsize;
		bh = ext4_getblk(handle, ea_inode, block, 0);
		if (IS_ERR(bh))
			return PTR_ERR(bh);
		ret = ext4_journal_get_write_access(handle, bh);
		if (ret)
			goto out;

		memcpy(bh->b_data, buf, csize);
		set_buffer_uptodate(bh);
		ext4_handle_dirty_metadata(handle, ea_inode, bh);

		buf += csize;
		wsize += csize;
		block += 1;
	}

	inode_lock(ea_inode);
	i_size_write(ea_inode, wsize);
	ext4_update_i_disksize(ea_inode, wsize);
	inode_unlock(ea_inode);

	ext4_mark_inode_dirty(handle, ea_inode);

out:
	brelse(bh);

	return ret;
}

/*
 * Create an inode to store the value of a large EA.
 */
static struct inode *ext4_xattr_inode_create(handle_t *handle,
					     struct inode *inode, u32 hash)
{
	struct inode *ea_inode = NULL;
	uid_t owner[2] = { i_uid_read(inode), i_gid_read(inode) };
	int err;

	/*
	 * Let the next inode be the goal, so we try and allocate the EA inode
	 * in the same group, or nearby one.
	 */
	ea_inode = ext4_new_inode(handle, inode->i_sb->s_root->d_inode,
				  S_IFREG | 0600, NULL, inode->i_ino + 1, owner,
				  EXT4_EA_INODE_FL);
	if (!IS_ERR(ea_inode)) {
		ea_inode->i_op = &ext4_file_inode_operations;
		ea_inode->i_fop = &ext4_file_operations;
		ext4_set_aops(ea_inode);
		ext4_xattr_inode_set_class(ea_inode);
		unlock_new_inode(ea_inode);
		ext4_xattr_inode_set_ref(ea_inode, 1);
		ext4_xattr_inode_set_hash(ea_inode, hash);
		err = ext4_mark_inode_dirty(handle, ea_inode);
		if (!err)
			err = ext4_inode_attach_jinode(ea_inode);
		if (err) {
			iput(ea_inode);
			return ERR_PTR(err);
		}

		/*
		 * Xattr inodes are shared therefore quota charging is performed
		 * at a higher level.
		 */
		dquot_free_inode(ea_inode);
		dquot_drop(ea_inode);
		inode_lock(ea_inode);
		ea_inode->i_flags |= S_NOQUOTA;
		inode_unlock(ea_inode);
	}

	return ea_inode;
}

static struct inode *
ext4_xattr_inode_cache_find(struct inode *inode, const void *value,
			    size_t value_len, u32 hash)
{
	struct inode *ea_inode;
	struct mb_cache_entry *ce;
	struct mb_cache *ea_inode_cache = EA_INODE_CACHE(inode);
	void *ea_data;

	if (!ea_inode_cache)
		return NULL;

	ce = mb_cache_entry_find_first(ea_inode_cache, hash);
	if (!ce)
		return NULL;

	ea_data = ext4_kvmalloc(value_len, GFP_NOFS);
	if (!ea_data) {
		mb_cache_entry_put(ea_inode_cache, ce);
		return NULL;
	}

	while (ce) {
		ea_inode = ext4_iget(inode->i_sb, ce->e_value);
		if (!IS_ERR(ea_inode) &&
		    !is_bad_inode(ea_inode) &&
		    (EXT4_I(ea_inode)->i_flags & EXT4_EA_INODE_FL) &&
		    i_size_read(ea_inode) == value_len &&
		    !ext4_xattr_inode_read(ea_inode, ea_data, value_len) &&
		    !ext4_xattr_inode_verify_hashes(ea_inode, NULL, ea_data,
						    value_len) &&
		    !memcmp(value, ea_data, value_len)) {
			mb_cache_entry_touch(ea_inode_cache, ce);
			mb_cache_entry_put(ea_inode_cache, ce);
			kvfree(ea_data);
			return ea_inode;
		}

		if (!IS_ERR(ea_inode))
			iput(ea_inode);
		ce = mb_cache_entry_find_next(ea_inode_cache, ce);
	}
	kvfree(ea_data);
	return NULL;
}

/*
 * Add value of the EA in an inode.
 */
static int ext4_xattr_inode_lookup_create(handle_t *handle, struct inode *inode,
					  const void *value, size_t value_len,
					  struct inode **ret_inode)
{
	struct inode *ea_inode;
	u32 hash;
	int err;

	hash = ext4_xattr_inode_hash(EXT4_SB(inode->i_sb), value, value_len);
	ea_inode = ext4_xattr_inode_cache_find(inode, value, value_len, hash);
	if (ea_inode) {
		err = ext4_xattr_inode_inc_ref(handle, ea_inode);
		if (err) {
			iput(ea_inode);
			return err;
		}

		*ret_inode = ea_inode;
		return 0;
	}

	/* Create an inode for the EA value */
	ea_inode = ext4_xattr_inode_create(handle, inode, hash);
	if (IS_ERR(ea_inode))
		return PTR_ERR(ea_inode);

	err = ext4_xattr_inode_write(handle, ea_inode, value, value_len);
	if (err) {
		ext4_xattr_inode_dec_ref(handle, ea_inode);
		iput(ea_inode);
		return err;
	}

	if (EA_INODE_CACHE(inode))
		mb_cache_entry_create(EA_INODE_CACHE(inode), GFP_NOFS, hash,
				      ea_inode->i_ino, true /* reusable */);

	*ret_inode = ea_inode;
	return 0;
}

/*
 * Reserve min(block_size/8, 1024) bytes for xattr entries/names if ea_inode
 * feature is enabled.
 */
#define EXT4_XATTR_BLOCK_RESERVE(inode)	min(i_blocksize(inode)/8, 1024U)

static int ext4_xattr_set_entry(struct ext4_xattr_info *i,
				struct ext4_xattr_search *s,
				handle_t *handle, struct inode *inode,
				bool is_block)
{
	struct ext4_xattr_entry *last;
	struct ext4_xattr_entry *here = s->here;
	size_t min_offs = s->end - s->base, name_len = strlen(i->name);
	int in_inode = i->in_inode;
	struct inode *old_ea_inode = NULL;
	struct inode *new_ea_inode = NULL;
	size_t old_size, new_size;
	int ret;

	/* Space used by old and new values. */
	old_size = (!s->not_found && !here->e_value_inum) ?
			EXT4_XATTR_SIZE(le32_to_cpu(here->e_value_size)) : 0;
	new_size = (i->value && !in_inode) ? EXT4_XATTR_SIZE(i->value_len) : 0;

	/*
	 * Optimization for the simple case when old and new values have the
	 * same padded sizes. Not applicable if external inodes are involved.
	 */
	if (new_size && new_size == old_size) {
		size_t offs = le16_to_cpu(here->e_value_offs);
		void *val = s->base + offs;

		here->e_value_size = cpu_to_le32(i->value_len);
		if (i->value == EXT4_ZERO_XATTR_VALUE) {
			memset(val, 0, new_size);
		} else {
			memcpy(val, i->value, i->value_len);
			/* Clear padding bytes. */
			memset(val + i->value_len, 0, new_size - i->value_len);
		}
		goto update_hash;
	}

	/* Compute min_offs and last. */
	last = s->first;
	for (; !IS_LAST_ENTRY(last); last = EXT4_XATTR_NEXT(last)) {
		if (!last->e_value_inum && last->e_value_size) {
			size_t offs = le16_to_cpu(last->e_value_offs);
			if (offs < min_offs)
				min_offs = offs;
		}
	}

	/* Check whether we have enough space. */
	if (i->value) {
		size_t free;

		free = min_offs - ((void *)last - s->base) - sizeof(__u32);
		if (!s->not_found)
			free += EXT4_XATTR_LEN(name_len) + old_size;

		if (free < EXT4_XATTR_LEN(name_len) + new_size) {
			ret = -ENOSPC;
			goto out;
		}

		/*
		 * If storing the value in an external inode is an option,
		 * reserve space for xattr entries/names in the external
		 * attribute block so that a long value does not occupy the
		 * whole space and prevent futher entries being added.
		 */
		if (ext4_has_feature_ea_inode(inode->i_sb) &&
		    new_size && is_block &&
		    (min_offs + old_size - new_size) <
					EXT4_XATTR_BLOCK_RESERVE(inode)) {
			ret = -ENOSPC;
			goto out;
		}
	}

	/*
	 * Getting access to old and new ea inodes is subject to failures.
	 * Finish that work before doing any modifications to the xattr data.
	 */
	if (!s->not_found && here->e_value_inum) {
		ret = ext4_xattr_inode_iget(inode,
					    le32_to_cpu(here->e_value_inum),
<<<<<<< HEAD
=======
					    le32_to_cpu(here->e_hash),
>>>>>>> bb176f67
					    &old_ea_inode);
		if (ret) {
			old_ea_inode = NULL;
			goto out;
		}
	}
	if (i->value && in_inode) {
		WARN_ON_ONCE(!i->value_len);

		ret = ext4_xattr_inode_alloc_quota(inode, i->value_len);
		if (ret)
			goto out;

		ret = ext4_xattr_inode_lookup_create(handle, inode, i->value,
						     i->value_len,
						     &new_ea_inode);
		if (ret) {
			new_ea_inode = NULL;
<<<<<<< HEAD
			ext4_xattr_inode_free_quota(inode, i->value_len);
=======
			ext4_xattr_inode_free_quota(inode, NULL, i->value_len);
>>>>>>> bb176f67
			goto out;
		}
	}

	if (old_ea_inode) {
		/* We are ready to release ref count on the old_ea_inode. */
		ret = ext4_xattr_inode_dec_ref(handle, old_ea_inode);
		if (ret) {
			/* Release newly required ref count on new_ea_inode. */
			if (new_ea_inode) {
				int err;

				err = ext4_xattr_inode_dec_ref(handle,
							       new_ea_inode);
				if (err)
					ext4_warning_inode(new_ea_inode,
						  "dec ref new_ea_inode err=%d",
						  err);
<<<<<<< HEAD
				ext4_xattr_inode_free_quota(inode,
=======
				ext4_xattr_inode_free_quota(inode, new_ea_inode,
>>>>>>> bb176f67
							    i->value_len);
			}
			goto out;
		}

<<<<<<< HEAD
		ext4_xattr_inode_free_quota(inode,
=======
		ext4_xattr_inode_free_quota(inode, old_ea_inode,
>>>>>>> bb176f67
					    le32_to_cpu(here->e_value_size));
	}

	/* No failures allowed past this point. */

	if (!s->not_found && here->e_value_offs) {
		/* Remove the old value. */
		void *first_val = s->base + min_offs;
		size_t offs = le16_to_cpu(here->e_value_offs);
		void *val = s->base + offs;

		memmove(first_val + old_size, first_val, val - first_val);
		memset(first_val, 0, old_size);
		min_offs += old_size;

		/* Adjust all value offsets. */
		last = s->first;
		while (!IS_LAST_ENTRY(last)) {
			size_t o = le16_to_cpu(last->e_value_offs);

			if (!last->e_value_inum &&
			    last->e_value_size && o < offs)
				last->e_value_offs = cpu_to_le16(o + old_size);
			last = EXT4_XATTR_NEXT(last);
		}
	}

	if (!i->value) {
		/* Remove old name. */
		size_t size = EXT4_XATTR_LEN(name_len);

		last = ENTRY((void *)last - size);
		memmove(here, (void *)here + size,
			(void *)last - (void *)here + sizeof(__u32));
		memset(last, 0, size);
	} else if (s->not_found) {
		/* Insert new name. */
		size_t size = EXT4_XATTR_LEN(name_len);
		size_t rest = (void *)last - (void *)here + sizeof(__u32);

		memmove((void *)here + size, here, rest);
		memset(here, 0, size);
		here->e_name_index = i->name_index;
		here->e_name_len = name_len;
		memcpy(here->e_name, i->name, name_len);
	} else {
		/* This is an update, reset value info. */
		here->e_value_inum = 0;
		here->e_value_offs = 0;
		here->e_value_size = 0;
	}

	if (i->value) {
		/* Insert new value. */
		if (in_inode) {
			here->e_value_inum = cpu_to_le32(new_ea_inode->i_ino);
		} else if (i->value_len) {
			void *val = s->base + min_offs - new_size;

			here->e_value_offs = cpu_to_le16(min_offs - new_size);
			if (i->value == EXT4_ZERO_XATTR_VALUE) {
				memset(val, 0, new_size);
			} else {
				memcpy(val, i->value, i->value_len);
				/* Clear padding bytes. */
				memset(val + i->value_len, 0,
				       new_size - i->value_len);
			}
		}
		here->e_value_size = cpu_to_le32(i->value_len);
	}

update_hash:
	if (i->value) {
		__le32 hash = 0;

		/* Entry hash calculation. */
		if (in_inode) {
			__le32 crc32c_hash;

			/*
			 * Feed crc32c hash instead of the raw value for entry
			 * hash calculation. This is to avoid walking
			 * potentially long value buffer again.
			 */
			crc32c_hash = cpu_to_le32(
				       ext4_xattr_inode_get_hash(new_ea_inode));
			hash = ext4_xattr_hash_entry(here->e_name,
						     here->e_name_len,
						     &crc32c_hash, 1);
		} else if (is_block) {
			__le32 *value = s->base + le16_to_cpu(
							here->e_value_offs);

			hash = ext4_xattr_hash_entry(here->e_name,
						     here->e_name_len, value,
						     new_size >> 2);
		}
		here->e_hash = hash;
	}

	if (is_block)
		ext4_xattr_rehash((struct ext4_xattr_header *)s->base);

	ret = 0;
out:
	iput(old_ea_inode);
	iput(new_ea_inode);
	return ret;
}

struct ext4_xattr_block_find {
	struct ext4_xattr_search s;
	struct buffer_head *bh;
};

static int
ext4_xattr_block_find(struct inode *inode, struct ext4_xattr_info *i,
		      struct ext4_xattr_block_find *bs)
{
	struct super_block *sb = inode->i_sb;
	int error;

	ea_idebug(inode, "name=%d.%s, value=%p, value_len=%ld",
		  i->name_index, i->name, i->value, (long)i->value_len);

	if (EXT4_I(inode)->i_file_acl) {
		/* The inode already has an extended attribute block. */
		bs->bh = sb_bread(sb, EXT4_I(inode)->i_file_acl);
		error = -EIO;
		if (!bs->bh)
			goto cleanup;
		ea_bdebug(bs->bh, "b_count=%d, refcount=%d",
			atomic_read(&(bs->bh->b_count)),
			le32_to_cpu(BHDR(bs->bh)->h_refcount));
		if (ext4_xattr_check_block(inode, bs->bh)) {
			EXT4_ERROR_INODE(inode, "bad block %llu",
					 EXT4_I(inode)->i_file_acl);
			error = -EFSCORRUPTED;
			goto cleanup;
		}
		/* Find the named attribute. */
		bs->s.base = BHDR(bs->bh);
		bs->s.first = BFIRST(bs->bh);
		bs->s.end = bs->bh->b_data + bs->bh->b_size;
		bs->s.here = bs->s.first;
		error = ext4_xattr_find_entry(&bs->s.here, i->name_index,
					      i->name, 1);
		if (error && error != -ENODATA)
			goto cleanup;
		bs->s.not_found = error;
	}
	error = 0;

cleanup:
	return error;
}

static int
ext4_xattr_block_set(handle_t *handle, struct inode *inode,
		     struct ext4_xattr_info *i,
		     struct ext4_xattr_block_find *bs)
{
	struct super_block *sb = inode->i_sb;
	struct buffer_head *new_bh = NULL;
	struct ext4_xattr_search s_copy = bs->s;
	struct ext4_xattr_search *s = &s_copy;
	struct mb_cache_entry *ce = NULL;
	int error = 0;
	struct mb_cache *ea_block_cache = EA_BLOCK_CACHE(inode);
<<<<<<< HEAD
	struct inode *ea_inode = NULL;
	size_t old_ea_inode_size = 0;
=======
	struct inode *ea_inode = NULL, *tmp_inode;
	size_t old_ea_inode_quota = 0;
	unsigned int ea_ino;

>>>>>>> bb176f67

#define header(x) ((struct ext4_xattr_header *)(x))

	if (s->base) {
		BUFFER_TRACE(bs->bh, "get_write_access");
		error = ext4_journal_get_write_access(handle, bs->bh);
		if (error)
			goto cleanup;
		lock_buffer(bs->bh);

		if (header(s->base)->h_refcount == cpu_to_le32(1)) {
			__u32 hash = le32_to_cpu(BHDR(bs->bh)->h_hash);

			/*
			 * This must happen under buffer lock for
			 * ext4_xattr_block_set() to reliably detect modified
			 * block
			 */
			if (ea_block_cache)
				mb_cache_entry_delete(ea_block_cache, hash,
						      bs->bh->b_blocknr);
			ea_bdebug(bs->bh, "modifying in-place");
			error = ext4_xattr_set_entry(i, s, handle, inode,
						     true /* is_block */);
			ext4_xattr_block_csum_set(inode, bs->bh);
			unlock_buffer(bs->bh);
			if (error == -EFSCORRUPTED)
				goto bad_block;
			if (!error)
				error = ext4_handle_dirty_metadata(handle,
								   inode,
								   bs->bh);
			if (error)
				goto cleanup;
			goto inserted;
		} else {
			int offset = (char *)s->here - bs->bh->b_data;

			unlock_buffer(bs->bh);
			ea_bdebug(bs->bh, "cloning");
			s->base = kmalloc(bs->bh->b_size, GFP_NOFS);
			error = -ENOMEM;
			if (s->base == NULL)
				goto cleanup;
			memcpy(s->base, BHDR(bs->bh), bs->bh->b_size);
			s->first = ENTRY(header(s->base)+1);
			header(s->base)->h_refcount = cpu_to_le32(1);
			s->here = ENTRY(s->base + offset);
			s->end = s->base + bs->bh->b_size;

			/*
			 * If existing entry points to an xattr inode, we need
			 * to prevent ext4_xattr_set_entry() from decrementing
			 * ref count on it because the reference belongs to the
			 * original block. In this case, make the entry look
			 * like it has an empty value.
			 */
			if (!s->not_found && s->here->e_value_inum) {
<<<<<<< HEAD
				/*
				 * Defer quota free call for previous inode
				 * until success is guaranteed.
				 */
				old_ea_inode_size = le32_to_cpu(
							s->here->e_value_size);
=======
				ea_ino = le32_to_cpu(s->here->e_value_inum);
				error = ext4_xattr_inode_iget(inode, ea_ino,
					      le32_to_cpu(s->here->e_hash),
					      &tmp_inode);
				if (error)
					goto cleanup;

				if (!ext4_test_inode_state(tmp_inode,
						EXT4_STATE_LUSTRE_EA_INODE)) {
					/*
					 * Defer quota free call for previous
					 * inode until success is guaranteed.
					 */
					old_ea_inode_quota = le32_to_cpu(
							s->here->e_value_size);
				}
				iput(tmp_inode);

>>>>>>> bb176f67
				s->here->e_value_inum = 0;
				s->here->e_value_size = 0;
			}
		}
	} else {
		/* Allocate a buffer where we construct the new block. */
		s->base = kzalloc(sb->s_blocksize, GFP_NOFS);
		/* assert(header == s->base) */
		error = -ENOMEM;
		if (s->base == NULL)
			goto cleanup;
		header(s->base)->h_magic = cpu_to_le32(EXT4_XATTR_MAGIC);
		header(s->base)->h_blocks = cpu_to_le32(1);
		header(s->base)->h_refcount = cpu_to_le32(1);
		s->first = ENTRY(header(s->base)+1);
		s->here = ENTRY(header(s->base)+1);
		s->end = s->base + sb->s_blocksize;
	}

	error = ext4_xattr_set_entry(i, s, handle, inode, true /* is_block */);
	if (error == -EFSCORRUPTED)
		goto bad_block;
	if (error)
		goto cleanup;

	if (i->value && s->here->e_value_inum) {
<<<<<<< HEAD
		unsigned int ea_ino;

=======
>>>>>>> bb176f67
		/*
		 * A ref count on ea_inode has been taken as part of the call to
		 * ext4_xattr_set_entry() above. We would like to drop this
		 * extra ref but we have to wait until the xattr block is
		 * initialized and has its own ref count on the ea_inode.
		 */
		ea_ino = le32_to_cpu(s->here->e_value_inum);
<<<<<<< HEAD
		error = ext4_xattr_inode_iget(inode, ea_ino, &ea_inode);
=======
		error = ext4_xattr_inode_iget(inode, ea_ino,
					      le32_to_cpu(s->here->e_hash),
					      &ea_inode);
>>>>>>> bb176f67
		if (error) {
			ea_inode = NULL;
			goto cleanup;
		}
	}

inserted:
	if (!IS_LAST_ENTRY(s->first)) {
		new_bh = ext4_xattr_block_cache_find(inode, header(s->base),
						     &ce);
		if (new_bh) {
			/* We found an identical block in the cache. */
			if (new_bh == bs->bh)
				ea_bdebug(new_bh, "keeping");
			else {
				u32 ref;

				WARN_ON_ONCE(dquot_initialize_needed(inode));

				/* The old block is released after updating
				   the inode. */
				error = dquot_alloc_block(inode,
						EXT4_C2B(EXT4_SB(sb), 1));
				if (error)
					goto cleanup;
				BUFFER_TRACE(new_bh, "get_write_access");
				error = ext4_journal_get_write_access(handle,
								      new_bh);
				if (error)
					goto cleanup_dquot;
				lock_buffer(new_bh);
				/*
				 * We have to be careful about races with
				 * freeing, rehashing or adding references to
				 * xattr block. Once we hold buffer lock xattr
				 * block's state is stable so we can check
				 * whether the block got freed / rehashed or
				 * not.  Since we unhash mbcache entry under
				 * buffer lock when freeing / rehashing xattr
				 * block, checking whether entry is still
				 * hashed is reliable. Same rules hold for
				 * e_reusable handling.
				 */
				if (hlist_bl_unhashed(&ce->e_hash_list) ||
				    !ce->e_reusable) {
					/*
					 * Undo everything and check mbcache
					 * again.
					 */
					unlock_buffer(new_bh);
					dquot_free_block(inode,
							 EXT4_C2B(EXT4_SB(sb),
								  1));
					brelse(new_bh);
					mb_cache_entry_put(ea_block_cache, ce);
					ce = NULL;
					new_bh = NULL;
					goto inserted;
				}
				ref = le32_to_cpu(BHDR(new_bh)->h_refcount) + 1;
				BHDR(new_bh)->h_refcount = cpu_to_le32(ref);
				if (ref >= EXT4_XATTR_REFCOUNT_MAX)
					ce->e_reusable = 0;
				ea_bdebug(new_bh, "reusing; refcount now=%d",
					  ref);
				ext4_xattr_block_csum_set(inode, new_bh);
				unlock_buffer(new_bh);
				error = ext4_handle_dirty_metadata(handle,
								   inode,
								   new_bh);
				if (error)
					goto cleanup_dquot;
			}
			mb_cache_entry_touch(ea_block_cache, ce);
			mb_cache_entry_put(ea_block_cache, ce);
			ce = NULL;
		} else if (bs->bh && s->base == bs->bh->b_data) {
			/* We were modifying this block in-place. */
			ea_bdebug(bs->bh, "keeping this block");
			ext4_xattr_block_cache_insert(ea_block_cache, bs->bh);
			new_bh = bs->bh;
			get_bh(new_bh);
		} else {
			/* We need to allocate a new block */
			ext4_fsblk_t goal, block;

			WARN_ON_ONCE(dquot_initialize_needed(inode));

			goal = ext4_group_first_block_no(sb,
						EXT4_I(inode)->i_block_group);

			/* non-extent files can't have physical blocks past 2^32 */
			if (!(ext4_test_inode_flag(inode, EXT4_INODE_EXTENTS)))
				goal = goal & EXT4_MAX_BLOCK_FILE_PHYS;

			block = ext4_new_meta_blocks(handle, inode, goal, 0,
						     NULL, &error);
			if (error)
				goto cleanup;

			if (!(ext4_test_inode_flag(inode, EXT4_INODE_EXTENTS)))
				BUG_ON(block > EXT4_MAX_BLOCK_FILE_PHYS);

			ea_idebug(inode, "creating block %llu",
				  (unsigned long long)block);

			new_bh = sb_getblk(sb, block);
			if (unlikely(!new_bh)) {
				error = -ENOMEM;
getblk_failed:
				ext4_free_blocks(handle, inode, NULL, block, 1,
						 EXT4_FREE_BLOCKS_METADATA);
				goto cleanup;
			}
			error = ext4_xattr_inode_inc_ref_all(handle, inode,
						      ENTRY(header(s->base)+1));
			if (error)
				goto getblk_failed;
			if (ea_inode) {
				/* Drop the extra ref on ea_inode. */
				error = ext4_xattr_inode_dec_ref(handle,
								 ea_inode);
				if (error)
					ext4_warning_inode(ea_inode,
							   "dec ref error=%d",
							   error);
				iput(ea_inode);
				ea_inode = NULL;
			}

			lock_buffer(new_bh);
			error = ext4_journal_get_create_access(handle, new_bh);
			if (error) {
				unlock_buffer(new_bh);
				error = -EIO;
				goto getblk_failed;
			}
			memcpy(new_bh->b_data, s->base, new_bh->b_size);
			ext4_xattr_block_csum_set(inode, new_bh);
			set_buffer_uptodate(new_bh);
			unlock_buffer(new_bh);
			ext4_xattr_block_cache_insert(ea_block_cache, new_bh);
			error = ext4_handle_dirty_metadata(handle, inode,
							   new_bh);
			if (error)
				goto cleanup;
		}
	}

<<<<<<< HEAD
	if (old_ea_inode_size)
		ext4_xattr_inode_free_quota(inode, old_ea_inode_size);
=======
	if (old_ea_inode_quota)
		ext4_xattr_inode_free_quota(inode, NULL, old_ea_inode_quota);
>>>>>>> bb176f67

	/* Update the inode. */
	EXT4_I(inode)->i_file_acl = new_bh ? new_bh->b_blocknr : 0;

	/* Drop the previous xattr block. */
	if (bs->bh && bs->bh != new_bh) {
		struct ext4_xattr_inode_array *ea_inode_array = NULL;

		ext4_xattr_release_block(handle, inode, bs->bh,
					 &ea_inode_array,
					 0 /* extra_credits */);
		ext4_xattr_inode_array_free(ea_inode_array);
	}
	error = 0;

cleanup:
	if (ea_inode) {
		int error2;

		error2 = ext4_xattr_inode_dec_ref(handle, ea_inode);
		if (error2)
			ext4_warning_inode(ea_inode, "dec ref error=%d",
					   error2);

		/* If there was an error, revert the quota charge. */
		if (error)
<<<<<<< HEAD
			ext4_xattr_inode_free_quota(inode,
=======
			ext4_xattr_inode_free_quota(inode, ea_inode,
>>>>>>> bb176f67
						    i_size_read(ea_inode));
		iput(ea_inode);
	}
	if (ce)
		mb_cache_entry_put(ea_block_cache, ce);
	brelse(new_bh);
	if (!(bs->bh && s->base == bs->bh->b_data))
		kfree(s->base);

	return error;

cleanup_dquot:
	dquot_free_block(inode, EXT4_C2B(EXT4_SB(sb), 1));
	goto cleanup;

bad_block:
	EXT4_ERROR_INODE(inode, "bad block %llu",
			 EXT4_I(inode)->i_file_acl);
	goto cleanup;

#undef header
}

int ext4_xattr_ibody_find(struct inode *inode, struct ext4_xattr_info *i,
			  struct ext4_xattr_ibody_find *is)
{
	struct ext4_xattr_ibody_header *header;
	struct ext4_inode *raw_inode;
	int error;

	if (EXT4_I(inode)->i_extra_isize == 0)
		return 0;
	raw_inode = ext4_raw_inode(&is->iloc);
	header = IHDR(inode, raw_inode);
	is->s.base = is->s.first = IFIRST(header);
	is->s.here = is->s.first;
	is->s.end = (void *)raw_inode + EXT4_SB(inode->i_sb)->s_inode_size;
	if (ext4_test_inode_state(inode, EXT4_STATE_XATTR)) {
		error = xattr_check_inode(inode, header, is->s.end);
		if (error)
			return error;
		/* Find the named attribute. */
		error = ext4_xattr_find_entry(&is->s.here, i->name_index,
					      i->name, 0);
		if (error && error != -ENODATA)
			return error;
		is->s.not_found = error;
	}
	return 0;
}

int ext4_xattr_ibody_inline_set(handle_t *handle, struct inode *inode,
				struct ext4_xattr_info *i,
				struct ext4_xattr_ibody_find *is)
{
	struct ext4_xattr_ibody_header *header;
	struct ext4_xattr_search *s = &is->s;
	int error;

	if (EXT4_I(inode)->i_extra_isize == 0)
		return -ENOSPC;
	error = ext4_xattr_set_entry(i, s, handle, inode, false /* is_block */);
	if (error) {
		if (error == -ENOSPC &&
		    ext4_has_inline_data(inode)) {
			error = ext4_try_to_evict_inline_data(handle, inode,
					EXT4_XATTR_LEN(strlen(i->name) +
					EXT4_XATTR_SIZE(i->value_len)));
			if (error)
				return error;
			error = ext4_xattr_ibody_find(inode, i, is);
			if (error)
				return error;
			error = ext4_xattr_set_entry(i, s, handle, inode,
						     false /* is_block */);
		}
		if (error)
			return error;
	}
	header = IHDR(inode, ext4_raw_inode(&is->iloc));
	if (!IS_LAST_ENTRY(s->first)) {
		header->h_magic = cpu_to_le32(EXT4_XATTR_MAGIC);
		ext4_set_inode_state(inode, EXT4_STATE_XATTR);
	} else {
		header->h_magic = cpu_to_le32(0);
		ext4_clear_inode_state(inode, EXT4_STATE_XATTR);
	}
	return 0;
}

static int ext4_xattr_ibody_set(handle_t *handle, struct inode *inode,
				struct ext4_xattr_info *i,
				struct ext4_xattr_ibody_find *is)
{
	struct ext4_xattr_ibody_header *header;
	struct ext4_xattr_search *s = &is->s;
	int error;

	if (EXT4_I(inode)->i_extra_isize == 0)
		return -ENOSPC;
	error = ext4_xattr_set_entry(i, s, handle, inode, false /* is_block */);
	if (error)
		return error;
	header = IHDR(inode, ext4_raw_inode(&is->iloc));
	if (!IS_LAST_ENTRY(s->first)) {
		header->h_magic = cpu_to_le32(EXT4_XATTR_MAGIC);
		ext4_set_inode_state(inode, EXT4_STATE_XATTR);
	} else {
		header->h_magic = cpu_to_le32(0);
		ext4_clear_inode_state(inode, EXT4_STATE_XATTR);
	}
	return 0;
}

static int ext4_xattr_value_same(struct ext4_xattr_search *s,
				 struct ext4_xattr_info *i)
{
	void *value;

	/* When e_value_inum is set the value is stored externally. */
	if (s->here->e_value_inum)
		return 0;
	if (le32_to_cpu(s->here->e_value_size) != i->value_len)
		return 0;
	value = ((void *)s->base) + le16_to_cpu(s->here->e_value_offs);
	return !memcmp(value, i->value, i->value_len);
}

static struct buffer_head *ext4_xattr_get_block(struct inode *inode)
{
	struct buffer_head *bh;
	int error;

	if (!EXT4_I(inode)->i_file_acl)
		return NULL;
	bh = sb_bread(inode->i_sb, EXT4_I(inode)->i_file_acl);
	if (!bh)
		return ERR_PTR(-EIO);
	error = ext4_xattr_check_block(inode, bh);
	if (error)
		return ERR_PTR(error);
	return bh;
}

/*
 * ext4_xattr_set_handle()
 *
 * Create, replace or remove an extended attribute for this inode.  Value
 * is NULL to remove an existing extended attribute, and non-NULL to
 * either replace an existing extended attribute, or create a new extended
 * attribute. The flags XATTR_REPLACE and XATTR_CREATE
 * specify that an extended attribute must exist and must not exist
 * previous to the call, respectively.
 *
 * Returns 0, or a negative error number on failure.
 */
int
ext4_xattr_set_handle(handle_t *handle, struct inode *inode, int name_index,
		      const char *name, const void *value, size_t value_len,
		      int flags)
{
	struct ext4_xattr_info i = {
		.name_index = name_index,
		.name = name,
		.value = value,
		.value_len = value_len,
		.in_inode = 0,
	};
	struct ext4_xattr_ibody_find is = {
		.s = { .not_found = -ENODATA, },
	};
	struct ext4_xattr_block_find bs = {
		.s = { .not_found = -ENODATA, },
	};
	int no_expand;
	int error;

	if (!name)
		return -EINVAL;
	if (strlen(name) > 255)
		return -ERANGE;

	ext4_write_lock_xattr(inode, &no_expand);

	/* Check journal credits under write lock. */
	if (ext4_handle_valid(handle)) {
		struct buffer_head *bh;
		int credits;

		bh = ext4_xattr_get_block(inode);
		if (IS_ERR(bh)) {
			error = PTR_ERR(bh);
			goto cleanup;
		}

		credits = __ext4_xattr_set_credits(inode->i_sb, inode, bh,
						   value_len,
						   flags & XATTR_CREATE);
		brelse(bh);

		if (!ext4_handle_has_enough_credits(handle, credits)) {
			error = -ENOSPC;
			goto cleanup;
		}
	}

	error = ext4_reserve_inode_write(handle, inode, &is.iloc);
	if (error)
		goto cleanup;

	if (ext4_test_inode_state(inode, EXT4_STATE_NEW)) {
		struct ext4_inode *raw_inode = ext4_raw_inode(&is.iloc);
		memset(raw_inode, 0, EXT4_SB(inode->i_sb)->s_inode_size);
		ext4_clear_inode_state(inode, EXT4_STATE_NEW);
	}

	error = ext4_xattr_ibody_find(inode, &i, &is);
	if (error)
		goto cleanup;
	if (is.s.not_found)
		error = ext4_xattr_block_find(inode, &i, &bs);
	if (error)
		goto cleanup;
	if (is.s.not_found && bs.s.not_found) {
		error = -ENODATA;
		if (flags & XATTR_REPLACE)
			goto cleanup;
		error = 0;
		if (!value)
			goto cleanup;
	} else {
		error = -EEXIST;
		if (flags & XATTR_CREATE)
			goto cleanup;
	}

	if (!value) {
		if (!is.s.not_found)
			error = ext4_xattr_ibody_set(handle, inode, &i, &is);
		else if (!bs.s.not_found)
			error = ext4_xattr_block_set(handle, inode, &i, &bs);
	} else {
		error = 0;
		/* Xattr value did not change? Save us some work and bail out */
		if (!is.s.not_found && ext4_xattr_value_same(&is.s, &i))
			goto cleanup;
		if (!bs.s.not_found && ext4_xattr_value_same(&bs.s, &i))
			goto cleanup;

		if (ext4_has_feature_ea_inode(inode->i_sb) &&
		    (EXT4_XATTR_SIZE(i.value_len) >
			EXT4_XATTR_MIN_LARGE_EA_SIZE(inode->i_sb->s_blocksize)))
			i.in_inode = 1;
retry_inode:
		error = ext4_xattr_ibody_set(handle, inode, &i, &is);
		if (!error && !bs.s.not_found) {
			i.value = NULL;
			error = ext4_xattr_block_set(handle, inode, &i, &bs);
		} else if (error == -ENOSPC) {
			if (EXT4_I(inode)->i_file_acl && !bs.s.base) {
				error = ext4_xattr_block_find(inode, &i, &bs);
				if (error)
					goto cleanup;
			}
			error = ext4_xattr_block_set(handle, inode, &i, &bs);
			if (!error && !is.s.not_found) {
				i.value = NULL;
				error = ext4_xattr_ibody_set(handle, inode, &i,
							     &is);
			} else if (error == -ENOSPC) {
				/*
				 * Xattr does not fit in the block, store at
				 * external inode if possible.
				 */
				if (ext4_has_feature_ea_inode(inode->i_sb) &&
				    !i.in_inode) {
					i.in_inode = 1;
					goto retry_inode;
				}
			}
		}
	}
	if (!error) {
		ext4_xattr_update_super_block(handle, inode->i_sb);
		inode->i_ctime = current_time(inode);
		if (!value)
			no_expand = 0;
		error = ext4_mark_iloc_dirty(handle, inode, &is.iloc);
		/*
		 * The bh is consumed by ext4_mark_iloc_dirty, even with
		 * error != 0.
		 */
		is.iloc.bh = NULL;
		if (IS_SYNC(inode))
			ext4_handle_sync(handle);
	}

cleanup:
	brelse(is.iloc.bh);
	brelse(bs.bh);
	ext4_write_unlock_xattr(inode, &no_expand);
	return error;
}

int ext4_xattr_set_credits(struct inode *inode, size_t value_len,
			   bool is_create, int *credits)
{
	struct buffer_head *bh;
	int err;

	*credits = 0;

	if (!EXT4_SB(inode->i_sb)->s_journal)
		return 0;

	down_read(&EXT4_I(inode)->xattr_sem);

	bh = ext4_xattr_get_block(inode);
	if (IS_ERR(bh)) {
		err = PTR_ERR(bh);
	} else {
		*credits = __ext4_xattr_set_credits(inode->i_sb, inode, bh,
						    value_len, is_create);
		brelse(bh);
		err = 0;
	}

	up_read(&EXT4_I(inode)->xattr_sem);
	return err;
}

/*
 * ext4_xattr_set()
 *
 * Like ext4_xattr_set_handle, but start from an inode. This extended
 * attribute modification is a filesystem transaction by itself.
 *
 * Returns 0, or a negative error number on failure.
 */
int
ext4_xattr_set(struct inode *inode, int name_index, const char *name,
	       const void *value, size_t value_len, int flags)
{
	handle_t *handle;
	struct super_block *sb = inode->i_sb;
	int error, retries = 0;
	int credits;

	error = dquot_initialize(inode);
	if (error)
		return error;

retry:
	error = ext4_xattr_set_credits(inode, value_len, flags & XATTR_CREATE,
				       &credits);
	if (error)
		return error;

	handle = ext4_journal_start(inode, EXT4_HT_XATTR, credits);
	if (IS_ERR(handle)) {
		error = PTR_ERR(handle);
	} else {
		int error2;

		error = ext4_xattr_set_handle(handle, inode, name_index, name,
					      value, value_len, flags);
		error2 = ext4_journal_stop(handle);
		if (error == -ENOSPC &&
		    ext4_should_retry_alloc(sb, &retries))
			goto retry;
		if (error == 0)
			error = error2;
	}

	return error;
}

/*
 * Shift the EA entries in the inode to create space for the increased
 * i_extra_isize.
 */
static void ext4_xattr_shift_entries(struct ext4_xattr_entry *entry,
				     int value_offs_shift, void *to,
				     void *from, size_t n)
{
	struct ext4_xattr_entry *last = entry;
	int new_offs;

	/* We always shift xattr headers further thus offsets get lower */
	BUG_ON(value_offs_shift > 0);

	/* Adjust the value offsets of the entries */
	for (; !IS_LAST_ENTRY(last); last = EXT4_XATTR_NEXT(last)) {
		if (!last->e_value_inum && last->e_value_size) {
			new_offs = le16_to_cpu(last->e_value_offs) +
							value_offs_shift;
			last->e_value_offs = cpu_to_le16(new_offs);
		}
	}
	/* Shift the entries by n bytes */
	memmove(to, from, n);
}

/*
 * Move xattr pointed to by 'entry' from inode into external xattr block
 */
static int ext4_xattr_move_to_block(handle_t *handle, struct inode *inode,
				    struct ext4_inode *raw_inode,
				    struct ext4_xattr_entry *entry)
{
	struct ext4_xattr_ibody_find *is = NULL;
	struct ext4_xattr_block_find *bs = NULL;
	char *buffer = NULL, *b_entry_name = NULL;
	size_t value_size = le32_to_cpu(entry->e_value_size);
	struct ext4_xattr_info i = {
		.value = NULL,
		.value_len = 0,
		.name_index = entry->e_name_index,
		.in_inode = !!entry->e_value_inum,
	};
	struct ext4_xattr_ibody_header *header = IHDR(inode, raw_inode);
	int error;

	is = kzalloc(sizeof(struct ext4_xattr_ibody_find), GFP_NOFS);
	bs = kzalloc(sizeof(struct ext4_xattr_block_find), GFP_NOFS);
	buffer = kmalloc(value_size, GFP_NOFS);
	b_entry_name = kmalloc(entry->e_name_len + 1, GFP_NOFS);
	if (!is || !bs || !buffer || !b_entry_name) {
		error = -ENOMEM;
		goto out;
	}

	is->s.not_found = -ENODATA;
	bs->s.not_found = -ENODATA;
	is->iloc.bh = NULL;
	bs->bh = NULL;

	/* Save the entry name and the entry value */
	if (entry->e_value_inum) {
		error = ext4_xattr_inode_get(inode, entry, buffer, value_size);
		if (error)
			goto out;
	} else {
		size_t value_offs = le16_to_cpu(entry->e_value_offs);
		memcpy(buffer, (void *)IFIRST(header) + value_offs, value_size);
	}

	memcpy(b_entry_name, entry->e_name, entry->e_name_len);
	b_entry_name[entry->e_name_len] = '\0';
	i.name = b_entry_name;

	error = ext4_get_inode_loc(inode, &is->iloc);
	if (error)
		goto out;

	error = ext4_xattr_ibody_find(inode, &i, is);
	if (error)
		goto out;

	/* Remove the chosen entry from the inode */
	error = ext4_xattr_ibody_set(handle, inode, &i, is);
	if (error)
		goto out;

	i.value = buffer;
	i.value_len = value_size;
	error = ext4_xattr_block_find(inode, &i, bs);
	if (error)
		goto out;

	/* Add entry which was removed from the inode into the block */
	error = ext4_xattr_block_set(handle, inode, &i, bs);
	if (error)
		goto out;
	error = 0;
out:
	kfree(b_entry_name);
	kfree(buffer);
	if (is)
		brelse(is->iloc.bh);
	kfree(is);
	kfree(bs);

	return error;
}

static int ext4_xattr_make_inode_space(handle_t *handle, struct inode *inode,
				       struct ext4_inode *raw_inode,
				       int isize_diff, size_t ifree,
				       size_t bfree, int *total_ino)
{
	struct ext4_xattr_ibody_header *header = IHDR(inode, raw_inode);
	struct ext4_xattr_entry *small_entry;
	struct ext4_xattr_entry *entry;
	struct ext4_xattr_entry *last;
	unsigned int entry_size;	/* EA entry size */
	unsigned int total_size;	/* EA entry size + value size */
	unsigned int min_total_size;
	int error;

	while (isize_diff > ifree) {
		entry = NULL;
		small_entry = NULL;
		min_total_size = ~0U;
		last = IFIRST(header);
		/* Find the entry best suited to be pushed into EA block */
		for (; !IS_LAST_ENTRY(last); last = EXT4_XATTR_NEXT(last)) {
			total_size = EXT4_XATTR_LEN(last->e_name_len);
			if (!last->e_value_inum)
				total_size += EXT4_XATTR_SIZE(
					       le32_to_cpu(last->e_value_size));
			if (total_size <= bfree &&
			    total_size < min_total_size) {
				if (total_size + ifree < isize_diff) {
					small_entry = last;
				} else {
					entry = last;
					min_total_size = total_size;
				}
			}
		}

		if (entry == NULL) {
			if (small_entry == NULL)
				return -ENOSPC;
			entry = small_entry;
		}

		entry_size = EXT4_XATTR_LEN(entry->e_name_len);
		total_size = entry_size;
		if (!entry->e_value_inum)
			total_size += EXT4_XATTR_SIZE(
					      le32_to_cpu(entry->e_value_size));
		error = ext4_xattr_move_to_block(handle, inode, raw_inode,
						 entry);
		if (error)
			return error;

		*total_ino -= entry_size;
		ifree += total_size;
		bfree -= total_size;
	}

	return 0;
}

/*
 * Expand an inode by new_extra_isize bytes when EAs are present.
 * Returns 0 on success or negative error number on failure.
 */
int ext4_expand_extra_isize_ea(struct inode *inode, int new_extra_isize,
			       struct ext4_inode *raw_inode, handle_t *handle)
{
	struct ext4_xattr_ibody_header *header;
	struct buffer_head *bh;
	struct ext4_sb_info *sbi = EXT4_SB(inode->i_sb);
	static unsigned int mnt_count;
	size_t min_offs;
	size_t ifree, bfree;
	int total_ino;
	void *base, *end;
	int error = 0, tried_min_extra_isize = 0;
	int s_min_extra_isize = le16_to_cpu(sbi->s_es->s_min_extra_isize);
	int isize_diff;	/* How much do we need to grow i_extra_isize */

retry:
	isize_diff = new_extra_isize - EXT4_I(inode)->i_extra_isize;
	if (EXT4_I(inode)->i_extra_isize >= new_extra_isize)
		return 0;

	header = IHDR(inode, raw_inode);

	/*
	 * Check if enough free space is available in the inode to shift the
	 * entries ahead by new_extra_isize.
	 */

	base = IFIRST(header);
	end = (void *)raw_inode + EXT4_SB(inode->i_sb)->s_inode_size;
	min_offs = end - base;
	total_ino = sizeof(struct ext4_xattr_ibody_header);

	error = xattr_check_inode(inode, header, end);
	if (error)
		goto cleanup;

	ifree = ext4_xattr_free_space(base, &min_offs, base, &total_ino);
	if (ifree >= isize_diff)
		goto shift;

	/*
	 * Enough free space isn't available in the inode, check if
	 * EA block can hold new_extra_isize bytes.
	 */
	if (EXT4_I(inode)->i_file_acl) {
		bh = sb_bread(inode->i_sb, EXT4_I(inode)->i_file_acl);
		error = -EIO;
		if (!bh)
			goto cleanup;
		if (ext4_xattr_check_block(inode, bh)) {
			EXT4_ERROR_INODE(inode, "bad block %llu",
					 EXT4_I(inode)->i_file_acl);
			error = -EFSCORRUPTED;
			brelse(bh);
			goto cleanup;
		}
		base = BHDR(bh);
		end = bh->b_data + bh->b_size;
		min_offs = end - base;
		bfree = ext4_xattr_free_space(BFIRST(bh), &min_offs, base,
					      NULL);
		brelse(bh);
		if (bfree + ifree < isize_diff) {
			if (!tried_min_extra_isize && s_min_extra_isize) {
				tried_min_extra_isize++;
				new_extra_isize = s_min_extra_isize;
				goto retry;
			}
			error = -ENOSPC;
			goto cleanup;
		}
	} else {
		bfree = inode->i_sb->s_blocksize;
	}

	error = ext4_xattr_make_inode_space(handle, inode, raw_inode,
					    isize_diff, ifree, bfree,
					    &total_ino);
	if (error) {
		if (error == -ENOSPC && !tried_min_extra_isize &&
		    s_min_extra_isize) {
			tried_min_extra_isize++;
			new_extra_isize = s_min_extra_isize;
			goto retry;
		}
		goto cleanup;
	}
shift:
	/* Adjust the offsets and shift the remaining entries ahead */
	ext4_xattr_shift_entries(IFIRST(header), EXT4_I(inode)->i_extra_isize
			- new_extra_isize, (void *)raw_inode +
			EXT4_GOOD_OLD_INODE_SIZE + new_extra_isize,
			(void *)header, total_ino);
	EXT4_I(inode)->i_extra_isize = new_extra_isize;

cleanup:
	if (error && (mnt_count != le16_to_cpu(sbi->s_es->s_mnt_count))) {
		ext4_warning(inode->i_sb, "Unable to expand inode %lu. Delete some EAs or run e2fsck.",
			     inode->i_ino);
		mnt_count = le16_to_cpu(sbi->s_es->s_mnt_count);
	}
	return error;
}

#define EIA_INCR 16 /* must be 2^n */
#define EIA_MASK (EIA_INCR - 1)

/* Add the large xattr @inode into @ea_inode_array for deferred iput().
 * If @ea_inode_array is new or full it will be grown and the old
 * contents copied over.
 */
static int
ext4_expand_inode_array(struct ext4_xattr_inode_array **ea_inode_array,
			struct inode *inode)
{
	if (*ea_inode_array == NULL) {
		/*
		 * Start with 15 inodes, so it fits into a power-of-two size.
		 * If *ea_inode_array is NULL, this is essentially offsetof()
		 */
		(*ea_inode_array) =
			kmalloc(offsetof(struct ext4_xattr_inode_array,
					 inodes[EIA_MASK]),
				GFP_NOFS);
		if (*ea_inode_array == NULL)
			return -ENOMEM;
		(*ea_inode_array)->count = 0;
	} else if (((*ea_inode_array)->count & EIA_MASK) == EIA_MASK) {
		/* expand the array once all 15 + n * 16 slots are full */
		struct ext4_xattr_inode_array *new_array = NULL;
		int count = (*ea_inode_array)->count;

		/* if new_array is NULL, this is essentially offsetof() */
		new_array = kmalloc(
				offsetof(struct ext4_xattr_inode_array,
					 inodes[count + EIA_INCR]),
				GFP_NOFS);
		if (new_array == NULL)
			return -ENOMEM;
		memcpy(new_array, *ea_inode_array,
		       offsetof(struct ext4_xattr_inode_array, inodes[count]));
		kfree(*ea_inode_array);
		*ea_inode_array = new_array;
	}
	(*ea_inode_array)->inodes[(*ea_inode_array)->count++] = inode;
	return 0;
}

/*
 * ext4_xattr_delete_inode()
 *
 * Free extended attribute resources associated with this inode. Traverse
 * all entries and decrement reference on any xattr inodes associated with this
 * inode. This is called immediately before an inode is freed. We have exclusive
 * access to the inode. If an orphan inode is deleted it will also release its
 * references on xattr block and xattr inodes.
 */
int ext4_xattr_delete_inode(handle_t *handle, struct inode *inode,
			    struct ext4_xattr_inode_array **ea_inode_array,
			    int extra_credits)
{
	struct buffer_head *bh = NULL;
	struct ext4_xattr_ibody_header *header;
	struct ext4_iloc iloc = { .bh = NULL };
	struct ext4_xattr_entry *entry;
<<<<<<< HEAD
=======
	struct inode *ea_inode;
>>>>>>> bb176f67
	int error;

	error = ext4_xattr_ensure_credits(handle, inode, extra_credits,
					  NULL /* bh */,
					  false /* dirty */,
					  false /* block_csum */);
	if (error) {
		EXT4_ERROR_INODE(inode, "ensure credits (error %d)", error);
		goto cleanup;
	}

	if (ext4_has_feature_ea_inode(inode->i_sb) &&
	    ext4_test_inode_state(inode, EXT4_STATE_XATTR)) {

		error = ext4_get_inode_loc(inode, &iloc);
		if (error) {
			EXT4_ERROR_INODE(inode, "inode loc (error %d)", error);
			goto cleanup;
		}

		error = ext4_journal_get_write_access(handle, iloc.bh);
		if (error) {
			EXT4_ERROR_INODE(inode, "write access (error %d)",
					 error);
			goto cleanup;
		}

		header = IHDR(inode, ext4_raw_inode(&iloc));
		if (header->h_magic == cpu_to_le32(EXT4_XATTR_MAGIC))
			ext4_xattr_inode_dec_ref_all(handle, inode, iloc.bh,
						     IFIRST(header),
						     false /* block_csum */,
						     ea_inode_array,
						     extra_credits,
						     false /* skip_quota */);
	}

	if (EXT4_I(inode)->i_file_acl) {
		bh = sb_bread(inode->i_sb, EXT4_I(inode)->i_file_acl);
		if (!bh) {
			EXT4_ERROR_INODE(inode, "block %llu read error",
					 EXT4_I(inode)->i_file_acl);
			error = -EIO;
			goto cleanup;
		}
		error = ext4_xattr_check_block(inode, bh);
		if (error) {
			EXT4_ERROR_INODE(inode, "bad block %llu (error %d)",
					 EXT4_I(inode)->i_file_acl, error);
			goto cleanup;
		}

		if (ext4_has_feature_ea_inode(inode->i_sb)) {
			for (entry = BFIRST(bh); !IS_LAST_ENTRY(entry);
<<<<<<< HEAD
			     entry = EXT4_XATTR_NEXT(entry))
				if (entry->e_value_inum)
					ext4_xattr_inode_free_quota(inode,
					      le32_to_cpu(entry->e_value_size));
=======
			     entry = EXT4_XATTR_NEXT(entry)) {
				if (!entry->e_value_inum)
					continue;
				error = ext4_xattr_inode_iget(inode,
					      le32_to_cpu(entry->e_value_inum),
					      le32_to_cpu(entry->e_hash),
					      &ea_inode);
				if (error)
					continue;
				ext4_xattr_inode_free_quota(inode, ea_inode,
					      le32_to_cpu(entry->e_value_size));
				iput(ea_inode);
			}
>>>>>>> bb176f67

		}

		ext4_xattr_release_block(handle, inode, bh, ea_inode_array,
					 extra_credits);
		/*
		 * Update i_file_acl value in the same transaction that releases
		 * block.
		 */
		EXT4_I(inode)->i_file_acl = 0;
		error = ext4_mark_inode_dirty(handle, inode);
		if (error) {
			EXT4_ERROR_INODE(inode, "mark inode dirty (error %d)",
					 error);
			goto cleanup;
		}
	}
	error = 0;
cleanup:
	brelse(iloc.bh);
	brelse(bh);
	return error;
}

void ext4_xattr_inode_array_free(struct ext4_xattr_inode_array *ea_inode_array)
{
	int idx;

	if (ea_inode_array == NULL)
		return;

	for (idx = 0; idx < ea_inode_array->count; ++idx)
		iput(ea_inode_array->inodes[idx]);
	kfree(ea_inode_array);
}

/*
 * ext4_xattr_block_cache_insert()
 *
 * Create a new entry in the extended attribute block cache, and insert
 * it unless such an entry is already in the cache.
 *
 * Returns 0, or a negative error number on failure.
 */
static void
ext4_xattr_block_cache_insert(struct mb_cache *ea_block_cache,
			      struct buffer_head *bh)
{
	struct ext4_xattr_header *header = BHDR(bh);
	__u32 hash = le32_to_cpu(header->h_hash);
	int reusable = le32_to_cpu(header->h_refcount) <
		       EXT4_XATTR_REFCOUNT_MAX;
	int error;

	if (!ea_block_cache)
		return;
	error = mb_cache_entry_create(ea_block_cache, GFP_NOFS, hash,
				      bh->b_blocknr, reusable);
	if (error) {
		if (error == -EBUSY)
			ea_bdebug(bh, "already in cache");
	} else
		ea_bdebug(bh, "inserting [%x]", (int)hash);
}

/*
 * ext4_xattr_cmp()
 *
 * Compare two extended attribute blocks for equality.
 *
 * Returns 0 if the blocks are equal, 1 if they differ, and
 * a negative error number on errors.
 */
static int
ext4_xattr_cmp(struct ext4_xattr_header *header1,
	       struct ext4_xattr_header *header2)
{
	struct ext4_xattr_entry *entry1, *entry2;

	entry1 = ENTRY(header1+1);
	entry2 = ENTRY(header2+1);
	while (!IS_LAST_ENTRY(entry1)) {
		if (IS_LAST_ENTRY(entry2))
			return 1;
		if (entry1->e_hash != entry2->e_hash ||
		    entry1->e_name_index != entry2->e_name_index ||
		    entry1->e_name_len != entry2->e_name_len ||
		    entry1->e_value_size != entry2->e_value_size ||
		    entry1->e_value_inum != entry2->e_value_inum ||
		    memcmp(entry1->e_name, entry2->e_name, entry1->e_name_len))
			return 1;
		if (!entry1->e_value_inum &&
		    memcmp((char *)header1 + le16_to_cpu(entry1->e_value_offs),
			   (char *)header2 + le16_to_cpu(entry2->e_value_offs),
			   le32_to_cpu(entry1->e_value_size)))
			return 1;

		entry1 = EXT4_XATTR_NEXT(entry1);
		entry2 = EXT4_XATTR_NEXT(entry2);
	}
	if (!IS_LAST_ENTRY(entry2))
		return 1;
	return 0;
}

/*
 * ext4_xattr_block_cache_find()
 *
 * Find an identical extended attribute block.
 *
 * Returns a pointer to the block found, or NULL if such a block was
 * not found or an error occurred.
 */
static struct buffer_head *
ext4_xattr_block_cache_find(struct inode *inode,
			    struct ext4_xattr_header *header,
			    struct mb_cache_entry **pce)
{
	__u32 hash = le32_to_cpu(header->h_hash);
	struct mb_cache_entry *ce;
	struct mb_cache *ea_block_cache = EA_BLOCK_CACHE(inode);

	if (!ea_block_cache)
		return NULL;
	if (!header->h_hash)
		return NULL;  /* never share */
	ea_idebug(inode, "looking for cached blocks [%x]", (int)hash);
	ce = mb_cache_entry_find_first(ea_block_cache, hash);
	while (ce) {
		struct buffer_head *bh;

		bh = sb_bread(inode->i_sb, ce->e_value);
		if (!bh) {
			EXT4_ERROR_INODE(inode, "block %lu read error",
					 (unsigned long)ce->e_value);
		} else if (ext4_xattr_cmp(header, BHDR(bh)) == 0) {
			*pce = ce;
			return bh;
		}
		brelse(bh);
		ce = mb_cache_entry_find_next(ea_block_cache, ce);
	}
	return NULL;
}

#define NAME_HASH_SHIFT 5
#define VALUE_HASH_SHIFT 16

/*
 * ext4_xattr_hash_entry()
 *
 * Compute the hash of an extended attribute.
 */
static __le32 ext4_xattr_hash_entry(char *name, size_t name_len, __le32 *value,
				    size_t value_count)
{
	__u32 hash = 0;

	while (name_len--) {
		hash = (hash << NAME_HASH_SHIFT) ^
		       (hash >> (8*sizeof(hash) - NAME_HASH_SHIFT)) ^
		       *name++;
	}
	while (value_count--) {
		hash = (hash << VALUE_HASH_SHIFT) ^
		       (hash >> (8*sizeof(hash) - VALUE_HASH_SHIFT)) ^
		       le32_to_cpu(*value++);
	}
	return cpu_to_le32(hash);
}

#undef NAME_HASH_SHIFT
#undef VALUE_HASH_SHIFT

#define BLOCK_HASH_SHIFT 16

/*
 * ext4_xattr_rehash()
 *
 * Re-compute the extended attribute hash value after an entry has changed.
 */
static void ext4_xattr_rehash(struct ext4_xattr_header *header)
{
	struct ext4_xattr_entry *here;
	__u32 hash = 0;

	here = ENTRY(header+1);
	while (!IS_LAST_ENTRY(here)) {
		if (!here->e_hash) {
			/* Block is not shared if an entry's hash value == 0 */
			hash = 0;
			break;
		}
		hash = (hash << BLOCK_HASH_SHIFT) ^
		       (hash >> (8*sizeof(hash) - BLOCK_HASH_SHIFT)) ^
		       le32_to_cpu(here->e_hash);
		here = EXT4_XATTR_NEXT(here);
	}
	header->h_hash = cpu_to_le32(hash);
}

#undef BLOCK_HASH_SHIFT

#define	HASH_BUCKET_BITS	10

struct mb_cache *
ext4_xattr_create_cache(void)
{
	return mb_cache_create(HASH_BUCKET_BITS);
}

void ext4_xattr_destroy_cache(struct mb_cache *cache)
{
	if (cache)
		mb_cache_destroy(cache);
}
<|MERGE_RESOLUTION|>--- conflicted
+++ resolved
@@ -354,15 +354,10 @@
 	return ret;
 }
 
-<<<<<<< HEAD
-static int ext4_xattr_inode_iget(struct inode *parent, unsigned long ea_ino,
-				 struct inode **ea_inode)
-=======
 #define EXT4_XATTR_INODE_GET_PARENT(inode) ((__u32)(inode)->i_mtime.tv_sec)
 
 static int ext4_xattr_inode_iget(struct inode *parent, unsigned long ea_ino,
 				 u32 ea_inode_hash, struct inode **ea_inode)
->>>>>>> bb176f67
 {
 	struct inode *inode;
 	int err;
@@ -392,8 +387,6 @@
 		goto error;
 	}
 
-<<<<<<< HEAD
-=======
 	ext4_xattr_inode_set_class(inode);
 
 	/*
@@ -412,7 +405,6 @@
 		inode_unlock(inode);
 	}
 
->>>>>>> bb176f67
 	*ea_inode = inode;
 	return 0;
 error:
@@ -445,11 +437,6 @@
 	return 0;
 }
 
-<<<<<<< HEAD
-#define EXT4_XATTR_INODE_GET_PARENT(inode) ((__u32)(inode)->i_mtime.tv_sec)
-
-=======
->>>>>>> bb176f67
 /*
  * Read xattr value from the EA inode.
  */
@@ -462,11 +449,7 @@
 	int err;
 
 	err = ext4_xattr_inode_iget(inode, le32_to_cpu(entry->e_value_inum),
-<<<<<<< HEAD
-				    &ea_inode);
-=======
 				    le32_to_cpu(entry->e_hash), &ea_inode);
->>>>>>> bb176f67
 	if (err) {
 		ea_inode = NULL;
 		goto out;
@@ -484,45 +467,20 @@
 	if (err)
 		goto out;
 
-<<<<<<< HEAD
-	err = ext4_xattr_inode_verify_hashes(ea_inode, entry, buffer, size);
-	/*
-	 * Compatibility check for old Lustre ea_inode implementation. Old
-	 * version does not have hash validation, but it has a backpointer
-	 * from ea_inode to the parent inode.
-	 */
-	if (err == -EFSCORRUPTED) {
-		if (EXT4_XATTR_INODE_GET_PARENT(ea_inode) != inode->i_ino ||
-		    ea_inode->i_generation != inode->i_generation) {
-=======
 	if (!ext4_test_inode_state(ea_inode, EXT4_STATE_LUSTRE_EA_INODE)) {
 		err = ext4_xattr_inode_verify_hashes(ea_inode, entry, buffer,
 						     size);
 		if (err) {
->>>>>>> bb176f67
 			ext4_warning_inode(ea_inode,
 					   "EA inode hash validation failed");
 			goto out;
 		}
-<<<<<<< HEAD
-		/* Do not add ea_inode to the cache. */
-		ea_inode_cache = NULL;
-		err = 0;
-	} else if (err)
-		goto out;
-
-	if (ea_inode_cache)
-		mb_cache_entry_create(ea_inode_cache, GFP_NOFS,
-				      ext4_xattr_inode_get_hash(ea_inode),
-				      ea_inode->i_ino, true /* reusable */);
-=======
 
 		if (ea_inode_cache)
 			mb_cache_entry_create(ea_inode_cache, GFP_NOFS,
 					ext4_xattr_inode_get_hash(ea_inode),
 					ea_inode->i_ino, true /* reusable */);
 	}
->>>>>>> bb176f67
 out:
 	iput(ea_inode);
 	return err;
@@ -889,12 +847,6 @@
 	return err;
 }
 
-<<<<<<< HEAD
-static void ext4_xattr_inode_free_quota(struct inode *inode, size_t len)
-{
-	dquot_free_space_nodirty(inode, round_up_cluster(inode, len));
-	dquot_free_inode(inode);
-=======
 static void ext4_xattr_inode_free_quota(struct inode *parent,
 					struct inode *ea_inode,
 					size_t len)
@@ -904,7 +856,6 @@
 		return;
 	dquot_free_space_nodirty(parent, round_up_cluster(parent, len));
 	dquot_free_inode(parent);
->>>>>>> bb176f67
 }
 
 int __ext4_xattr_set_credits(struct super_block *sb, struct inode *inode,
@@ -1134,13 +1085,9 @@
 		if (!entry->e_value_inum)
 			continue;
 		ea_ino = le32_to_cpu(entry->e_value_inum);
-<<<<<<< HEAD
-		err = ext4_xattr_inode_iget(parent, ea_ino, &ea_inode);
-=======
 		err = ext4_xattr_inode_iget(parent, ea_ino,
 					    le32_to_cpu(entry->e_hash),
 					    &ea_inode);
->>>>>>> bb176f67
 		if (err)
 			goto cleanup;
 		err = ext4_xattr_inode_inc_ref(handle, ea_inode);
@@ -1162,13 +1109,9 @@
 		if (!entry->e_value_inum)
 			continue;
 		ea_ino = le32_to_cpu(entry->e_value_inum);
-<<<<<<< HEAD
-		err = ext4_xattr_inode_iget(parent, ea_ino, &ea_inode);
-=======
 		err = ext4_xattr_inode_iget(parent, ea_ino,
 					    le32_to_cpu(entry->e_hash),
 					    &ea_inode);
->>>>>>> bb176f67
 		if (err) {
 			ext4_warning(parent->i_sb,
 				     "cleanup ea_ino %u iget error %d", ea_ino,
@@ -1206,13 +1149,9 @@
 		if (!entry->e_value_inum)
 			continue;
 		ea_ino = le32_to_cpu(entry->e_value_inum);
-<<<<<<< HEAD
-		err = ext4_xattr_inode_iget(parent, ea_ino, &ea_inode);
-=======
 		err = ext4_xattr_inode_iget(parent, ea_ino,
 					    le32_to_cpu(entry->e_hash),
 					    &ea_inode);
->>>>>>> bb176f67
 		if (err)
 			continue;
 
@@ -1240,11 +1179,7 @@
 		}
 
 		if (!skip_quota)
-<<<<<<< HEAD
-			ext4_xattr_inode_free_quota(parent,
-=======
 			ext4_xattr_inode_free_quota(parent, ea_inode,
->>>>>>> bb176f67
 					      le32_to_cpu(entry->e_value_size));
 
 		/*
@@ -1676,10 +1611,7 @@
 	if (!s->not_found && here->e_value_inum) {
 		ret = ext4_xattr_inode_iget(inode,
 					    le32_to_cpu(here->e_value_inum),
-<<<<<<< HEAD
-=======
 					    le32_to_cpu(here->e_hash),
->>>>>>> bb176f67
 					    &old_ea_inode);
 		if (ret) {
 			old_ea_inode = NULL;
@@ -1698,11 +1630,7 @@
 						     &new_ea_inode);
 		if (ret) {
 			new_ea_inode = NULL;
-<<<<<<< HEAD
-			ext4_xattr_inode_free_quota(inode, i->value_len);
-=======
 			ext4_xattr_inode_free_quota(inode, NULL, i->value_len);
->>>>>>> bb176f67
 			goto out;
 		}
 	}
@@ -1721,21 +1649,13 @@
 					ext4_warning_inode(new_ea_inode,
 						  "dec ref new_ea_inode err=%d",
 						  err);
-<<<<<<< HEAD
-				ext4_xattr_inode_free_quota(inode,
-=======
 				ext4_xattr_inode_free_quota(inode, new_ea_inode,
->>>>>>> bb176f67
 							    i->value_len);
 			}
 			goto out;
 		}
 
-<<<<<<< HEAD
-		ext4_xattr_inode_free_quota(inode,
-=======
 		ext4_xattr_inode_free_quota(inode, old_ea_inode,
->>>>>>> bb176f67
 					    le32_to_cpu(here->e_value_size));
 	}
 
@@ -1906,15 +1826,10 @@
 	struct mb_cache_entry *ce = NULL;
 	int error = 0;
 	struct mb_cache *ea_block_cache = EA_BLOCK_CACHE(inode);
-<<<<<<< HEAD
-	struct inode *ea_inode = NULL;
-	size_t old_ea_inode_size = 0;
-=======
 	struct inode *ea_inode = NULL, *tmp_inode;
 	size_t old_ea_inode_quota = 0;
 	unsigned int ea_ino;
 
->>>>>>> bb176f67
 
 #define header(x) ((struct ext4_xattr_header *)(x))
 
@@ -1973,14 +1888,6 @@
 			 * like it has an empty value.
 			 */
 			if (!s->not_found && s->here->e_value_inum) {
-<<<<<<< HEAD
-				/*
-				 * Defer quota free call for previous inode
-				 * until success is guaranteed.
-				 */
-				old_ea_inode_size = le32_to_cpu(
-							s->here->e_value_size);
-=======
 				ea_ino = le32_to_cpu(s->here->e_value_inum);
 				error = ext4_xattr_inode_iget(inode, ea_ino,
 					      le32_to_cpu(s->here->e_hash),
@@ -1999,7 +1906,6 @@
 				}
 				iput(tmp_inode);
 
->>>>>>> bb176f67
 				s->here->e_value_inum = 0;
 				s->here->e_value_size = 0;
 			}
@@ -2026,11 +1932,6 @@
 		goto cleanup;
 
 	if (i->value && s->here->e_value_inum) {
-<<<<<<< HEAD
-		unsigned int ea_ino;
-
-=======
->>>>>>> bb176f67
 		/*
 		 * A ref count on ea_inode has been taken as part of the call to
 		 * ext4_xattr_set_entry() above. We would like to drop this
@@ -2038,13 +1939,9 @@
 		 * initialized and has its own ref count on the ea_inode.
 		 */
 		ea_ino = le32_to_cpu(s->here->e_value_inum);
-<<<<<<< HEAD
-		error = ext4_xattr_inode_iget(inode, ea_ino, &ea_inode);
-=======
 		error = ext4_xattr_inode_iget(inode, ea_ino,
 					      le32_to_cpu(s->here->e_hash),
 					      &ea_inode);
->>>>>>> bb176f67
 		if (error) {
 			ea_inode = NULL;
 			goto cleanup;
@@ -2194,13 +2091,8 @@
 		}
 	}
 
-<<<<<<< HEAD
-	if (old_ea_inode_size)
-		ext4_xattr_inode_free_quota(inode, old_ea_inode_size);
-=======
 	if (old_ea_inode_quota)
 		ext4_xattr_inode_free_quota(inode, NULL, old_ea_inode_quota);
->>>>>>> bb176f67
 
 	/* Update the inode. */
 	EXT4_I(inode)->i_file_acl = new_bh ? new_bh->b_blocknr : 0;
@@ -2227,11 +2119,7 @@
 
 		/* If there was an error, revert the quota charge. */
 		if (error)
-<<<<<<< HEAD
-			ext4_xattr_inode_free_quota(inode,
-=======
 			ext4_xattr_inode_free_quota(inode, ea_inode,
->>>>>>> bb176f67
 						    i_size_read(ea_inode));
 		iput(ea_inode);
 	}
@@ -2947,10 +2835,7 @@
 	struct ext4_xattr_ibody_header *header;
 	struct ext4_iloc iloc = { .bh = NULL };
 	struct ext4_xattr_entry *entry;
-<<<<<<< HEAD
-=======
 	struct inode *ea_inode;
->>>>>>> bb176f67
 	int error;
 
 	error = ext4_xattr_ensure_credits(handle, inode, extra_credits,
@@ -3005,12 +2890,6 @@
 
 		if (ext4_has_feature_ea_inode(inode->i_sb)) {
 			for (entry = BFIRST(bh); !IS_LAST_ENTRY(entry);
-<<<<<<< HEAD
-			     entry = EXT4_XATTR_NEXT(entry))
-				if (entry->e_value_inum)
-					ext4_xattr_inode_free_quota(inode,
-					      le32_to_cpu(entry->e_value_size));
-=======
 			     entry = EXT4_XATTR_NEXT(entry)) {
 				if (!entry->e_value_inum)
 					continue;
@@ -3024,7 +2903,6 @@
 					      le32_to_cpu(entry->e_value_size));
 				iput(ea_inode);
 			}
->>>>>>> bb176f67
 
 		}
 
