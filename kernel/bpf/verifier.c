// SPDX-License-Identifier: GPL-2.0-only
/* Copyright (c) 2011-2014 PLUMgrid, http://plumgrid.com
 * Copyright (c) 2016 Facebook
 * Copyright (c) 2018 Covalent IO, Inc. http://covalent.io
 */
#include <uapi/linux/btf.h>
#include <linux/kernel.h>
#include <linux/types.h>
#include <linux/slab.h>
#include <linux/bpf.h>
#include <linux/btf.h>
#include <linux/bpf_verifier.h>
#include <linux/filter.h>
#include <net/netlink.h>
#include <linux/file.h>
#include <linux/vmalloc.h>
#include <linux/stringify.h>
#include <linux/bsearch.h>
#include <linux/sort.h>
#include <linux/perf_event.h>
#include <linux/ctype.h>

#include "disasm.h"

static const struct bpf_verifier_ops * const bpf_verifier_ops[] = {
#define BPF_PROG_TYPE(_id, _name) \
	[_id] = & _name ## _verifier_ops,
#define BPF_MAP_TYPE(_id, _ops)
#include <linux/bpf_types.h>
#undef BPF_PROG_TYPE
#undef BPF_MAP_TYPE
};

/* bpf_check() is a static code analyzer that walks eBPF program
 * instruction by instruction and updates register/stack state.
 * All paths of conditional branches are analyzed until 'bpf_exit' insn.
 *
 * The first pass is depth-first-search to check that the program is a DAG.
 * It rejects the following programs:
 * - larger than BPF_MAXINSNS insns
 * - if loop is present (detected via back-edge)
 * - unreachable insns exist (shouldn't be a forest. program = one function)
 * - out of bounds or malformed jumps
 * The second pass is all possible path descent from the 1st insn.
 * Since it's analyzing all pathes through the program, the length of the
 * analysis is limited to 64k insn, which may be hit even if total number of
 * insn is less then 4K, but there are too many branches that change stack/regs.
 * Number of 'branches to be analyzed' is limited to 1k
 *
 * On entry to each instruction, each register has a type, and the instruction
 * changes the types of the registers depending on instruction semantics.
 * If instruction is BPF_MOV64_REG(BPF_REG_1, BPF_REG_5), then type of R5 is
 * copied to R1.
 *
 * All registers are 64-bit.
 * R0 - return register
 * R1-R5 argument passing registers
 * R6-R9 callee saved registers
 * R10 - frame pointer read-only
 *
 * At the start of BPF program the register R1 contains a pointer to bpf_context
 * and has type PTR_TO_CTX.
 *
 * Verifier tracks arithmetic operations on pointers in case:
 *    BPF_MOV64_REG(BPF_REG_1, BPF_REG_10),
 *    BPF_ALU64_IMM(BPF_ADD, BPF_REG_1, -20),
 * 1st insn copies R10 (which has FRAME_PTR) type into R1
 * and 2nd arithmetic instruction is pattern matched to recognize
 * that it wants to construct a pointer to some element within stack.
 * So after 2nd insn, the register R1 has type PTR_TO_STACK
 * (and -20 constant is saved for further stack bounds checking).
 * Meaning that this reg is a pointer to stack plus known immediate constant.
 *
 * Most of the time the registers have SCALAR_VALUE type, which
 * means the register has some value, but it's not a valid pointer.
 * (like pointer plus pointer becomes SCALAR_VALUE type)
 *
 * When verifier sees load or store instructions the type of base register
 * can be: PTR_TO_MAP_VALUE, PTR_TO_CTX, PTR_TO_STACK, PTR_TO_SOCKET. These are
 * four pointer types recognized by check_mem_access() function.
 *
 * PTR_TO_MAP_VALUE means that this register is pointing to 'map element value'
 * and the range of [ptr, ptr + map's value_size) is accessible.
 *
 * registers used to pass values to function calls are checked against
 * function argument constraints.
 *
 * ARG_PTR_TO_MAP_KEY is one of such argument constraints.
 * It means that the register type passed to this function must be
 * PTR_TO_STACK and it will be used inside the function as
 * 'pointer to map element key'
 *
 * For example the argument constraints for bpf_map_lookup_elem():
 *   .ret_type = RET_PTR_TO_MAP_VALUE_OR_NULL,
 *   .arg1_type = ARG_CONST_MAP_PTR,
 *   .arg2_type = ARG_PTR_TO_MAP_KEY,
 *
 * ret_type says that this function returns 'pointer to map elem value or null'
 * function expects 1st argument to be a const pointer to 'struct bpf_map' and
 * 2nd argument should be a pointer to stack, which will be used inside
 * the helper function as a pointer to map element key.
 *
 * On the kernel side the helper function looks like:
 * u64 bpf_map_lookup_elem(u64 r1, u64 r2, u64 r3, u64 r4, u64 r5)
 * {
 *    struct bpf_map *map = (struct bpf_map *) (unsigned long) r1;
 *    void *key = (void *) (unsigned long) r2;
 *    void *value;
 *
 *    here kernel can access 'key' and 'map' pointers safely, knowing that
 *    [key, key + map->key_size) bytes are valid and were initialized on
 *    the stack of eBPF program.
 * }
 *
 * Corresponding eBPF program may look like:
 *    BPF_MOV64_REG(BPF_REG_2, BPF_REG_10),  // after this insn R2 type is FRAME_PTR
 *    BPF_ALU64_IMM(BPF_ADD, BPF_REG_2, -4), // after this insn R2 type is PTR_TO_STACK
 *    BPF_LD_MAP_FD(BPF_REG_1, map_fd),      // after this insn R1 type is CONST_PTR_TO_MAP
 *    BPF_RAW_INSN(BPF_JMP | BPF_CALL, 0, 0, 0, BPF_FUNC_map_lookup_elem),
 * here verifier looks at prototype of map_lookup_elem() and sees:
 * .arg1_type == ARG_CONST_MAP_PTR and R1->type == CONST_PTR_TO_MAP, which is ok,
 * Now verifier knows that this map has key of R1->map_ptr->key_size bytes
 *
 * Then .arg2_type == ARG_PTR_TO_MAP_KEY and R2->type == PTR_TO_STACK, ok so far,
 * Now verifier checks that [R2, R2 + map's key_size) are within stack limits
 * and were initialized prior to this call.
 * If it's ok, then verifier allows this BPF_CALL insn and looks at
 * .ret_type which is RET_PTR_TO_MAP_VALUE_OR_NULL, so it sets
 * R0->type = PTR_TO_MAP_VALUE_OR_NULL which means bpf_map_lookup_elem() function
 * returns ether pointer to map value or NULL.
 *
 * When type PTR_TO_MAP_VALUE_OR_NULL passes through 'if (reg != 0) goto +off'
 * insn, the register holding that pointer in the true branch changes state to
 * PTR_TO_MAP_VALUE and the same register changes state to CONST_IMM in the false
 * branch. See check_cond_jmp_op().
 *
 * After the call R0 is set to return type of the function and registers R1-R5
 * are set to NOT_INIT to indicate that they are no longer readable.
 *
 * The following reference types represent a potential reference to a kernel
 * resource which, after first being allocated, must be checked and freed by
 * the BPF program:
 * - PTR_TO_SOCKET_OR_NULL, PTR_TO_SOCKET
 *
 * When the verifier sees a helper call return a reference type, it allocates a
 * pointer id for the reference and stores it in the current function state.
 * Similar to the way that PTR_TO_MAP_VALUE_OR_NULL is converted into
 * PTR_TO_MAP_VALUE, PTR_TO_SOCKET_OR_NULL becomes PTR_TO_SOCKET when the type
 * passes through a NULL-check conditional. For the branch wherein the state is
 * changed to CONST_IMM, the verifier releases the reference.
 *
 * For each helper function that allocates a reference, such as
 * bpf_sk_lookup_tcp(), there is a corresponding release function, such as
 * bpf_sk_release(). When a reference type passes into the release function,
 * the verifier also releases the reference. If any unchecked or unreleased
 * reference remains at the end of the program, the verifier rejects it.
 */

/* verifier_state + insn_idx are pushed to stack when branch is encountered */
struct bpf_verifier_stack_elem {
	/* verifer state is 'st'
	 * before processing instruction 'insn_idx'
	 * and after processing instruction 'prev_insn_idx'
	 */
	struct bpf_verifier_state st;
	int insn_idx;
	int prev_insn_idx;
	struct bpf_verifier_stack_elem *next;
};

#define BPF_COMPLEXITY_LIMIT_JMP_SEQ	8192
#define BPF_COMPLEXITY_LIMIT_STATES	64

#define BPF_MAP_PTR_UNPRIV	1UL
#define BPF_MAP_PTR_POISON	((void *)((0xeB9FUL << 1) +	\
					  POISON_POINTER_DELTA))
#define BPF_MAP_PTR(X)		((struct bpf_map *)((X) & ~BPF_MAP_PTR_UNPRIV))

static bool bpf_map_ptr_poisoned(const struct bpf_insn_aux_data *aux)
{
	return BPF_MAP_PTR(aux->map_state) == BPF_MAP_PTR_POISON;
}

static bool bpf_map_ptr_unpriv(const struct bpf_insn_aux_data *aux)
{
	return aux->map_state & BPF_MAP_PTR_UNPRIV;
}

static void bpf_map_ptr_store(struct bpf_insn_aux_data *aux,
			      const struct bpf_map *map, bool unpriv)
{
	BUILD_BUG_ON((unsigned long)BPF_MAP_PTR_POISON & BPF_MAP_PTR_UNPRIV);
	unpriv |= bpf_map_ptr_unpriv(aux);
	aux->map_state = (unsigned long)map |
			 (unpriv ? BPF_MAP_PTR_UNPRIV : 0UL);
}

struct bpf_call_arg_meta {
	struct bpf_map *map_ptr;
	bool raw_mode;
	bool pkt_access;
	int regno;
	int access_size;
	s64 msize_smax_value;
	u64 msize_umax_value;
	int ref_obj_id;
	int func_id;
};

static DEFINE_MUTEX(bpf_verifier_lock);

static const struct bpf_line_info *
find_linfo(const struct bpf_verifier_env *env, u32 insn_off)
{
	const struct bpf_line_info *linfo;
	const struct bpf_prog *prog;
	u32 i, nr_linfo;

	prog = env->prog;
	nr_linfo = prog->aux->nr_linfo;

	if (!nr_linfo || insn_off >= prog->len)
		return NULL;

	linfo = prog->aux->linfo;
	for (i = 1; i < nr_linfo; i++)
		if (insn_off < linfo[i].insn_off)
			break;

	return &linfo[i - 1];
}

void bpf_verifier_vlog(struct bpf_verifier_log *log, const char *fmt,
		       va_list args)
{
	unsigned int n;

	n = vscnprintf(log->kbuf, BPF_VERIFIER_TMP_LOG_SIZE, fmt, args);

	WARN_ONCE(n >= BPF_VERIFIER_TMP_LOG_SIZE - 1,
		  "verifier log line truncated - local buffer too short\n");

	n = min(log->len_total - log->len_used - 1, n);
	log->kbuf[n] = '\0';

	if (!copy_to_user(log->ubuf + log->len_used, log->kbuf, n + 1))
		log->len_used += n;
	else
		log->ubuf = NULL;
}

/* log_level controls verbosity level of eBPF verifier.
 * bpf_verifier_log_write() is used to dump the verification trace to the log,
 * so the user can figure out what's wrong with the program
 */
__printf(2, 3) void bpf_verifier_log_write(struct bpf_verifier_env *env,
					   const char *fmt, ...)
{
	va_list args;

	if (!bpf_verifier_log_needed(&env->log))
		return;

	va_start(args, fmt);
	bpf_verifier_vlog(&env->log, fmt, args);
	va_end(args);
}
EXPORT_SYMBOL_GPL(bpf_verifier_log_write);

__printf(2, 3) static void verbose(void *private_data, const char *fmt, ...)
{
	struct bpf_verifier_env *env = private_data;
	va_list args;

	if (!bpf_verifier_log_needed(&env->log))
		return;

	va_start(args, fmt);
	bpf_verifier_vlog(&env->log, fmt, args);
	va_end(args);
}

static const char *ltrim(const char *s)
{
	while (isspace(*s))
		s++;

	return s;
}

__printf(3, 4) static void verbose_linfo(struct bpf_verifier_env *env,
					 u32 insn_off,
					 const char *prefix_fmt, ...)
{
	const struct bpf_line_info *linfo;

	if (!bpf_verifier_log_needed(&env->log))
		return;

	linfo = find_linfo(env, insn_off);
	if (!linfo || linfo == env->prev_linfo)
		return;

	if (prefix_fmt) {
		va_list args;

		va_start(args, prefix_fmt);
		bpf_verifier_vlog(&env->log, prefix_fmt, args);
		va_end(args);
	}

	verbose(env, "%s\n",
		ltrim(btf_name_by_offset(env->prog->aux->btf,
					 linfo->line_off)));

	env->prev_linfo = linfo;
}

static bool type_is_pkt_pointer(enum bpf_reg_type type)
{
	return type == PTR_TO_PACKET ||
	       type == PTR_TO_PACKET_META;
}

static bool type_is_sk_pointer(enum bpf_reg_type type)
{
	return type == PTR_TO_SOCKET ||
		type == PTR_TO_SOCK_COMMON ||
		type == PTR_TO_TCP_SOCK;
}

static bool reg_type_may_be_null(enum bpf_reg_type type)
{
	return type == PTR_TO_MAP_VALUE_OR_NULL ||
	       type == PTR_TO_SOCKET_OR_NULL ||
	       type == PTR_TO_SOCK_COMMON_OR_NULL ||
	       type == PTR_TO_TCP_SOCK_OR_NULL;
}

static bool reg_may_point_to_spin_lock(const struct bpf_reg_state *reg)
{
	return reg->type == PTR_TO_MAP_VALUE &&
		map_value_has_spin_lock(reg->map_ptr);
}

static bool reg_type_may_be_refcounted_or_null(enum bpf_reg_type type)
{
	return type == PTR_TO_SOCKET ||
		type == PTR_TO_SOCKET_OR_NULL ||
		type == PTR_TO_TCP_SOCK ||
		type == PTR_TO_TCP_SOCK_OR_NULL;
}

static bool arg_type_may_be_refcounted(enum bpf_arg_type type)
{
	return type == ARG_PTR_TO_SOCK_COMMON;
}

/* Determine whether the function releases some resources allocated by another
 * function call. The first reference type argument will be assumed to be
 * released by release_reference().
 */
static bool is_release_function(enum bpf_func_id func_id)
{
	return func_id == BPF_FUNC_sk_release;
}

static bool is_acquire_function(enum bpf_func_id func_id)
{
	return func_id == BPF_FUNC_sk_lookup_tcp ||
		func_id == BPF_FUNC_sk_lookup_udp ||
		func_id == BPF_FUNC_skc_lookup_tcp;
}

static bool is_ptr_cast_function(enum bpf_func_id func_id)
{
	return func_id == BPF_FUNC_tcp_sock ||
		func_id == BPF_FUNC_sk_fullsock;
}

/* string representation of 'enum bpf_reg_type' */
static const char * const reg_type_str[] = {
	[NOT_INIT]		= "?",
	[SCALAR_VALUE]		= "inv",
	[PTR_TO_CTX]		= "ctx",
	[CONST_PTR_TO_MAP]	= "map_ptr",
	[PTR_TO_MAP_VALUE]	= "map_value",
	[PTR_TO_MAP_VALUE_OR_NULL] = "map_value_or_null",
	[PTR_TO_STACK]		= "fp",
	[PTR_TO_PACKET]		= "pkt",
	[PTR_TO_PACKET_META]	= "pkt_meta",
	[PTR_TO_PACKET_END]	= "pkt_end",
	[PTR_TO_FLOW_KEYS]	= "flow_keys",
	[PTR_TO_SOCKET]		= "sock",
	[PTR_TO_SOCKET_OR_NULL] = "sock_or_null",
	[PTR_TO_SOCK_COMMON]	= "sock_common",
	[PTR_TO_SOCK_COMMON_OR_NULL] = "sock_common_or_null",
	[PTR_TO_TCP_SOCK]	= "tcp_sock",
	[PTR_TO_TCP_SOCK_OR_NULL] = "tcp_sock_or_null",
	[PTR_TO_TP_BUFFER]	= "tp_buffer",
};

static char slot_type_char[] = {
	[STACK_INVALID]	= '?',
	[STACK_SPILL]	= 'r',
	[STACK_MISC]	= 'm',
	[STACK_ZERO]	= '0',
};

static void print_liveness(struct bpf_verifier_env *env,
			   enum bpf_reg_liveness live)
{
	if (live & (REG_LIVE_READ | REG_LIVE_WRITTEN | REG_LIVE_DONE))
	    verbose(env, "_");
	if (live & REG_LIVE_READ)
		verbose(env, "r");
	if (live & REG_LIVE_WRITTEN)
		verbose(env, "w");
	if (live & REG_LIVE_DONE)
		verbose(env, "D");
}

static struct bpf_func_state *func(struct bpf_verifier_env *env,
				   const struct bpf_reg_state *reg)
{
	struct bpf_verifier_state *cur = env->cur_state;

	return cur->frame[reg->frameno];
}

static void print_verifier_state(struct bpf_verifier_env *env,
				 const struct bpf_func_state *state)
{
	const struct bpf_reg_state *reg;
	enum bpf_reg_type t;
	int i;

	if (state->frameno)
		verbose(env, " frame%d:", state->frameno);
	for (i = 0; i < MAX_BPF_REG; i++) {
		reg = &state->regs[i];
		t = reg->type;
		if (t == NOT_INIT)
			continue;
		verbose(env, " R%d", i);
		print_liveness(env, reg->live);
		verbose(env, "=%s", reg_type_str[t]);
		if ((t == SCALAR_VALUE || t == PTR_TO_STACK) &&
		    tnum_is_const(reg->var_off)) {
			/* reg->off should be 0 for SCALAR_VALUE */
			verbose(env, "%lld", reg->var_off.value + reg->off);
			if (t == PTR_TO_STACK)
				verbose(env, ",call_%d", func(env, reg)->callsite);
		} else {
			verbose(env, "(id=%d", reg->id);
			if (reg_type_may_be_refcounted_or_null(t))
				verbose(env, ",ref_obj_id=%d", reg->ref_obj_id);
			if (t != SCALAR_VALUE)
				verbose(env, ",off=%d", reg->off);
			if (type_is_pkt_pointer(t))
				verbose(env, ",r=%d", reg->range);
			else if (t == CONST_PTR_TO_MAP ||
				 t == PTR_TO_MAP_VALUE ||
				 t == PTR_TO_MAP_VALUE_OR_NULL)
				verbose(env, ",ks=%d,vs=%d",
					reg->map_ptr->key_size,
					reg->map_ptr->value_size);
			if (tnum_is_const(reg->var_off)) {
				/* Typically an immediate SCALAR_VALUE, but
				 * could be a pointer whose offset is too big
				 * for reg->off
				 */
				verbose(env, ",imm=%llx", reg->var_off.value);
			} else {
				if (reg->smin_value != reg->umin_value &&
				    reg->smin_value != S64_MIN)
					verbose(env, ",smin_value=%lld",
						(long long)reg->smin_value);
				if (reg->smax_value != reg->umax_value &&
				    reg->smax_value != S64_MAX)
					verbose(env, ",smax_value=%lld",
						(long long)reg->smax_value);
				if (reg->umin_value != 0)
					verbose(env, ",umin_value=%llu",
						(unsigned long long)reg->umin_value);
				if (reg->umax_value != U64_MAX)
					verbose(env, ",umax_value=%llu",
						(unsigned long long)reg->umax_value);
				if (!tnum_is_unknown(reg->var_off)) {
					char tn_buf[48];

					tnum_strn(tn_buf, sizeof(tn_buf), reg->var_off);
					verbose(env, ",var_off=%s", tn_buf);
				}
			}
			verbose(env, ")");
		}
	}
	for (i = 0; i < state->allocated_stack / BPF_REG_SIZE; i++) {
		char types_buf[BPF_REG_SIZE + 1];
		bool valid = false;
		int j;

		for (j = 0; j < BPF_REG_SIZE; j++) {
			if (state->stack[i].slot_type[j] != STACK_INVALID)
				valid = true;
			types_buf[j] = slot_type_char[
					state->stack[i].slot_type[j]];
		}
		types_buf[BPF_REG_SIZE] = 0;
		if (!valid)
			continue;
		verbose(env, " fp%d", (-i - 1) * BPF_REG_SIZE);
		print_liveness(env, state->stack[i].spilled_ptr.live);
		if (state->stack[i].slot_type[0] == STACK_SPILL)
			verbose(env, "=%s",
				reg_type_str[state->stack[i].spilled_ptr.type]);
		else
			verbose(env, "=%s", types_buf);
	}
	if (state->acquired_refs && state->refs[0].id) {
		verbose(env, " refs=%d", state->refs[0].id);
		for (i = 1; i < state->acquired_refs; i++)
			if (state->refs[i].id)
				verbose(env, ",%d", state->refs[i].id);
	}
	verbose(env, "\n");
}

#define COPY_STATE_FN(NAME, COUNT, FIELD, SIZE)				\
static int copy_##NAME##_state(struct bpf_func_state *dst,		\
			       const struct bpf_func_state *src)	\
{									\
	if (!src->FIELD)						\
		return 0;						\
	if (WARN_ON_ONCE(dst->COUNT < src->COUNT)) {			\
		/* internal bug, make state invalid to reject the program */ \
		memset(dst, 0, sizeof(*dst));				\
		return -EFAULT;						\
	}								\
	memcpy(dst->FIELD, src->FIELD,					\
	       sizeof(*src->FIELD) * (src->COUNT / SIZE));		\
	return 0;							\
}
/* copy_reference_state() */
COPY_STATE_FN(reference, acquired_refs, refs, 1)
/* copy_stack_state() */
COPY_STATE_FN(stack, allocated_stack, stack, BPF_REG_SIZE)
#undef COPY_STATE_FN

#define REALLOC_STATE_FN(NAME, COUNT, FIELD, SIZE)			\
static int realloc_##NAME##_state(struct bpf_func_state *state, int size, \
				  bool copy_old)			\
{									\
	u32 old_size = state->COUNT;					\
	struct bpf_##NAME##_state *new_##FIELD;				\
	int slot = size / SIZE;						\
									\
	if (size <= old_size || !size) {				\
		if (copy_old)						\
			return 0;					\
		state->COUNT = slot * SIZE;				\
		if (!size && old_size) {				\
			kfree(state->FIELD);				\
			state->FIELD = NULL;				\
		}							\
		return 0;						\
	}								\
	new_##FIELD = kmalloc_array(slot, sizeof(struct bpf_##NAME##_state), \
				    GFP_KERNEL);			\
	if (!new_##FIELD)						\
		return -ENOMEM;						\
	if (copy_old) {							\
		if (state->FIELD)					\
			memcpy(new_##FIELD, state->FIELD,		\
			       sizeof(*new_##FIELD) * (old_size / SIZE)); \
		memset(new_##FIELD + old_size / SIZE, 0,		\
		       sizeof(*new_##FIELD) * (size - old_size) / SIZE); \
	}								\
	state->COUNT = slot * SIZE;					\
	kfree(state->FIELD);						\
	state->FIELD = new_##FIELD;					\
	return 0;							\
}
/* realloc_reference_state() */
REALLOC_STATE_FN(reference, acquired_refs, refs, 1)
/* realloc_stack_state() */
REALLOC_STATE_FN(stack, allocated_stack, stack, BPF_REG_SIZE)
#undef REALLOC_STATE_FN

/* do_check() starts with zero-sized stack in struct bpf_verifier_state to
 * make it consume minimal amount of memory. check_stack_write() access from
 * the program calls into realloc_func_state() to grow the stack size.
 * Note there is a non-zero 'parent' pointer inside bpf_verifier_state
 * which realloc_stack_state() copies over. It points to previous
 * bpf_verifier_state which is never reallocated.
 */
static int realloc_func_state(struct bpf_func_state *state, int stack_size,
			      int refs_size, bool copy_old)
{
	int err = realloc_reference_state(state, refs_size, copy_old);
	if (err)
		return err;
	return realloc_stack_state(state, stack_size, copy_old);
}

/* Acquire a pointer id from the env and update the state->refs to include
 * this new pointer reference.
 * On success, returns a valid pointer id to associate with the register
 * On failure, returns a negative errno.
 */
static int acquire_reference_state(struct bpf_verifier_env *env, int insn_idx)
{
	struct bpf_func_state *state = cur_func(env);
	int new_ofs = state->acquired_refs;
	int id, err;

	err = realloc_reference_state(state, state->acquired_refs + 1, true);
	if (err)
		return err;
	id = ++env->id_gen;
	state->refs[new_ofs].id = id;
	state->refs[new_ofs].insn_idx = insn_idx;

	return id;
}

/* release function corresponding to acquire_reference_state(). Idempotent. */
static int release_reference_state(struct bpf_func_state *state, int ptr_id)
{
	int i, last_idx;

	last_idx = state->acquired_refs - 1;
	for (i = 0; i < state->acquired_refs; i++) {
		if (state->refs[i].id == ptr_id) {
			if (last_idx && i != last_idx)
				memcpy(&state->refs[i], &state->refs[last_idx],
				       sizeof(*state->refs));
			memset(&state->refs[last_idx], 0, sizeof(*state->refs));
			state->acquired_refs--;
			return 0;
		}
	}
	return -EINVAL;
}

static int transfer_reference_state(struct bpf_func_state *dst,
				    struct bpf_func_state *src)
{
	int err = realloc_reference_state(dst, src->acquired_refs, false);
	if (err)
		return err;
	err = copy_reference_state(dst, src);
	if (err)
		return err;
	return 0;
}

static void free_func_state(struct bpf_func_state *state)
{
	if (!state)
		return;
	kfree(state->refs);
	kfree(state->stack);
	kfree(state);
}

static void free_verifier_state(struct bpf_verifier_state *state,
				bool free_self)
{
	int i;

	for (i = 0; i <= state->curframe; i++) {
		free_func_state(state->frame[i]);
		state->frame[i] = NULL;
	}
	if (free_self)
		kfree(state);
}

/* copy verifier state from src to dst growing dst stack space
 * when necessary to accommodate larger src stack
 */
static int copy_func_state(struct bpf_func_state *dst,
			   const struct bpf_func_state *src)
{
	int err;

	err = realloc_func_state(dst, src->allocated_stack, src->acquired_refs,
				 false);
	if (err)
		return err;
	memcpy(dst, src, offsetof(struct bpf_func_state, acquired_refs));
	err = copy_reference_state(dst, src);
	if (err)
		return err;
	return copy_stack_state(dst, src);
}

static int copy_verifier_state(struct bpf_verifier_state *dst_state,
			       const struct bpf_verifier_state *src)
{
	struct bpf_func_state *dst;
	int i, err;

	/* if dst has more stack frames then src frame, free them */
	for (i = src->curframe + 1; i <= dst_state->curframe; i++) {
		free_func_state(dst_state->frame[i]);
		dst_state->frame[i] = NULL;
	}
	dst_state->speculative = src->speculative;
	dst_state->curframe = src->curframe;
	dst_state->active_spin_lock = src->active_spin_lock;
	for (i = 0; i <= src->curframe; i++) {
		dst = dst_state->frame[i];
		if (!dst) {
			dst = kzalloc(sizeof(*dst), GFP_KERNEL);
			if (!dst)
				return -ENOMEM;
			dst_state->frame[i] = dst;
		}
		err = copy_func_state(dst, src->frame[i]);
		if (err)
			return err;
	}
	return 0;
}

static int pop_stack(struct bpf_verifier_env *env, int *prev_insn_idx,
		     int *insn_idx)
{
	struct bpf_verifier_state *cur = env->cur_state;
	struct bpf_verifier_stack_elem *elem, *head = env->head;
	int err;

	if (env->head == NULL)
		return -ENOENT;

	if (cur) {
		err = copy_verifier_state(cur, &head->st);
		if (err)
			return err;
	}
	if (insn_idx)
		*insn_idx = head->insn_idx;
	if (prev_insn_idx)
		*prev_insn_idx = head->prev_insn_idx;
	elem = head->next;
	free_verifier_state(&head->st, false);
	kfree(head);
	env->head = elem;
	env->stack_size--;
	return 0;
}

static struct bpf_verifier_state *push_stack(struct bpf_verifier_env *env,
					     int insn_idx, int prev_insn_idx,
					     bool speculative)
{
	struct bpf_verifier_state *cur = env->cur_state;
	struct bpf_verifier_stack_elem *elem;
	int err;

	elem = kzalloc(sizeof(struct bpf_verifier_stack_elem), GFP_KERNEL);
	if (!elem)
		goto err;

	elem->insn_idx = insn_idx;
	elem->prev_insn_idx = prev_insn_idx;
	elem->next = env->head;
	env->head = elem;
	env->stack_size++;
	err = copy_verifier_state(&elem->st, cur);
	if (err)
		goto err;
	elem->st.speculative |= speculative;
	if (env->stack_size > BPF_COMPLEXITY_LIMIT_JMP_SEQ) {
		verbose(env, "The sequence of %d jumps is too complex.\n",
			env->stack_size);
		goto err;
	}
	return &elem->st;
err:
	free_verifier_state(env->cur_state, true);
	env->cur_state = NULL;
	/* pop all elements and return */
	while (!pop_stack(env, NULL, NULL));
	return NULL;
}

#define CALLER_SAVED_REGS 6
static const int caller_saved[CALLER_SAVED_REGS] = {
	BPF_REG_0, BPF_REG_1, BPF_REG_2, BPF_REG_3, BPF_REG_4, BPF_REG_5
};

static void __mark_reg_not_init(struct bpf_reg_state *reg);

/* Mark the unknown part of a register (variable offset or scalar value) as
 * known to have the value @imm.
 */
static void __mark_reg_known(struct bpf_reg_state *reg, u64 imm)
{
	/* Clear id, off, and union(map_ptr, range) */
	memset(((u8 *)reg) + sizeof(reg->type), 0,
	       offsetof(struct bpf_reg_state, var_off) - sizeof(reg->type));
	reg->var_off = tnum_const(imm);
	reg->smin_value = (s64)imm;
	reg->smax_value = (s64)imm;
	reg->umin_value = imm;
	reg->umax_value = imm;
}

/* Mark the 'variable offset' part of a register as zero.  This should be
 * used only on registers holding a pointer type.
 */
static void __mark_reg_known_zero(struct bpf_reg_state *reg)
{
	__mark_reg_known(reg, 0);
}

static void __mark_reg_const_zero(struct bpf_reg_state *reg)
{
	__mark_reg_known(reg, 0);
	reg->type = SCALAR_VALUE;
}

static void mark_reg_known_zero(struct bpf_verifier_env *env,
				struct bpf_reg_state *regs, u32 regno)
{
	if (WARN_ON(regno >= MAX_BPF_REG)) {
		verbose(env, "mark_reg_known_zero(regs, %u)\n", regno);
		/* Something bad happened, let's kill all regs */
		for (regno = 0; regno < MAX_BPF_REG; regno++)
			__mark_reg_not_init(regs + regno);
		return;
	}
	__mark_reg_known_zero(regs + regno);
}

static bool reg_is_pkt_pointer(const struct bpf_reg_state *reg)
{
	return type_is_pkt_pointer(reg->type);
}

static bool reg_is_pkt_pointer_any(const struct bpf_reg_state *reg)
{
	return reg_is_pkt_pointer(reg) ||
	       reg->type == PTR_TO_PACKET_END;
}

/* Unmodified PTR_TO_PACKET[_META,_END] register from ctx access. */
static bool reg_is_init_pkt_pointer(const struct bpf_reg_state *reg,
				    enum bpf_reg_type which)
{
	/* The register can already have a range from prior markings.
	 * This is fine as long as it hasn't been advanced from its
	 * origin.
	 */
	return reg->type == which &&
	       reg->id == 0 &&
	       reg->off == 0 &&
	       tnum_equals_const(reg->var_off, 0);
}

/* Attempts to improve min/max values based on var_off information */
static void __update_reg_bounds(struct bpf_reg_state *reg)
{
	/* min signed is max(sign bit) | min(other bits) */
	reg->smin_value = max_t(s64, reg->smin_value,
				reg->var_off.value | (reg->var_off.mask & S64_MIN));
	/* max signed is min(sign bit) | max(other bits) */
	reg->smax_value = min_t(s64, reg->smax_value,
				reg->var_off.value | (reg->var_off.mask & S64_MAX));
	reg->umin_value = max(reg->umin_value, reg->var_off.value);
	reg->umax_value = min(reg->umax_value,
			      reg->var_off.value | reg->var_off.mask);
}

/* Uses signed min/max values to inform unsigned, and vice-versa */
static void __reg_deduce_bounds(struct bpf_reg_state *reg)
{
	/* Learn sign from signed bounds.
	 * If we cannot cross the sign boundary, then signed and unsigned bounds
	 * are the same, so combine.  This works even in the negative case, e.g.
	 * -3 s<= x s<= -1 implies 0xf...fd u<= x u<= 0xf...ff.
	 */
	if (reg->smin_value >= 0 || reg->smax_value < 0) {
		reg->smin_value = reg->umin_value = max_t(u64, reg->smin_value,
							  reg->umin_value);
		reg->smax_value = reg->umax_value = min_t(u64, reg->smax_value,
							  reg->umax_value);
		return;
	}
	/* Learn sign from unsigned bounds.  Signed bounds cross the sign
	 * boundary, so we must be careful.
	 */
	if ((s64)reg->umax_value >= 0) {
		/* Positive.  We can't learn anything from the smin, but smax
		 * is positive, hence safe.
		 */
		reg->smin_value = reg->umin_value;
		reg->smax_value = reg->umax_value = min_t(u64, reg->smax_value,
							  reg->umax_value);
	} else if ((s64)reg->umin_value < 0) {
		/* Negative.  We can't learn anything from the smax, but smin
		 * is negative, hence safe.
		 */
		reg->smin_value = reg->umin_value = max_t(u64, reg->smin_value,
							  reg->umin_value);
		reg->smax_value = reg->umax_value;
	}
}

/* Attempts to improve var_off based on unsigned min/max information */
static void __reg_bound_offset(struct bpf_reg_state *reg)
{
	reg->var_off = tnum_intersect(reg->var_off,
				      tnum_range(reg->umin_value,
						 reg->umax_value));
}

/* Reset the min/max bounds of a register */
static void __mark_reg_unbounded(struct bpf_reg_state *reg)
{
	reg->smin_value = S64_MIN;
	reg->smax_value = S64_MAX;
	reg->umin_value = 0;
	reg->umax_value = U64_MAX;
}

/* Mark a register as having a completely unknown (scalar) value. */
static void __mark_reg_unknown(struct bpf_reg_state *reg)
{
	/*
	 * Clear type, id, off, and union(map_ptr, range) and
	 * padding between 'type' and union
	 */
	memset(reg, 0, offsetof(struct bpf_reg_state, var_off));
	reg->type = SCALAR_VALUE;
	reg->var_off = tnum_unknown;
	reg->frameno = 0;
	__mark_reg_unbounded(reg);
}

static void mark_reg_unknown(struct bpf_verifier_env *env,
			     struct bpf_reg_state *regs, u32 regno)
{
	if (WARN_ON(regno >= MAX_BPF_REG)) {
		verbose(env, "mark_reg_unknown(regs, %u)\n", regno);
		/* Something bad happened, let's kill all regs except FP */
		for (regno = 0; regno < BPF_REG_FP; regno++)
			__mark_reg_not_init(regs + regno);
		return;
	}
	__mark_reg_unknown(regs + regno);
}

static void __mark_reg_not_init(struct bpf_reg_state *reg)
{
	__mark_reg_unknown(reg);
	reg->type = NOT_INIT;
}

static void mark_reg_not_init(struct bpf_verifier_env *env,
			      struct bpf_reg_state *regs, u32 regno)
{
	if (WARN_ON(regno >= MAX_BPF_REG)) {
		verbose(env, "mark_reg_not_init(regs, %u)\n", regno);
		/* Something bad happened, let's kill all regs except FP */
		for (regno = 0; regno < BPF_REG_FP; regno++)
			__mark_reg_not_init(regs + regno);
		return;
	}
	__mark_reg_not_init(regs + regno);
}

#define DEF_NOT_SUBREG	(0)
static void init_reg_state(struct bpf_verifier_env *env,
			   struct bpf_func_state *state)
{
	struct bpf_reg_state *regs = state->regs;
	int i;

	for (i = 0; i < MAX_BPF_REG; i++) {
		mark_reg_not_init(env, regs, i);
		regs[i].live = REG_LIVE_NONE;
		regs[i].parent = NULL;
		regs[i].subreg_def = DEF_NOT_SUBREG;
	}

	/* frame pointer */
	regs[BPF_REG_FP].type = PTR_TO_STACK;
	mark_reg_known_zero(env, regs, BPF_REG_FP);
	regs[BPF_REG_FP].frameno = state->frameno;

	/* 1st arg to a function */
	regs[BPF_REG_1].type = PTR_TO_CTX;
	mark_reg_known_zero(env, regs, BPF_REG_1);
}

#define BPF_MAIN_FUNC (-1)
static void init_func_state(struct bpf_verifier_env *env,
			    struct bpf_func_state *state,
			    int callsite, int frameno, int subprogno)
{
	state->callsite = callsite;
	state->frameno = frameno;
	state->subprogno = subprogno;
	init_reg_state(env, state);
}

enum reg_arg_type {
	SRC_OP,		/* register is used as source operand */
	DST_OP,		/* register is used as destination operand */
	DST_OP_NO_MARK	/* same as above, check only, don't mark */
};

static int cmp_subprogs(const void *a, const void *b)
{
	return ((struct bpf_subprog_info *)a)->start -
	       ((struct bpf_subprog_info *)b)->start;
}

static int find_subprog(struct bpf_verifier_env *env, int off)
{
	struct bpf_subprog_info *p;

	p = bsearch(&off, env->subprog_info, env->subprog_cnt,
		    sizeof(env->subprog_info[0]), cmp_subprogs);
	if (!p)
		return -ENOENT;
	return p - env->subprog_info;

}

static int add_subprog(struct bpf_verifier_env *env, int off)
{
	int insn_cnt = env->prog->len;
	int ret;

	if (off >= insn_cnt || off < 0) {
		verbose(env, "call to invalid destination\n");
		return -EINVAL;
	}
	ret = find_subprog(env, off);
	if (ret >= 0)
		return 0;
	if (env->subprog_cnt >= BPF_MAX_SUBPROGS) {
		verbose(env, "too many subprograms\n");
		return -E2BIG;
	}
	env->subprog_info[env->subprog_cnt++].start = off;
	sort(env->subprog_info, env->subprog_cnt,
	     sizeof(env->subprog_info[0]), cmp_subprogs, NULL);
	return 0;
}

static int check_subprogs(struct bpf_verifier_env *env)
{
	int i, ret, subprog_start, subprog_end, off, cur_subprog = 0;
	struct bpf_subprog_info *subprog = env->subprog_info;
	struct bpf_insn *insn = env->prog->insnsi;
	int insn_cnt = env->prog->len;

	/* Add entry function. */
	ret = add_subprog(env, 0);
	if (ret < 0)
		return ret;

	/* determine subprog starts. The end is one before the next starts */
	for (i = 0; i < insn_cnt; i++) {
		if (insn[i].code != (BPF_JMP | BPF_CALL))
			continue;
		if (insn[i].src_reg != BPF_PSEUDO_CALL)
			continue;
		if (!env->allow_ptr_leaks) {
			verbose(env, "function calls to other bpf functions are allowed for root only\n");
			return -EPERM;
		}
		ret = add_subprog(env, i + insn[i].imm + 1);
		if (ret < 0)
			return ret;
	}

	/* Add a fake 'exit' subprog which could simplify subprog iteration
	 * logic. 'subprog_cnt' should not be increased.
	 */
	subprog[env->subprog_cnt].start = insn_cnt;

	if (env->log.level & BPF_LOG_LEVEL2)
		for (i = 0; i < env->subprog_cnt; i++)
			verbose(env, "func#%d @%d\n", i, subprog[i].start);

	/* now check that all jumps are within the same subprog */
	subprog_start = subprog[cur_subprog].start;
	subprog_end = subprog[cur_subprog + 1].start;
	for (i = 0; i < insn_cnt; i++) {
		u8 code = insn[i].code;

		if (BPF_CLASS(code) != BPF_JMP && BPF_CLASS(code) != BPF_JMP32)
			goto next;
		if (BPF_OP(code) == BPF_EXIT || BPF_OP(code) == BPF_CALL)
			goto next;
		off = i + insn[i].off + 1;
		if (off < subprog_start || off >= subprog_end) {
			verbose(env, "jump out of range from insn %d to %d\n", i, off);
			return -EINVAL;
		}
next:
		if (i == subprog_end - 1) {
			/* to avoid fall-through from one subprog into another
			 * the last insn of the subprog should be either exit
			 * or unconditional jump back
			 */
			if (code != (BPF_JMP | BPF_EXIT) &&
			    code != (BPF_JMP | BPF_JA)) {
				verbose(env, "last insn is not an exit or jmp\n");
				return -EINVAL;
			}
			subprog_start = subprog_end;
			cur_subprog++;
			if (cur_subprog < env->subprog_cnt)
				subprog_end = subprog[cur_subprog + 1].start;
		}
	}
	return 0;
}

/* Parentage chain of this register (or stack slot) should take care of all
 * issues like callee-saved registers, stack slot allocation time, etc.
 */
static int mark_reg_read(struct bpf_verifier_env *env,
			 const struct bpf_reg_state *state,
			 struct bpf_reg_state *parent, u8 flag)
{
	bool writes = parent == state->parent; /* Observe write marks */
	int cnt = 0;

	while (parent) {
		/* if read wasn't screened by an earlier write ... */
		if (writes && state->live & REG_LIVE_WRITTEN)
			break;
		if (parent->live & REG_LIVE_DONE) {
			verbose(env, "verifier BUG type %s var_off %lld off %d\n",
				reg_type_str[parent->type],
				parent->var_off.value, parent->off);
			return -EFAULT;
		}
		/* The first condition is more likely to be true than the
		 * second, checked it first.
		 */
		if ((parent->live & REG_LIVE_READ) == flag ||
		    parent->live & REG_LIVE_READ64)
			/* The parentage chain never changes and
			 * this parent was already marked as LIVE_READ.
			 * There is no need to keep walking the chain again and
			 * keep re-marking all parents as LIVE_READ.
			 * This case happens when the same register is read
			 * multiple times without writes into it in-between.
			 * Also, if parent has the stronger REG_LIVE_READ64 set,
			 * then no need to set the weak REG_LIVE_READ32.
			 */
			break;
		/* ... then we depend on parent's value */
		parent->live |= flag;
		/* REG_LIVE_READ64 overrides REG_LIVE_READ32. */
		if (flag == REG_LIVE_READ64)
			parent->live &= ~REG_LIVE_READ32;
		state = parent;
		parent = state->parent;
		writes = true;
		cnt++;
	}

	if (env->longest_mark_read_walk < cnt)
		env->longest_mark_read_walk = cnt;
	return 0;
}

/* This function is supposed to be used by the following 32-bit optimization
 * code only. It returns TRUE if the source or destination register operates
 * on 64-bit, otherwise return FALSE.
 */
static bool is_reg64(struct bpf_verifier_env *env, struct bpf_insn *insn,
		     u32 regno, struct bpf_reg_state *reg, enum reg_arg_type t)
{
	u8 code, class, op;

	code = insn->code;
	class = BPF_CLASS(code);
	op = BPF_OP(code);
	if (class == BPF_JMP) {
		/* BPF_EXIT for "main" will reach here. Return TRUE
		 * conservatively.
		 */
		if (op == BPF_EXIT)
			return true;
		if (op == BPF_CALL) {
			/* BPF to BPF call will reach here because of marking
			 * caller saved clobber with DST_OP_NO_MARK for which we
			 * don't care the register def because they are anyway
			 * marked as NOT_INIT already.
			 */
			if (insn->src_reg == BPF_PSEUDO_CALL)
				return false;
			/* Helper call will reach here because of arg type
			 * check, conservatively return TRUE.
			 */
			if (t == SRC_OP)
				return true;

			return false;
		}
	}

	if (class == BPF_ALU64 || class == BPF_JMP ||
	    /* BPF_END always use BPF_ALU class. */
	    (class == BPF_ALU && op == BPF_END && insn->imm == 64))
		return true;

	if (class == BPF_ALU || class == BPF_JMP32)
		return false;

	if (class == BPF_LDX) {
		if (t != SRC_OP)
			return BPF_SIZE(code) == BPF_DW;
		/* LDX source must be ptr. */
		return true;
	}

	if (class == BPF_STX) {
		if (reg->type != SCALAR_VALUE)
			return true;
		return BPF_SIZE(code) == BPF_DW;
	}

	if (class == BPF_LD) {
		u8 mode = BPF_MODE(code);

		/* LD_IMM64 */
		if (mode == BPF_IMM)
			return true;

		/* Both LD_IND and LD_ABS return 32-bit data. */
		if (t != SRC_OP)
			return  false;

		/* Implicit ctx ptr. */
		if (regno == BPF_REG_6)
			return true;

		/* Explicit source could be any width. */
		return true;
	}

	if (class == BPF_ST)
		/* The only source register for BPF_ST is a ptr. */
		return true;

	/* Conservatively return true at default. */
	return true;
}

/* Return TRUE if INSN doesn't have explicit value define. */
static bool insn_no_def(struct bpf_insn *insn)
{
	u8 class = BPF_CLASS(insn->code);

	return (class == BPF_JMP || class == BPF_JMP32 ||
		class == BPF_STX || class == BPF_ST);
}

/* Return TRUE if INSN has defined any 32-bit value explicitly. */
static bool insn_has_def32(struct bpf_verifier_env *env, struct bpf_insn *insn)
{
	if (insn_no_def(insn))
		return false;

	return !is_reg64(env, insn, insn->dst_reg, NULL, DST_OP);
}

static void mark_insn_zext(struct bpf_verifier_env *env,
			   struct bpf_reg_state *reg)
{
	s32 def_idx = reg->subreg_def;

	if (def_idx == DEF_NOT_SUBREG)
		return;

	env->insn_aux_data[def_idx - 1].zext_dst = true;
	/* The dst will be zero extended, so won't be sub-register anymore. */
	reg->subreg_def = DEF_NOT_SUBREG;
}

static int check_reg_arg(struct bpf_verifier_env *env, u32 regno,
			 enum reg_arg_type t)
{
	struct bpf_verifier_state *vstate = env->cur_state;
	struct bpf_func_state *state = vstate->frame[vstate->curframe];
	struct bpf_insn *insn = env->prog->insnsi + env->insn_idx;
	struct bpf_reg_state *reg, *regs = state->regs;
	bool rw64;

	if (regno >= MAX_BPF_REG) {
		verbose(env, "R%d is invalid\n", regno);
		return -EINVAL;
	}

	reg = &regs[regno];
	rw64 = is_reg64(env, insn, regno, reg, t);
	if (t == SRC_OP) {
		/* check whether register used as source operand can be read */
		if (reg->type == NOT_INIT) {
			verbose(env, "R%d !read_ok\n", regno);
			return -EACCES;
		}
		/* We don't need to worry about FP liveness because it's read-only */
		if (regno == BPF_REG_FP)
			return 0;

		if (rw64)
			mark_insn_zext(env, reg);

		return mark_reg_read(env, reg, reg->parent,
				     rw64 ? REG_LIVE_READ64 : REG_LIVE_READ32);
	} else {
		/* check whether register used as dest operand can be written to */
		if (regno == BPF_REG_FP) {
			verbose(env, "frame pointer is read only\n");
			return -EACCES;
		}
		reg->live |= REG_LIVE_WRITTEN;
		reg->subreg_def = rw64 ? DEF_NOT_SUBREG : env->insn_idx + 1;
		if (t == DST_OP)
			mark_reg_unknown(env, regs, regno);
	}
	return 0;
}

static bool is_spillable_regtype(enum bpf_reg_type type)
{
	switch (type) {
	case PTR_TO_MAP_VALUE:
	case PTR_TO_MAP_VALUE_OR_NULL:
	case PTR_TO_STACK:
	case PTR_TO_CTX:
	case PTR_TO_PACKET:
	case PTR_TO_PACKET_META:
	case PTR_TO_PACKET_END:
	case PTR_TO_FLOW_KEYS:
	case CONST_PTR_TO_MAP:
	case PTR_TO_SOCKET:
	case PTR_TO_SOCKET_OR_NULL:
	case PTR_TO_SOCK_COMMON:
	case PTR_TO_SOCK_COMMON_OR_NULL:
	case PTR_TO_TCP_SOCK:
	case PTR_TO_TCP_SOCK_OR_NULL:
		return true;
	default:
		return false;
	}
}

/* Does this register contain a constant zero? */
static bool register_is_null(struct bpf_reg_state *reg)
{
	return reg->type == SCALAR_VALUE && tnum_equals_const(reg->var_off, 0);
}

/* check_stack_read/write functions track spill/fill of registers,
 * stack boundary and alignment are checked in check_mem_access()
 */
static int check_stack_write(struct bpf_verifier_env *env,
			     struct bpf_func_state *state, /* func where register points to */
			     int off, int size, int value_regno, int insn_idx)
{
	struct bpf_func_state *cur; /* state of the current function */
	int i, slot = -off - 1, spi = slot / BPF_REG_SIZE, err;
	enum bpf_reg_type type;

	err = realloc_func_state(state, round_up(slot + 1, BPF_REG_SIZE),
				 state->acquired_refs, true);
	if (err)
		return err;
	/* caller checked that off % size == 0 and -MAX_BPF_STACK <= off < 0,
	 * so it's aligned access and [off, off + size) are within stack limits
	 */
	if (!env->allow_ptr_leaks &&
	    state->stack[spi].slot_type[0] == STACK_SPILL &&
	    size != BPF_REG_SIZE) {
		verbose(env, "attempt to corrupt spilled pointer on stack\n");
		return -EACCES;
	}

	cur = env->cur_state->frame[env->cur_state->curframe];
	if (value_regno >= 0 &&
	    is_spillable_regtype((type = cur->regs[value_regno].type))) {

		/* register containing pointer is being spilled into stack */
		if (size != BPF_REG_SIZE) {
			verbose(env, "invalid size of register spill\n");
			return -EACCES;
		}

		if (state != cur && type == PTR_TO_STACK) {
			verbose(env, "cannot spill pointers to stack into stack frame of the caller\n");
			return -EINVAL;
		}

		/* save register state */
		state->stack[spi].spilled_ptr = cur->regs[value_regno];
		state->stack[spi].spilled_ptr.live |= REG_LIVE_WRITTEN;

		for (i = 0; i < BPF_REG_SIZE; i++) {
			if (state->stack[spi].slot_type[i] == STACK_MISC &&
			    !env->allow_ptr_leaks) {
				int *poff = &env->insn_aux_data[insn_idx].sanitize_stack_off;
				int soff = (-spi - 1) * BPF_REG_SIZE;

				/* detected reuse of integer stack slot with a pointer
				 * which means either llvm is reusing stack slot or
				 * an attacker is trying to exploit CVE-2018-3639
				 * (speculative store bypass)
				 * Have to sanitize that slot with preemptive
				 * store of zero.
				 */
				if (*poff && *poff != soff) {
					/* disallow programs where single insn stores
					 * into two different stack slots, since verifier
					 * cannot sanitize them
					 */
					verbose(env,
						"insn %d cannot access two stack slots fp%d and fp%d",
						insn_idx, *poff, soff);
					return -EINVAL;
				}
				*poff = soff;
			}
			state->stack[spi].slot_type[i] = STACK_SPILL;
		}
	} else {
		u8 type = STACK_MISC;

		/* regular write of data into stack destroys any spilled ptr */
		state->stack[spi].spilled_ptr.type = NOT_INIT;
		/* Mark slots as STACK_MISC if they belonged to spilled ptr. */
		if (state->stack[spi].slot_type[0] == STACK_SPILL)
			for (i = 0; i < BPF_REG_SIZE; i++)
				state->stack[spi].slot_type[i] = STACK_MISC;

		/* only mark the slot as written if all 8 bytes were written
		 * otherwise read propagation may incorrectly stop too soon
		 * when stack slots are partially written.
		 * This heuristic means that read propagation will be
		 * conservative, since it will add reg_live_read marks
		 * to stack slots all the way to first state when programs
		 * writes+reads less than 8 bytes
		 */
		if (size == BPF_REG_SIZE)
			state->stack[spi].spilled_ptr.live |= REG_LIVE_WRITTEN;

		/* when we zero initialize stack slots mark them as such */
		if (value_regno >= 0 &&
		    register_is_null(&cur->regs[value_regno]))
			type = STACK_ZERO;

		/* Mark slots affected by this stack write. */
		for (i = 0; i < size; i++)
			state->stack[spi].slot_type[(slot - i) % BPF_REG_SIZE] =
				type;
	}
	return 0;
}

static int check_stack_read(struct bpf_verifier_env *env,
			    struct bpf_func_state *reg_state /* func where register points to */,
			    int off, int size, int value_regno)
{
	struct bpf_verifier_state *vstate = env->cur_state;
	struct bpf_func_state *state = vstate->frame[vstate->curframe];
	int i, slot = -off - 1, spi = slot / BPF_REG_SIZE;
	u8 *stype;

	if (reg_state->allocated_stack <= slot) {
		verbose(env, "invalid read from stack off %d+0 size %d\n",
			off, size);
		return -EACCES;
	}
	stype = reg_state->stack[spi].slot_type;

	if (stype[0] == STACK_SPILL) {
		if (size != BPF_REG_SIZE) {
			verbose(env, "invalid size of register spill\n");
			return -EACCES;
		}
		for (i = 1; i < BPF_REG_SIZE; i++) {
			if (stype[(slot - i) % BPF_REG_SIZE] != STACK_SPILL) {
				verbose(env, "corrupted spill memory\n");
				return -EACCES;
			}
		}

		if (value_regno >= 0) {
			/* restore register state from stack */
			state->regs[value_regno] = reg_state->stack[spi].spilled_ptr;
			/* mark reg as written since spilled pointer state likely
			 * has its liveness marks cleared by is_state_visited()
			 * which resets stack/reg liveness for state transitions
			 */
			state->regs[value_regno].live |= REG_LIVE_WRITTEN;
		}
		mark_reg_read(env, &reg_state->stack[spi].spilled_ptr,
			      reg_state->stack[spi].spilled_ptr.parent,
			      REG_LIVE_READ64);
		return 0;
	} else {
		int zeros = 0;

		for (i = 0; i < size; i++) {
			if (stype[(slot - i) % BPF_REG_SIZE] == STACK_MISC)
				continue;
			if (stype[(slot - i) % BPF_REG_SIZE] == STACK_ZERO) {
				zeros++;
				continue;
			}
			verbose(env, "invalid read from stack off %d+%d size %d\n",
				off, i, size);
			return -EACCES;
		}
		mark_reg_read(env, &reg_state->stack[spi].spilled_ptr,
			      reg_state->stack[spi].spilled_ptr.parent,
			      REG_LIVE_READ64);
		if (value_regno >= 0) {
			if (zeros == size) {
				/* any size read into register is zero extended,
				 * so the whole register == const_zero
				 */
				__mark_reg_const_zero(&state->regs[value_regno]);
			} else {
				/* have read misc data from the stack */
				mark_reg_unknown(env, state->regs, value_regno);
			}
			state->regs[value_regno].live |= REG_LIVE_WRITTEN;
		}
		return 0;
	}
}

static int check_stack_access(struct bpf_verifier_env *env,
			      const struct bpf_reg_state *reg,
			      int off, int size)
{
	/* Stack accesses must be at a fixed offset, so that we
	 * can determine what type of data were returned. See
	 * check_stack_read().
	 */
	if (!tnum_is_const(reg->var_off)) {
		char tn_buf[48];

		tnum_strn(tn_buf, sizeof(tn_buf), reg->var_off);
		verbose(env, "variable stack access var_off=%s off=%d size=%d\n",
			tn_buf, off, size);
		return -EACCES;
	}

	if (off >= 0 || off < -MAX_BPF_STACK) {
		verbose(env, "invalid stack off=%d size=%d\n", off, size);
		return -EACCES;
	}

	return 0;
}

static int check_map_access_type(struct bpf_verifier_env *env, u32 regno,
				 int off, int size, enum bpf_access_type type)
{
	struct bpf_reg_state *regs = cur_regs(env);
	struct bpf_map *map = regs[regno].map_ptr;
	u32 cap = bpf_map_flags_to_cap(map);

	if (type == BPF_WRITE && !(cap & BPF_MAP_CAN_WRITE)) {
		verbose(env, "write into map forbidden, value_size=%d off=%d size=%d\n",
			map->value_size, off, size);
		return -EACCES;
	}

	if (type == BPF_READ && !(cap & BPF_MAP_CAN_READ)) {
		verbose(env, "read from map forbidden, value_size=%d off=%d size=%d\n",
			map->value_size, off, size);
		return -EACCES;
	}

	return 0;
}

/* check read/write into map element returned by bpf_map_lookup_elem() */
static int __check_map_access(struct bpf_verifier_env *env, u32 regno, int off,
			      int size, bool zero_size_allowed)
{
	struct bpf_reg_state *regs = cur_regs(env);
	struct bpf_map *map = regs[regno].map_ptr;

	if (off < 0 || size < 0 || (size == 0 && !zero_size_allowed) ||
	    off + size > map->value_size) {
		verbose(env, "invalid access to map value, value_size=%d off=%d size=%d\n",
			map->value_size, off, size);
		return -EACCES;
	}
	return 0;
}

/* check read/write into a map element with possible variable offset */
static int check_map_access(struct bpf_verifier_env *env, u32 regno,
			    int off, int size, bool zero_size_allowed)
{
	struct bpf_verifier_state *vstate = env->cur_state;
	struct bpf_func_state *state = vstate->frame[vstate->curframe];
	struct bpf_reg_state *reg = &state->regs[regno];
	int err;

	/* We may have adjusted the register to this map value, so we
	 * need to try adding each of min_value and max_value to off
	 * to make sure our theoretical access will be safe.
	 */
	if (env->log.level & BPF_LOG_LEVEL)
		print_verifier_state(env, state);

	/* The minimum value is only important with signed
	 * comparisons where we can't assume the floor of a
	 * value is 0.  If we are using signed variables for our
	 * index'es we need to make sure that whatever we use
	 * will have a set floor within our range.
	 */
	if (reg->smin_value < 0 &&
	    (reg->smin_value == S64_MIN ||
	     (off + reg->smin_value != (s64)(s32)(off + reg->smin_value)) ||
	      reg->smin_value + off < 0)) {
		verbose(env, "R%d min value is negative, either use unsigned index or do a if (index >=0) check.\n",
			regno);
		return -EACCES;
	}
	err = __check_map_access(env, regno, reg->smin_value + off, size,
				 zero_size_allowed);
	if (err) {
		verbose(env, "R%d min value is outside of the array range\n",
			regno);
		return err;
	}

	/* If we haven't set a max value then we need to bail since we can't be
	 * sure we won't do bad things.
	 * If reg->umax_value + off could overflow, treat that as unbounded too.
	 */
	if (reg->umax_value >= BPF_MAX_VAR_OFF) {
		verbose(env, "R%d unbounded memory access, make sure to bounds check any array access into a map\n",
			regno);
		return -EACCES;
	}
	err = __check_map_access(env, regno, reg->umax_value + off, size,
				 zero_size_allowed);
	if (err)
		verbose(env, "R%d max value is outside of the array range\n",
			regno);

	if (map_value_has_spin_lock(reg->map_ptr)) {
		u32 lock = reg->map_ptr->spin_lock_off;

		/* if any part of struct bpf_spin_lock can be touched by
		 * load/store reject this program.
		 * To check that [x1, x2) overlaps with [y1, y2)
		 * it is sufficient to check x1 < y2 && y1 < x2.
		 */
		if (reg->smin_value + off < lock + sizeof(struct bpf_spin_lock) &&
		     lock < reg->umax_value + off + size) {
			verbose(env, "bpf_spin_lock cannot be accessed directly by load/store\n");
			return -EACCES;
		}
	}
	return err;
}

#define MAX_PACKET_OFF 0xffff

static bool may_access_direct_pkt_data(struct bpf_verifier_env *env,
				       const struct bpf_call_arg_meta *meta,
				       enum bpf_access_type t)
{
	switch (env->prog->type) {
	/* Program types only with direct read access go here! */
	case BPF_PROG_TYPE_LWT_IN:
	case BPF_PROG_TYPE_LWT_OUT:
	case BPF_PROG_TYPE_LWT_SEG6LOCAL:
	case BPF_PROG_TYPE_SK_REUSEPORT:
	case BPF_PROG_TYPE_FLOW_DISSECTOR:
	case BPF_PROG_TYPE_CGROUP_SKB:
		if (t == BPF_WRITE)
			return false;
		/* fallthrough */

	/* Program types with direct read + write access go here! */
	case BPF_PROG_TYPE_SCHED_CLS:
	case BPF_PROG_TYPE_SCHED_ACT:
	case BPF_PROG_TYPE_XDP:
	case BPF_PROG_TYPE_LWT_XMIT:
	case BPF_PROG_TYPE_SK_SKB:
	case BPF_PROG_TYPE_SK_MSG:
		if (meta)
			return meta->pkt_access;

		env->seen_direct_write = true;
		return true;
	default:
		return false;
	}
}

static int __check_packet_access(struct bpf_verifier_env *env, u32 regno,
				 int off, int size, bool zero_size_allowed)
{
	struct bpf_reg_state *regs = cur_regs(env);
	struct bpf_reg_state *reg = &regs[regno];

	if (off < 0 || size < 0 || (size == 0 && !zero_size_allowed) ||
	    (u64)off + size > reg->range) {
		verbose(env, "invalid access to packet, off=%d size=%d, R%d(id=%d,off=%d,r=%d)\n",
			off, size, regno, reg->id, reg->off, reg->range);
		return -EACCES;
	}
	return 0;
}

static int check_packet_access(struct bpf_verifier_env *env, u32 regno, int off,
			       int size, bool zero_size_allowed)
{
	struct bpf_reg_state *regs = cur_regs(env);
	struct bpf_reg_state *reg = &regs[regno];
	int err;

	/* We may have added a variable offset to the packet pointer; but any
	 * reg->range we have comes after that.  We are only checking the fixed
	 * offset.
	 */

	/* We don't allow negative numbers, because we aren't tracking enough
	 * detail to prove they're safe.
	 */
	if (reg->smin_value < 0) {
		verbose(env, "R%d min value is negative, either use unsigned index or do a if (index >=0) check.\n",
			regno);
		return -EACCES;
	}
	err = __check_packet_access(env, regno, off, size, zero_size_allowed);
	if (err) {
		verbose(env, "R%d offset is outside of the packet\n", regno);
		return err;
	}

	/* __check_packet_access has made sure "off + size - 1" is within u16.
	 * reg->umax_value can't be bigger than MAX_PACKET_OFF which is 0xffff,
	 * otherwise find_good_pkt_pointers would have refused to set range info
	 * that __check_packet_access would have rejected this pkt access.
	 * Therefore, "off + reg->umax_value + size - 1" won't overflow u32.
	 */
	env->prog->aux->max_pkt_offset =
		max_t(u32, env->prog->aux->max_pkt_offset,
		      off + reg->umax_value + size - 1);

	return err;
}

/* check access to 'struct bpf_context' fields.  Supports fixed offsets only */
static int check_ctx_access(struct bpf_verifier_env *env, int insn_idx, int off, int size,
			    enum bpf_access_type t, enum bpf_reg_type *reg_type)
{
	struct bpf_insn_access_aux info = {
		.reg_type = *reg_type,
	};

	if (env->ops->is_valid_access &&
	    env->ops->is_valid_access(off, size, t, env->prog, &info)) {
		/* A non zero info.ctx_field_size indicates that this field is a
		 * candidate for later verifier transformation to load the whole
		 * field and then apply a mask when accessed with a narrower
		 * access than actual ctx access size. A zero info.ctx_field_size
		 * will only allow for whole field access and rejects any other
		 * type of narrower access.
		 */
		*reg_type = info.reg_type;

		env->insn_aux_data[insn_idx].ctx_field_size = info.ctx_field_size;
		/* remember the offset of last byte accessed in ctx */
		if (env->prog->aux->max_ctx_offset < off + size)
			env->prog->aux->max_ctx_offset = off + size;
		return 0;
	}

	verbose(env, "invalid bpf_context access off=%d size=%d\n", off, size);
	return -EACCES;
}

static int check_flow_keys_access(struct bpf_verifier_env *env, int off,
				  int size)
{
	if (size < 0 || off < 0 ||
	    (u64)off + size > sizeof(struct bpf_flow_keys)) {
		verbose(env, "invalid access to flow keys off=%d size=%d\n",
			off, size);
		return -EACCES;
	}
	return 0;
}

static int check_sock_access(struct bpf_verifier_env *env, int insn_idx,
			     u32 regno, int off, int size,
			     enum bpf_access_type t)
{
	struct bpf_reg_state *regs = cur_regs(env);
	struct bpf_reg_state *reg = &regs[regno];
	struct bpf_insn_access_aux info = {};
	bool valid;

	if (reg->smin_value < 0) {
		verbose(env, "R%d min value is negative, either use unsigned index or do a if (index >=0) check.\n",
			regno);
		return -EACCES;
	}

	switch (reg->type) {
	case PTR_TO_SOCK_COMMON:
		valid = bpf_sock_common_is_valid_access(off, size, t, &info);
		break;
	case PTR_TO_SOCKET:
		valid = bpf_sock_is_valid_access(off, size, t, &info);
		break;
	case PTR_TO_TCP_SOCK:
		valid = bpf_tcp_sock_is_valid_access(off, size, t, &info);
		break;
	default:
		valid = false;
	}


	if (valid) {
		env->insn_aux_data[insn_idx].ctx_field_size =
			info.ctx_field_size;
		return 0;
	}

	verbose(env, "R%d invalid %s access off=%d size=%d\n",
		regno, reg_type_str[reg->type], off, size);

	return -EACCES;
}

static bool __is_pointer_value(bool allow_ptr_leaks,
			       const struct bpf_reg_state *reg)
{
	if (allow_ptr_leaks)
		return false;

	return reg->type != SCALAR_VALUE;
}

static struct bpf_reg_state *reg_state(struct bpf_verifier_env *env, int regno)
{
	return cur_regs(env) + regno;
}

static bool is_pointer_value(struct bpf_verifier_env *env, int regno)
{
	return __is_pointer_value(env->allow_ptr_leaks, reg_state(env, regno));
}

static bool is_ctx_reg(struct bpf_verifier_env *env, int regno)
{
	const struct bpf_reg_state *reg = reg_state(env, regno);

	return reg->type == PTR_TO_CTX;
}

static bool is_sk_reg(struct bpf_verifier_env *env, int regno)
{
	const struct bpf_reg_state *reg = reg_state(env, regno);

	return type_is_sk_pointer(reg->type);
}

static bool is_pkt_reg(struct bpf_verifier_env *env, int regno)
{
	const struct bpf_reg_state *reg = reg_state(env, regno);

	return type_is_pkt_pointer(reg->type);
}

static bool is_flow_key_reg(struct bpf_verifier_env *env, int regno)
{
	const struct bpf_reg_state *reg = reg_state(env, regno);

	/* Separate to is_ctx_reg() since we still want to allow BPF_ST here. */
	return reg->type == PTR_TO_FLOW_KEYS;
}

static int check_pkt_ptr_alignment(struct bpf_verifier_env *env,
				   const struct bpf_reg_state *reg,
				   int off, int size, bool strict)
{
	struct tnum reg_off;
	int ip_align;

	/* Byte size accesses are always allowed. */
	if (!strict || size == 1)
		return 0;

	/* For platforms that do not have a Kconfig enabling
	 * CONFIG_HAVE_EFFICIENT_UNALIGNED_ACCESS the value of
	 * NET_IP_ALIGN is universally set to '2'.  And on platforms
	 * that do set CONFIG_HAVE_EFFICIENT_UNALIGNED_ACCESS, we get
	 * to this code only in strict mode where we want to emulate
	 * the NET_IP_ALIGN==2 checking.  Therefore use an
	 * unconditional IP align value of '2'.
	 */
	ip_align = 2;

	reg_off = tnum_add(reg->var_off, tnum_const(ip_align + reg->off + off));
	if (!tnum_is_aligned(reg_off, size)) {
		char tn_buf[48];

		tnum_strn(tn_buf, sizeof(tn_buf), reg->var_off);
		verbose(env,
			"misaligned packet access off %d+%s+%d+%d size %d\n",
			ip_align, tn_buf, reg->off, off, size);
		return -EACCES;
	}

	return 0;
}

static int check_generic_ptr_alignment(struct bpf_verifier_env *env,
				       const struct bpf_reg_state *reg,
				       const char *pointer_desc,
				       int off, int size, bool strict)
{
	struct tnum reg_off;

	/* Byte size accesses are always allowed. */
	if (!strict || size == 1)
		return 0;

	reg_off = tnum_add(reg->var_off, tnum_const(reg->off + off));
	if (!tnum_is_aligned(reg_off, size)) {
		char tn_buf[48];

		tnum_strn(tn_buf, sizeof(tn_buf), reg->var_off);
		verbose(env, "misaligned %saccess off %s+%d+%d size %d\n",
			pointer_desc, tn_buf, reg->off, off, size);
		return -EACCES;
	}

	return 0;
}

static int check_ptr_alignment(struct bpf_verifier_env *env,
			       const struct bpf_reg_state *reg, int off,
			       int size, bool strict_alignment_once)
{
	bool strict = env->strict_alignment || strict_alignment_once;
	const char *pointer_desc = "";

	switch (reg->type) {
	case PTR_TO_PACKET:
	case PTR_TO_PACKET_META:
		/* Special case, because of NET_IP_ALIGN. Given metadata sits
		 * right in front, treat it the very same way.
		 */
		return check_pkt_ptr_alignment(env, reg, off, size, strict);
	case PTR_TO_FLOW_KEYS:
		pointer_desc = "flow keys ";
		break;
	case PTR_TO_MAP_VALUE:
		pointer_desc = "value ";
		break;
	case PTR_TO_CTX:
		pointer_desc = "context ";
		break;
	case PTR_TO_STACK:
		pointer_desc = "stack ";
		/* The stack spill tracking logic in check_stack_write()
		 * and check_stack_read() relies on stack accesses being
		 * aligned.
		 */
		strict = true;
		break;
	case PTR_TO_SOCKET:
		pointer_desc = "sock ";
		break;
	case PTR_TO_SOCK_COMMON:
		pointer_desc = "sock_common ";
		break;
	case PTR_TO_TCP_SOCK:
		pointer_desc = "tcp_sock ";
		break;
	default:
		break;
	}
	return check_generic_ptr_alignment(env, reg, pointer_desc, off, size,
					   strict);
}

static int update_stack_depth(struct bpf_verifier_env *env,
			      const struct bpf_func_state *func,
			      int off)
{
	u16 stack = env->subprog_info[func->subprogno].stack_depth;

	if (stack >= -off)
		return 0;

	/* update known max for given subprogram */
	env->subprog_info[func->subprogno].stack_depth = -off;
	return 0;
}

/* starting from main bpf function walk all instructions of the function
 * and recursively walk all callees that given function can call.
 * Ignore jump and exit insns.
 * Since recursion is prevented by check_cfg() this algorithm
 * only needs a local stack of MAX_CALL_FRAMES to remember callsites
 */
static int check_max_stack_depth(struct bpf_verifier_env *env)
{
	int depth = 0, frame = 0, idx = 0, i = 0, subprog_end;
	struct bpf_subprog_info *subprog = env->subprog_info;
	struct bpf_insn *insn = env->prog->insnsi;
	int ret_insn[MAX_CALL_FRAMES];
	int ret_prog[MAX_CALL_FRAMES];

process_func:
	/* round up to 32-bytes, since this is granularity
	 * of interpreter stack size
	 */
	depth += round_up(max_t(u32, subprog[idx].stack_depth, 1), 32);
	if (depth > MAX_BPF_STACK) {
		verbose(env, "combined stack size of %d calls is %d. Too large\n",
			frame + 1, depth);
		return -EACCES;
	}
continue_func:
	subprog_end = subprog[idx + 1].start;
	for (; i < subprog_end; i++) {
		if (insn[i].code != (BPF_JMP | BPF_CALL))
			continue;
		if (insn[i].src_reg != BPF_PSEUDO_CALL)
			continue;
		/* remember insn and function to return to */
		ret_insn[frame] = i + 1;
		ret_prog[frame] = idx;

		/* find the callee */
		i = i + insn[i].imm + 1;
		idx = find_subprog(env, i);
		if (idx < 0) {
			WARN_ONCE(1, "verifier bug. No program starts at insn %d\n",
				  i);
			return -EFAULT;
		}
		frame++;
		if (frame >= MAX_CALL_FRAMES) {
			verbose(env, "the call stack of %d frames is too deep !\n",
				frame);
			return -E2BIG;
		}
		goto process_func;
	}
	/* end of for() loop means the last insn of the 'subprog'
	 * was reached. Doesn't matter whether it was JA or EXIT
	 */
	if (frame == 0)
		return 0;
	depth -= round_up(max_t(u32, subprog[idx].stack_depth, 1), 32);
	frame--;
	i = ret_insn[frame];
	idx = ret_prog[frame];
	goto continue_func;
}

#ifndef CONFIG_BPF_JIT_ALWAYS_ON
static int get_callee_stack_depth(struct bpf_verifier_env *env,
				  const struct bpf_insn *insn, int idx)
{
	int start = idx + insn->imm + 1, subprog;

	subprog = find_subprog(env, start);
	if (subprog < 0) {
		WARN_ONCE(1, "verifier bug. No program starts at insn %d\n",
			  start);
		return -EFAULT;
	}
	return env->subprog_info[subprog].stack_depth;
}
#endif

static int check_ctx_reg(struct bpf_verifier_env *env,
			 const struct bpf_reg_state *reg, int regno)
{
	/* Access to ctx or passing it to a helper is only allowed in
	 * its original, unmodified form.
	 */

	if (reg->off) {
		verbose(env, "dereference of modified ctx ptr R%d off=%d disallowed\n",
			regno, reg->off);
		return -EACCES;
	}

	if (!tnum_is_const(reg->var_off) || reg->var_off.value) {
		char tn_buf[48];

		tnum_strn(tn_buf, sizeof(tn_buf), reg->var_off);
		verbose(env, "variable ctx access var_off=%s disallowed\n", tn_buf);
		return -EACCES;
	}

	return 0;
}

static int check_tp_buffer_access(struct bpf_verifier_env *env,
				  const struct bpf_reg_state *reg,
				  int regno, int off, int size)
{
	if (off < 0) {
		verbose(env,
			"R%d invalid tracepoint buffer access: off=%d, size=%d",
			regno, off, size);
		return -EACCES;
	}
	if (!tnum_is_const(reg->var_off) || reg->var_off.value) {
		char tn_buf[48];

		tnum_strn(tn_buf, sizeof(tn_buf), reg->var_off);
		verbose(env,
			"R%d invalid variable buffer offset: off=%d, var_off=%s",
			regno, off, tn_buf);
		return -EACCES;
	}
	if (off + size > env->prog->aux->max_tp_access)
		env->prog->aux->max_tp_access = off + size;

	return 0;
}


/* truncate register to smaller size (in bytes)
 * must be called with size < BPF_REG_SIZE
 */
static void coerce_reg_to_size(struct bpf_reg_state *reg, int size)
{
	u64 mask;

	/* clear high bits in bit representation */
	reg->var_off = tnum_cast(reg->var_off, size);

	/* fix arithmetic bounds */
	mask = ((u64)1 << (size * 8)) - 1;
	if ((reg->umin_value & ~mask) == (reg->umax_value & ~mask)) {
		reg->umin_value &= mask;
		reg->umax_value &= mask;
	} else {
		reg->umin_value = 0;
		reg->umax_value = mask;
	}
	reg->smin_value = reg->umin_value;
	reg->smax_value = reg->umax_value;
}

/* check whether memory at (regno + off) is accessible for t = (read | write)
 * if t==write, value_regno is a register which value is stored into memory
 * if t==read, value_regno is a register which will receive the value from memory
 * if t==write && value_regno==-1, some unknown value is stored into memory
 * if t==read && value_regno==-1, don't care what we read from memory
 */
static int check_mem_access(struct bpf_verifier_env *env, int insn_idx, u32 regno,
			    int off, int bpf_size, enum bpf_access_type t,
			    int value_regno, bool strict_alignment_once)
{
	struct bpf_reg_state *regs = cur_regs(env);
	struct bpf_reg_state *reg = regs + regno;
	struct bpf_func_state *state;
	int size, err = 0;

	size = bpf_size_to_bytes(bpf_size);
	if (size < 0)
		return size;

	/* alignment checks will add in reg->off themselves */
	err = check_ptr_alignment(env, reg, off, size, strict_alignment_once);
	if (err)
		return err;

	/* for access checks, reg->off is just part of off */
	off += reg->off;

	if (reg->type == PTR_TO_MAP_VALUE) {
		if (t == BPF_WRITE && value_regno >= 0 &&
		    is_pointer_value(env, value_regno)) {
			verbose(env, "R%d leaks addr into map\n", value_regno);
			return -EACCES;
		}
		err = check_map_access_type(env, regno, off, size, t);
		if (err)
			return err;
		err = check_map_access(env, regno, off, size, false);
		if (!err && t == BPF_READ && value_regno >= 0)
			mark_reg_unknown(env, regs, value_regno);

	} else if (reg->type == PTR_TO_CTX) {
		enum bpf_reg_type reg_type = SCALAR_VALUE;

		if (t == BPF_WRITE && value_regno >= 0 &&
		    is_pointer_value(env, value_regno)) {
			verbose(env, "R%d leaks addr into ctx\n", value_regno);
			return -EACCES;
		}

		err = check_ctx_reg(env, reg, regno);
		if (err < 0)
			return err;

		err = check_ctx_access(env, insn_idx, off, size, t, &reg_type);
		if (!err && t == BPF_READ && value_regno >= 0) {
			/* ctx access returns either a scalar, or a
			 * PTR_TO_PACKET[_META,_END]. In the latter
			 * case, we know the offset is zero.
			 */
			if (reg_type == SCALAR_VALUE) {
				mark_reg_unknown(env, regs, value_regno);
			} else {
				mark_reg_known_zero(env, regs,
						    value_regno);
				if (reg_type_may_be_null(reg_type))
					regs[value_regno].id = ++env->id_gen;
				/* A load of ctx field could have different
				 * actual load size with the one encoded in the
				 * insn. When the dst is PTR, it is for sure not
				 * a sub-register.
				 */
				regs[value_regno].subreg_def = DEF_NOT_SUBREG;
			}
			regs[value_regno].type = reg_type;
		}

	} else if (reg->type == PTR_TO_STACK) {
		off += reg->var_off.value;
		err = check_stack_access(env, reg, off, size);
		if (err)
			return err;

		state = func(env, reg);
		err = update_stack_depth(env, state, off);
		if (err)
			return err;

		if (t == BPF_WRITE)
			err = check_stack_write(env, state, off, size,
						value_regno, insn_idx);
		else
			err = check_stack_read(env, state, off, size,
					       value_regno);
	} else if (reg_is_pkt_pointer(reg)) {
		if (t == BPF_WRITE && !may_access_direct_pkt_data(env, NULL, t)) {
			verbose(env, "cannot write into packet\n");
			return -EACCES;
		}
		if (t == BPF_WRITE && value_regno >= 0 &&
		    is_pointer_value(env, value_regno)) {
			verbose(env, "R%d leaks addr into packet\n",
				value_regno);
			return -EACCES;
		}
		err = check_packet_access(env, regno, off, size, false);
		if (!err && t == BPF_READ && value_regno >= 0)
			mark_reg_unknown(env, regs, value_regno);
	} else if (reg->type == PTR_TO_FLOW_KEYS) {
		if (t == BPF_WRITE && value_regno >= 0 &&
		    is_pointer_value(env, value_regno)) {
			verbose(env, "R%d leaks addr into flow keys\n",
				value_regno);
			return -EACCES;
		}

		err = check_flow_keys_access(env, off, size);
		if (!err && t == BPF_READ && value_regno >= 0)
			mark_reg_unknown(env, regs, value_regno);
	} else if (type_is_sk_pointer(reg->type)) {
		if (t == BPF_WRITE) {
			verbose(env, "R%d cannot write into %s\n",
				regno, reg_type_str[reg->type]);
			return -EACCES;
		}
		err = check_sock_access(env, insn_idx, regno, off, size, t);
		if (!err && value_regno >= 0)
			mark_reg_unknown(env, regs, value_regno);
	} else if (reg->type == PTR_TO_TP_BUFFER) {
		err = check_tp_buffer_access(env, reg, regno, off, size);
		if (!err && t == BPF_READ && value_regno >= 0)
			mark_reg_unknown(env, regs, value_regno);
	} else {
		verbose(env, "R%d invalid mem access '%s'\n", regno,
			reg_type_str[reg->type]);
		return -EACCES;
	}

	if (!err && size < BPF_REG_SIZE && value_regno >= 0 && t == BPF_READ &&
	    regs[value_regno].type == SCALAR_VALUE) {
		/* b/h/w load zero-extends, mark upper bits as known 0 */
		coerce_reg_to_size(&regs[value_regno], size);
	}
	return err;
}

static int check_xadd(struct bpf_verifier_env *env, int insn_idx, struct bpf_insn *insn)
{
	int err;

	if ((BPF_SIZE(insn->code) != BPF_W && BPF_SIZE(insn->code) != BPF_DW) ||
	    insn->imm != 0) {
		verbose(env, "BPF_XADD uses reserved fields\n");
		return -EINVAL;
	}

	/* check src1 operand */
	err = check_reg_arg(env, insn->src_reg, SRC_OP);
	if (err)
		return err;

	/* check src2 operand */
	err = check_reg_arg(env, insn->dst_reg, SRC_OP);
	if (err)
		return err;

	if (is_pointer_value(env, insn->src_reg)) {
		verbose(env, "R%d leaks addr into mem\n", insn->src_reg);
		return -EACCES;
	}

	if (is_ctx_reg(env, insn->dst_reg) ||
	    is_pkt_reg(env, insn->dst_reg) ||
	    is_flow_key_reg(env, insn->dst_reg) ||
	    is_sk_reg(env, insn->dst_reg)) {
		verbose(env, "BPF_XADD stores into R%d %s is not allowed\n",
			insn->dst_reg,
			reg_type_str[reg_state(env, insn->dst_reg)->type]);
		return -EACCES;
	}

	/* check whether atomic_add can read the memory */
	err = check_mem_access(env, insn_idx, insn->dst_reg, insn->off,
			       BPF_SIZE(insn->code), BPF_READ, -1, true);
	if (err)
		return err;

	/* check whether atomic_add can write into the same memory */
	return check_mem_access(env, insn_idx, insn->dst_reg, insn->off,
				BPF_SIZE(insn->code), BPF_WRITE, -1, true);
}

static int __check_stack_boundary(struct bpf_verifier_env *env, u32 regno,
				  int off, int access_size,
				  bool zero_size_allowed)
{
	struct bpf_reg_state *reg = reg_state(env, regno);

	if (off >= 0 || off < -MAX_BPF_STACK || off + access_size > 0 ||
	    access_size < 0 || (access_size == 0 && !zero_size_allowed)) {
		if (tnum_is_const(reg->var_off)) {
			verbose(env, "invalid stack type R%d off=%d access_size=%d\n",
				regno, off, access_size);
		} else {
			char tn_buf[48];

			tnum_strn(tn_buf, sizeof(tn_buf), reg->var_off);
			verbose(env, "invalid stack type R%d var_off=%s access_size=%d\n",
				regno, tn_buf, access_size);
		}
		return -EACCES;
	}
	return 0;
}

/* when register 'regno' is passed into function that will read 'access_size'
 * bytes from that pointer, make sure that it's within stack boundary
 * and all elements of stack are initialized.
 * Unlike most pointer bounds-checking functions, this one doesn't take an
 * 'off' argument, so it has to add in reg->off itself.
 */
static int check_stack_boundary(struct bpf_verifier_env *env, int regno,
				int access_size, bool zero_size_allowed,
				struct bpf_call_arg_meta *meta)
{
	struct bpf_reg_state *reg = reg_state(env, regno);
	struct bpf_func_state *state = func(env, reg);
	int err, min_off, max_off, i, slot, spi;

	if (reg->type != PTR_TO_STACK) {
		/* Allow zero-byte read from NULL, regardless of pointer type */
		if (zero_size_allowed && access_size == 0 &&
		    register_is_null(reg))
			return 0;

		verbose(env, "R%d type=%s expected=%s\n", regno,
			reg_type_str[reg->type],
			reg_type_str[PTR_TO_STACK]);
		return -EACCES;
	}

	if (tnum_is_const(reg->var_off)) {
		min_off = max_off = reg->var_off.value + reg->off;
		err = __check_stack_boundary(env, regno, min_off, access_size,
					     zero_size_allowed);
		if (err)
			return err;
	} else {
		/* Variable offset is prohibited for unprivileged mode for
		 * simplicity since it requires corresponding support in
		 * Spectre masking for stack ALU.
		 * See also retrieve_ptr_limit().
		 */
		if (!env->allow_ptr_leaks) {
			char tn_buf[48];

			tnum_strn(tn_buf, sizeof(tn_buf), reg->var_off);
			verbose(env, "R%d indirect variable offset stack access prohibited for !root, var_off=%s\n",
				regno, tn_buf);
			return -EACCES;
		}
		/* Only initialized buffer on stack is allowed to be accessed
		 * with variable offset. With uninitialized buffer it's hard to
		 * guarantee that whole memory is marked as initialized on
		 * helper return since specific bounds are unknown what may
		 * cause uninitialized stack leaking.
		 */
		if (meta && meta->raw_mode)
			meta = NULL;

		if (reg->smax_value >= BPF_MAX_VAR_OFF ||
		    reg->smax_value <= -BPF_MAX_VAR_OFF) {
			verbose(env, "R%d unbounded indirect variable offset stack access\n",
				regno);
			return -EACCES;
		}
		min_off = reg->smin_value + reg->off;
		max_off = reg->smax_value + reg->off;
		err = __check_stack_boundary(env, regno, min_off, access_size,
					     zero_size_allowed);
		if (err) {
			verbose(env, "R%d min value is outside of stack bound\n",
				regno);
			return err;
		}
		err = __check_stack_boundary(env, regno, max_off, access_size,
					     zero_size_allowed);
		if (err) {
			verbose(env, "R%d max value is outside of stack bound\n",
				regno);
			return err;
		}
	}

	if (meta && meta->raw_mode) {
		meta->access_size = access_size;
		meta->regno = regno;
		return 0;
	}

	for (i = min_off; i < max_off + access_size; i++) {
		u8 *stype;

		slot = -i - 1;
		spi = slot / BPF_REG_SIZE;
		if (state->allocated_stack <= slot)
			goto err;
		stype = &state->stack[spi].slot_type[slot % BPF_REG_SIZE];
		if (*stype == STACK_MISC)
			goto mark;
		if (*stype == STACK_ZERO) {
			/* helper can write anything into the stack */
			*stype = STACK_MISC;
			goto mark;
		}
err:
		if (tnum_is_const(reg->var_off)) {
			verbose(env, "invalid indirect read from stack off %d+%d size %d\n",
				min_off, i - min_off, access_size);
		} else {
			char tn_buf[48];

			tnum_strn(tn_buf, sizeof(tn_buf), reg->var_off);
			verbose(env, "invalid indirect read from stack var_off %s+%d size %d\n",
				tn_buf, i - min_off, access_size);
		}
		return -EACCES;
mark:
		/* reading any byte out of 8-byte 'spill_slot' will cause
		 * the whole slot to be marked as 'read'
		 */
		mark_reg_read(env, &state->stack[spi].spilled_ptr,
			      state->stack[spi].spilled_ptr.parent,
			      REG_LIVE_READ64);
	}
	return update_stack_depth(env, state, min_off);
}

static int check_helper_mem_access(struct bpf_verifier_env *env, int regno,
				   int access_size, bool zero_size_allowed,
				   struct bpf_call_arg_meta *meta)
{
	struct bpf_reg_state *regs = cur_regs(env), *reg = &regs[regno];

	switch (reg->type) {
	case PTR_TO_PACKET:
	case PTR_TO_PACKET_META:
		return check_packet_access(env, regno, reg->off, access_size,
					   zero_size_allowed);
	case PTR_TO_MAP_VALUE:
		if (check_map_access_type(env, regno, reg->off, access_size,
					  meta && meta->raw_mode ? BPF_WRITE :
					  BPF_READ))
			return -EACCES;
		return check_map_access(env, regno, reg->off, access_size,
					zero_size_allowed);
	default: /* scalar_value|ptr_to_stack or invalid ptr */
		return check_stack_boundary(env, regno, access_size,
					    zero_size_allowed, meta);
	}
}

/* Implementation details:
 * bpf_map_lookup returns PTR_TO_MAP_VALUE_OR_NULL
 * Two bpf_map_lookups (even with the same key) will have different reg->id.
 * For traditional PTR_TO_MAP_VALUE the verifier clears reg->id after
 * value_or_null->value transition, since the verifier only cares about
 * the range of access to valid map value pointer and doesn't care about actual
 * address of the map element.
 * For maps with 'struct bpf_spin_lock' inside map value the verifier keeps
 * reg->id > 0 after value_or_null->value transition. By doing so
 * two bpf_map_lookups will be considered two different pointers that
 * point to different bpf_spin_locks.
 * The verifier allows taking only one bpf_spin_lock at a time to avoid
 * dead-locks.
 * Since only one bpf_spin_lock is allowed the checks are simpler than
 * reg_is_refcounted() logic. The verifier needs to remember only
 * one spin_lock instead of array of acquired_refs.
 * cur_state->active_spin_lock remembers which map value element got locked
 * and clears it after bpf_spin_unlock.
 */
static int process_spin_lock(struct bpf_verifier_env *env, int regno,
			     bool is_lock)
{
	struct bpf_reg_state *regs = cur_regs(env), *reg = &regs[regno];
	struct bpf_verifier_state *cur = env->cur_state;
	bool is_const = tnum_is_const(reg->var_off);
	struct bpf_map *map = reg->map_ptr;
	u64 val = reg->var_off.value;

	if (reg->type != PTR_TO_MAP_VALUE) {
		verbose(env, "R%d is not a pointer to map_value\n", regno);
		return -EINVAL;
	}
	if (!is_const) {
		verbose(env,
			"R%d doesn't have constant offset. bpf_spin_lock has to be at the constant offset\n",
			regno);
		return -EINVAL;
	}
	if (!map->btf) {
		verbose(env,
			"map '%s' has to have BTF in order to use bpf_spin_lock\n",
			map->name);
		return -EINVAL;
	}
	if (!map_value_has_spin_lock(map)) {
		if (map->spin_lock_off == -E2BIG)
			verbose(env,
				"map '%s' has more than one 'struct bpf_spin_lock'\n",
				map->name);
		else if (map->spin_lock_off == -ENOENT)
			verbose(env,
				"map '%s' doesn't have 'struct bpf_spin_lock'\n",
				map->name);
		else
			verbose(env,
				"map '%s' is not a struct type or bpf_spin_lock is mangled\n",
				map->name);
		return -EINVAL;
	}
	if (map->spin_lock_off != val + reg->off) {
		verbose(env, "off %lld doesn't point to 'struct bpf_spin_lock'\n",
			val + reg->off);
		return -EINVAL;
	}
	if (is_lock) {
		if (cur->active_spin_lock) {
			verbose(env,
				"Locking two bpf_spin_locks are not allowed\n");
			return -EINVAL;
		}
		cur->active_spin_lock = reg->id;
	} else {
		if (!cur->active_spin_lock) {
			verbose(env, "bpf_spin_unlock without taking a lock\n");
			return -EINVAL;
		}
		if (cur->active_spin_lock != reg->id) {
			verbose(env, "bpf_spin_unlock of different lock\n");
			return -EINVAL;
		}
		cur->active_spin_lock = 0;
	}
	return 0;
}

static bool arg_type_is_mem_ptr(enum bpf_arg_type type)
{
	return type == ARG_PTR_TO_MEM ||
	       type == ARG_PTR_TO_MEM_OR_NULL ||
	       type == ARG_PTR_TO_UNINIT_MEM;
}

static bool arg_type_is_mem_size(enum bpf_arg_type type)
{
	return type == ARG_CONST_SIZE ||
	       type == ARG_CONST_SIZE_OR_ZERO;
}

static bool arg_type_is_int_ptr(enum bpf_arg_type type)
{
	return type == ARG_PTR_TO_INT ||
	       type == ARG_PTR_TO_LONG;
}

static int int_ptr_type_to_size(enum bpf_arg_type type)
{
	if (type == ARG_PTR_TO_INT)
		return sizeof(u32);
	else if (type == ARG_PTR_TO_LONG)
		return sizeof(u64);

	return -EINVAL;
}

static int check_func_arg(struct bpf_verifier_env *env, u32 regno,
			  enum bpf_arg_type arg_type,
			  struct bpf_call_arg_meta *meta)
{
	struct bpf_reg_state *regs = cur_regs(env), *reg = &regs[regno];
	enum bpf_reg_type expected_type, type = reg->type;
	int err = 0;

	if (arg_type == ARG_DONTCARE)
		return 0;

	err = check_reg_arg(env, regno, SRC_OP);
	if (err)
		return err;

	if (arg_type == ARG_ANYTHING) {
		if (is_pointer_value(env, regno)) {
			verbose(env, "R%d leaks addr into helper function\n",
				regno);
			return -EACCES;
		}
		return 0;
	}

	if (type_is_pkt_pointer(type) &&
	    !may_access_direct_pkt_data(env, meta, BPF_READ)) {
		verbose(env, "helper access to the packet is not allowed\n");
		return -EACCES;
	}

	if (arg_type == ARG_PTR_TO_MAP_KEY ||
	    arg_type == ARG_PTR_TO_MAP_VALUE ||
	    arg_type == ARG_PTR_TO_UNINIT_MAP_VALUE ||
	    arg_type == ARG_PTR_TO_MAP_VALUE_OR_NULL) {
		expected_type = PTR_TO_STACK;
		if (register_is_null(reg) &&
		    arg_type == ARG_PTR_TO_MAP_VALUE_OR_NULL)
			/* final test in check_stack_boundary() */;
		else if (!type_is_pkt_pointer(type) &&
			 type != PTR_TO_MAP_VALUE &&
			 type != expected_type)
			goto err_type;
	} else if (arg_type == ARG_CONST_SIZE ||
		   arg_type == ARG_CONST_SIZE_OR_ZERO) {
		expected_type = SCALAR_VALUE;
		if (type != expected_type)
			goto err_type;
	} else if (arg_type == ARG_CONST_MAP_PTR) {
		expected_type = CONST_PTR_TO_MAP;
		if (type != expected_type)
			goto err_type;
	} else if (arg_type == ARG_PTR_TO_CTX) {
		expected_type = PTR_TO_CTX;
		if (type != expected_type)
			goto err_type;
		err = check_ctx_reg(env, reg, regno);
		if (err < 0)
			return err;
	} else if (arg_type == ARG_PTR_TO_SOCK_COMMON) {
		expected_type = PTR_TO_SOCK_COMMON;
		/* Any sk pointer can be ARG_PTR_TO_SOCK_COMMON */
		if (!type_is_sk_pointer(type))
			goto err_type;
		if (reg->ref_obj_id) {
			if (meta->ref_obj_id) {
				verbose(env, "verifier internal error: more than one arg with ref_obj_id R%d %u %u\n",
					regno, reg->ref_obj_id,
					meta->ref_obj_id);
				return -EFAULT;
			}
			meta->ref_obj_id = reg->ref_obj_id;
		}
	} else if (arg_type == ARG_PTR_TO_SOCKET) {
		expected_type = PTR_TO_SOCKET;
		if (type != expected_type)
			goto err_type;
	} else if (arg_type == ARG_PTR_TO_SPIN_LOCK) {
		if (meta->func_id == BPF_FUNC_spin_lock) {
			if (process_spin_lock(env, regno, true))
				return -EACCES;
		} else if (meta->func_id == BPF_FUNC_spin_unlock) {
			if (process_spin_lock(env, regno, false))
				return -EACCES;
		} else {
			verbose(env, "verifier internal error\n");
			return -EFAULT;
		}
	} else if (arg_type_is_mem_ptr(arg_type)) {
		expected_type = PTR_TO_STACK;
		/* One exception here. In case function allows for NULL to be
		 * passed in as argument, it's a SCALAR_VALUE type. Final test
		 * happens during stack boundary checking.
		 */
		if (register_is_null(reg) &&
		    arg_type == ARG_PTR_TO_MEM_OR_NULL)
			/* final test in check_stack_boundary() */;
		else if (!type_is_pkt_pointer(type) &&
			 type != PTR_TO_MAP_VALUE &&
			 type != expected_type)
			goto err_type;
		meta->raw_mode = arg_type == ARG_PTR_TO_UNINIT_MEM;
	} else if (arg_type_is_int_ptr(arg_type)) {
		expected_type = PTR_TO_STACK;
		if (!type_is_pkt_pointer(type) &&
		    type != PTR_TO_MAP_VALUE &&
		    type != expected_type)
			goto err_type;
	} else {
		verbose(env, "unsupported arg_type %d\n", arg_type);
		return -EFAULT;
	}

	if (arg_type == ARG_CONST_MAP_PTR) {
		/* bpf_map_xxx(map_ptr) call: remember that map_ptr */
		meta->map_ptr = reg->map_ptr;
	} else if (arg_type == ARG_PTR_TO_MAP_KEY) {
		/* bpf_map_xxx(..., map_ptr, ..., key) call:
		 * check that [key, key + map->key_size) are within
		 * stack limits and initialized
		 */
		if (!meta->map_ptr) {
			/* in function declaration map_ptr must come before
			 * map_key, so that it's verified and known before
			 * we have to check map_key here. Otherwise it means
			 * that kernel subsystem misconfigured verifier
			 */
			verbose(env, "invalid map_ptr to access map->key\n");
			return -EACCES;
		}
		err = check_helper_mem_access(env, regno,
					      meta->map_ptr->key_size, false,
					      NULL);
	} else if (arg_type == ARG_PTR_TO_MAP_VALUE ||
		   (arg_type == ARG_PTR_TO_MAP_VALUE_OR_NULL &&
		    !register_is_null(reg)) ||
		   arg_type == ARG_PTR_TO_UNINIT_MAP_VALUE) {
		/* bpf_map_xxx(..., map_ptr, ..., value) call:
		 * check [value, value + map->value_size) validity
		 */
		if (!meta->map_ptr) {
			/* kernel subsystem misconfigured verifier */
			verbose(env, "invalid map_ptr to access map->value\n");
			return -EACCES;
		}
		meta->raw_mode = (arg_type == ARG_PTR_TO_UNINIT_MAP_VALUE);
		err = check_helper_mem_access(env, regno,
					      meta->map_ptr->value_size, false,
					      meta);
	} else if (arg_type_is_mem_size(arg_type)) {
		bool zero_size_allowed = (arg_type == ARG_CONST_SIZE_OR_ZERO);

		/* remember the mem_size which may be used later
		 * to refine return values.
		 */
		meta->msize_smax_value = reg->smax_value;
		meta->msize_umax_value = reg->umax_value;

		/* The register is SCALAR_VALUE; the access check
		 * happens using its boundaries.
		 */
		if (!tnum_is_const(reg->var_off))
			/* For unprivileged variable accesses, disable raw
			 * mode so that the program is required to
			 * initialize all the memory that the helper could
			 * just partially fill up.
			 */
			meta = NULL;

		if (reg->smin_value < 0) {
			verbose(env, "R%d min value is negative, either use unsigned or 'var &= const'\n",
				regno);
			return -EACCES;
		}

		if (reg->umin_value == 0) {
			err = check_helper_mem_access(env, regno - 1, 0,
						      zero_size_allowed,
						      meta);
			if (err)
				return err;
		}

		if (reg->umax_value >= BPF_MAX_VAR_SIZ) {
			verbose(env, "R%d unbounded memory access, use 'var &= const' or 'if (var < const)'\n",
				regno);
			return -EACCES;
		}
		err = check_helper_mem_access(env, regno - 1,
					      reg->umax_value,
					      zero_size_allowed, meta);
	} else if (arg_type_is_int_ptr(arg_type)) {
		int size = int_ptr_type_to_size(arg_type);

		err = check_helper_mem_access(env, regno, size, false, meta);
		if (err)
			return err;
		err = check_ptr_alignment(env, reg, 0, size, true);
	}

	return err;
err_type:
	verbose(env, "R%d type=%s expected=%s\n", regno,
		reg_type_str[type], reg_type_str[expected_type]);
	return -EACCES;
}

static int check_map_func_compatibility(struct bpf_verifier_env *env,
					struct bpf_map *map, int func_id)
{
	if (!map)
		return 0;

	/* We need a two way check, first is from map perspective ... */
	switch (map->map_type) {
	case BPF_MAP_TYPE_PROG_ARRAY:
		if (func_id != BPF_FUNC_tail_call)
			goto error;
		break;
	case BPF_MAP_TYPE_PERF_EVENT_ARRAY:
		if (func_id != BPF_FUNC_perf_event_read &&
		    func_id != BPF_FUNC_perf_event_output &&
		    func_id != BPF_FUNC_perf_event_read_value)
			goto error;
		break;
	case BPF_MAP_TYPE_STACK_TRACE:
		if (func_id != BPF_FUNC_get_stackid)
			goto error;
		break;
	case BPF_MAP_TYPE_CGROUP_ARRAY:
		if (func_id != BPF_FUNC_skb_under_cgroup &&
		    func_id != BPF_FUNC_current_task_under_cgroup)
			goto error;
		break;
	case BPF_MAP_TYPE_CGROUP_STORAGE:
	case BPF_MAP_TYPE_PERCPU_CGROUP_STORAGE:
		if (func_id != BPF_FUNC_get_local_storage)
			goto error;
		break;
	/* devmap returns a pointer to a live net_device ifindex that we cannot
	 * allow to be modified from bpf side. So do not allow lookup elements
	 * for now.
	 */
	case BPF_MAP_TYPE_DEVMAP:
		if (func_id != BPF_FUNC_redirect_map)
			goto error;
		break;
	/* Restrict bpf side of cpumap and xskmap, open when use-cases
	 * appear.
	 */
	case BPF_MAP_TYPE_CPUMAP:
	case BPF_MAP_TYPE_XSKMAP:
		if (func_id != BPF_FUNC_redirect_map)
			goto error;
		break;
	case BPF_MAP_TYPE_ARRAY_OF_MAPS:
	case BPF_MAP_TYPE_HASH_OF_MAPS:
		if (func_id != BPF_FUNC_map_lookup_elem)
			goto error;
		break;
	case BPF_MAP_TYPE_SOCKMAP:
		if (func_id != BPF_FUNC_sk_redirect_map &&
		    func_id != BPF_FUNC_sock_map_update &&
		    func_id != BPF_FUNC_map_delete_elem &&
		    func_id != BPF_FUNC_msg_redirect_map)
			goto error;
		break;
	case BPF_MAP_TYPE_SOCKHASH:
		if (func_id != BPF_FUNC_sk_redirect_hash &&
		    func_id != BPF_FUNC_sock_hash_update &&
		    func_id != BPF_FUNC_map_delete_elem &&
		    func_id != BPF_FUNC_msg_redirect_hash)
			goto error;
		break;
	case BPF_MAP_TYPE_REUSEPORT_SOCKARRAY:
		if (func_id != BPF_FUNC_sk_select_reuseport)
			goto error;
		break;
	case BPF_MAP_TYPE_QUEUE:
	case BPF_MAP_TYPE_STACK:
		if (func_id != BPF_FUNC_map_peek_elem &&
		    func_id != BPF_FUNC_map_pop_elem &&
		    func_id != BPF_FUNC_map_push_elem)
			goto error;
		break;
	case BPF_MAP_TYPE_SK_STORAGE:
		if (func_id != BPF_FUNC_sk_storage_get &&
		    func_id != BPF_FUNC_sk_storage_delete)
			goto error;
		break;
	default:
		break;
	}

	/* ... and second from the function itself. */
	switch (func_id) {
	case BPF_FUNC_tail_call:
		if (map->map_type != BPF_MAP_TYPE_PROG_ARRAY)
			goto error;
		if (env->subprog_cnt > 1) {
			verbose(env, "tail_calls are not allowed in programs with bpf-to-bpf calls\n");
			return -EINVAL;
		}
		break;
	case BPF_FUNC_perf_event_read:
	case BPF_FUNC_perf_event_output:
	case BPF_FUNC_perf_event_read_value:
		if (map->map_type != BPF_MAP_TYPE_PERF_EVENT_ARRAY)
			goto error;
		break;
	case BPF_FUNC_get_stackid:
		if (map->map_type != BPF_MAP_TYPE_STACK_TRACE)
			goto error;
		break;
	case BPF_FUNC_current_task_under_cgroup:
	case BPF_FUNC_skb_under_cgroup:
		if (map->map_type != BPF_MAP_TYPE_CGROUP_ARRAY)
			goto error;
		break;
	case BPF_FUNC_redirect_map:
		if (map->map_type != BPF_MAP_TYPE_DEVMAP &&
		    map->map_type != BPF_MAP_TYPE_CPUMAP &&
		    map->map_type != BPF_MAP_TYPE_XSKMAP)
			goto error;
		break;
	case BPF_FUNC_sk_redirect_map:
	case BPF_FUNC_msg_redirect_map:
	case BPF_FUNC_sock_map_update:
		if (map->map_type != BPF_MAP_TYPE_SOCKMAP)
			goto error;
		break;
	case BPF_FUNC_sk_redirect_hash:
	case BPF_FUNC_msg_redirect_hash:
	case BPF_FUNC_sock_hash_update:
		if (map->map_type != BPF_MAP_TYPE_SOCKHASH)
			goto error;
		break;
	case BPF_FUNC_get_local_storage:
		if (map->map_type != BPF_MAP_TYPE_CGROUP_STORAGE &&
		    map->map_type != BPF_MAP_TYPE_PERCPU_CGROUP_STORAGE)
			goto error;
		break;
	case BPF_FUNC_sk_select_reuseport:
		if (map->map_type != BPF_MAP_TYPE_REUSEPORT_SOCKARRAY)
			goto error;
		break;
	case BPF_FUNC_map_peek_elem:
	case BPF_FUNC_map_pop_elem:
	case BPF_FUNC_map_push_elem:
		if (map->map_type != BPF_MAP_TYPE_QUEUE &&
		    map->map_type != BPF_MAP_TYPE_STACK)
			goto error;
		break;
	case BPF_FUNC_sk_storage_get:
	case BPF_FUNC_sk_storage_delete:
		if (map->map_type != BPF_MAP_TYPE_SK_STORAGE)
			goto error;
		break;
	default:
		break;
	}

	return 0;
error:
	verbose(env, "cannot pass map_type %d into func %s#%d\n",
		map->map_type, func_id_name(func_id), func_id);
	return -EINVAL;
}

static bool check_raw_mode_ok(const struct bpf_func_proto *fn)
{
	int count = 0;

	if (fn->arg1_type == ARG_PTR_TO_UNINIT_MEM)
		count++;
	if (fn->arg2_type == ARG_PTR_TO_UNINIT_MEM)
		count++;
	if (fn->arg3_type == ARG_PTR_TO_UNINIT_MEM)
		count++;
	if (fn->arg4_type == ARG_PTR_TO_UNINIT_MEM)
		count++;
	if (fn->arg5_type == ARG_PTR_TO_UNINIT_MEM)
		count++;

	/* We only support one arg being in raw mode at the moment,
	 * which is sufficient for the helper functions we have
	 * right now.
	 */
	return count <= 1;
}

static bool check_args_pair_invalid(enum bpf_arg_type arg_curr,
				    enum bpf_arg_type arg_next)
{
	return (arg_type_is_mem_ptr(arg_curr) &&
	        !arg_type_is_mem_size(arg_next)) ||
	       (!arg_type_is_mem_ptr(arg_curr) &&
		arg_type_is_mem_size(arg_next));
}

static bool check_arg_pair_ok(const struct bpf_func_proto *fn)
{
	/* bpf_xxx(..., buf, len) call will access 'len'
	 * bytes from memory 'buf'. Both arg types need
	 * to be paired, so make sure there's no buggy
	 * helper function specification.
	 */
	if (arg_type_is_mem_size(fn->arg1_type) ||
	    arg_type_is_mem_ptr(fn->arg5_type)  ||
	    check_args_pair_invalid(fn->arg1_type, fn->arg2_type) ||
	    check_args_pair_invalid(fn->arg2_type, fn->arg3_type) ||
	    check_args_pair_invalid(fn->arg3_type, fn->arg4_type) ||
	    check_args_pair_invalid(fn->arg4_type, fn->arg5_type))
		return false;

	return true;
}

static bool check_refcount_ok(const struct bpf_func_proto *fn, int func_id)
{
	int count = 0;

	if (arg_type_may_be_refcounted(fn->arg1_type))
		count++;
	if (arg_type_may_be_refcounted(fn->arg2_type))
		count++;
	if (arg_type_may_be_refcounted(fn->arg3_type))
		count++;
	if (arg_type_may_be_refcounted(fn->arg4_type))
		count++;
	if (arg_type_may_be_refcounted(fn->arg5_type))
		count++;

	/* A reference acquiring function cannot acquire
	 * another refcounted ptr.
	 */
	if (is_acquire_function(func_id) && count)
		return false;

	/* We only support one arg being unreferenced at the moment,
	 * which is sufficient for the helper functions we have right now.
	 */
	return count <= 1;
}

static int check_func_proto(const struct bpf_func_proto *fn, int func_id)
{
	return check_raw_mode_ok(fn) &&
	       check_arg_pair_ok(fn) &&
	       check_refcount_ok(fn, func_id) ? 0 : -EINVAL;
}

/* Packet data might have moved, any old PTR_TO_PACKET[_META,_END]
 * are now invalid, so turn them into unknown SCALAR_VALUE.
 */
static void __clear_all_pkt_pointers(struct bpf_verifier_env *env,
				     struct bpf_func_state *state)
{
	struct bpf_reg_state *regs = state->regs, *reg;
	int i;

	for (i = 0; i < MAX_BPF_REG; i++)
		if (reg_is_pkt_pointer_any(&regs[i]))
			mark_reg_unknown(env, regs, i);

	bpf_for_each_spilled_reg(i, state, reg) {
		if (!reg)
			continue;
		if (reg_is_pkt_pointer_any(reg))
			__mark_reg_unknown(reg);
	}
}

static void clear_all_pkt_pointers(struct bpf_verifier_env *env)
{
	struct bpf_verifier_state *vstate = env->cur_state;
	int i;

	for (i = 0; i <= vstate->curframe; i++)
		__clear_all_pkt_pointers(env, vstate->frame[i]);
}

static void release_reg_references(struct bpf_verifier_env *env,
				   struct bpf_func_state *state,
				   int ref_obj_id)
{
	struct bpf_reg_state *regs = state->regs, *reg;
	int i;

	for (i = 0; i < MAX_BPF_REG; i++)
		if (regs[i].ref_obj_id == ref_obj_id)
			mark_reg_unknown(env, regs, i);

	bpf_for_each_spilled_reg(i, state, reg) {
		if (!reg)
			continue;
		if (reg->ref_obj_id == ref_obj_id)
			__mark_reg_unknown(reg);
	}
}

/* The pointer with the specified id has released its reference to kernel
 * resources. Identify all copies of the same pointer and clear the reference.
 */
static int release_reference(struct bpf_verifier_env *env,
			     int ref_obj_id)
{
	struct bpf_verifier_state *vstate = env->cur_state;
	int err;
	int i;

	err = release_reference_state(cur_func(env), ref_obj_id);
	if (err)
		return err;

	for (i = 0; i <= vstate->curframe; i++)
		release_reg_references(env, vstate->frame[i], ref_obj_id);

	return 0;
}

static int check_func_call(struct bpf_verifier_env *env, struct bpf_insn *insn,
			   int *insn_idx)
{
	struct bpf_verifier_state *state = env->cur_state;
	struct bpf_func_state *caller, *callee;
	int i, err, subprog, target_insn;

	if (state->curframe + 1 >= MAX_CALL_FRAMES) {
		verbose(env, "the call stack of %d frames is too deep\n",
			state->curframe + 2);
		return -E2BIG;
	}

	target_insn = *insn_idx + insn->imm;
	subprog = find_subprog(env, target_insn + 1);
	if (subprog < 0) {
		verbose(env, "verifier bug. No program starts at insn %d\n",
			target_insn + 1);
		return -EFAULT;
	}

	caller = state->frame[state->curframe];
	if (state->frame[state->curframe + 1]) {
		verbose(env, "verifier bug. Frame %d already allocated\n",
			state->curframe + 1);
		return -EFAULT;
	}

	callee = kzalloc(sizeof(*callee), GFP_KERNEL);
	if (!callee)
		return -ENOMEM;
	state->frame[state->curframe + 1] = callee;

	/* callee cannot access r0, r6 - r9 for reading and has to write
	 * into its own stack before reading from it.
	 * callee can read/write into caller's stack
	 */
	init_func_state(env, callee,
			/* remember the callsite, it will be used by bpf_exit */
			*insn_idx /* callsite */,
			state->curframe + 1 /* frameno within this callchain */,
			subprog /* subprog number within this prog */);

	/* Transfer references to the callee */
	err = transfer_reference_state(callee, caller);
	if (err)
		return err;

	/* copy r1 - r5 args that callee can access.  The copy includes parent
	 * pointers, which connects us up to the liveness chain
	 */
	for (i = BPF_REG_1; i <= BPF_REG_5; i++)
		callee->regs[i] = caller->regs[i];

	/* after the call registers r0 - r5 were scratched */
	for (i = 0; i < CALLER_SAVED_REGS; i++) {
		mark_reg_not_init(env, caller->regs, caller_saved[i]);
		check_reg_arg(env, caller_saved[i], DST_OP_NO_MARK);
	}

	/* only increment it after check_reg_arg() finished */
	state->curframe++;

	/* and go analyze first insn of the callee */
	*insn_idx = target_insn;

	if (env->log.level & BPF_LOG_LEVEL) {
		verbose(env, "caller:\n");
		print_verifier_state(env, caller);
		verbose(env, "callee:\n");
		print_verifier_state(env, callee);
	}
	return 0;
}

static int prepare_func_exit(struct bpf_verifier_env *env, int *insn_idx)
{
	struct bpf_verifier_state *state = env->cur_state;
	struct bpf_func_state *caller, *callee;
	struct bpf_reg_state *r0;
	int err;

	callee = state->frame[state->curframe];
	r0 = &callee->regs[BPF_REG_0];
	if (r0->type == PTR_TO_STACK) {
		/* technically it's ok to return caller's stack pointer
		 * (or caller's caller's pointer) back to the caller,
		 * since these pointers are valid. Only current stack
		 * pointer will be invalid as soon as function exits,
		 * but let's be conservative
		 */
		verbose(env, "cannot return stack pointer to the caller\n");
		return -EINVAL;
	}

	state->curframe--;
	caller = state->frame[state->curframe];
	/* return to the caller whatever r0 had in the callee */
	caller->regs[BPF_REG_0] = *r0;

	/* Transfer references to the caller */
	err = transfer_reference_state(caller, callee);
	if (err)
		return err;

	*insn_idx = callee->callsite + 1;
	if (env->log.level & BPF_LOG_LEVEL) {
		verbose(env, "returning from callee:\n");
		print_verifier_state(env, callee);
		verbose(env, "to caller at %d:\n", *insn_idx);
		print_verifier_state(env, caller);
	}
	/* clear everything in the callee */
	free_func_state(callee);
	state->frame[state->curframe + 1] = NULL;
	return 0;
}

static void do_refine_retval_range(struct bpf_reg_state *regs, int ret_type,
				   int func_id,
				   struct bpf_call_arg_meta *meta)
{
	struct bpf_reg_state *ret_reg = &regs[BPF_REG_0];

	if (ret_type != RET_INTEGER ||
	    (func_id != BPF_FUNC_get_stack &&
	     func_id != BPF_FUNC_probe_read_str))
		return;

	ret_reg->smax_value = meta->msize_smax_value;
	ret_reg->umax_value = meta->msize_umax_value;
	__reg_deduce_bounds(ret_reg);
	__reg_bound_offset(ret_reg);
}

static int
record_func_map(struct bpf_verifier_env *env, struct bpf_call_arg_meta *meta,
		int func_id, int insn_idx)
{
	struct bpf_insn_aux_data *aux = &env->insn_aux_data[insn_idx];
	struct bpf_map *map = meta->map_ptr;

	if (func_id != BPF_FUNC_tail_call &&
	    func_id != BPF_FUNC_map_lookup_elem &&
	    func_id != BPF_FUNC_map_update_elem &&
	    func_id != BPF_FUNC_map_delete_elem &&
	    func_id != BPF_FUNC_map_push_elem &&
	    func_id != BPF_FUNC_map_pop_elem &&
	    func_id != BPF_FUNC_map_peek_elem)
		return 0;

	if (map == NULL) {
		verbose(env, "kernel subsystem misconfigured verifier\n");
		return -EINVAL;
	}

	/* In case of read-only, some additional restrictions
	 * need to be applied in order to prevent altering the
	 * state of the map from program side.
	 */
	if ((map->map_flags & BPF_F_RDONLY_PROG) &&
	    (func_id == BPF_FUNC_map_delete_elem ||
	     func_id == BPF_FUNC_map_update_elem ||
	     func_id == BPF_FUNC_map_push_elem ||
	     func_id == BPF_FUNC_map_pop_elem)) {
		verbose(env, "write into map forbidden\n");
		return -EACCES;
	}

	if (!BPF_MAP_PTR(aux->map_state))
		bpf_map_ptr_store(aux, meta->map_ptr,
				  meta->map_ptr->unpriv_array);
	else if (BPF_MAP_PTR(aux->map_state) != meta->map_ptr)
		bpf_map_ptr_store(aux, BPF_MAP_PTR_POISON,
				  meta->map_ptr->unpriv_array);
	return 0;
}

static int check_reference_leak(struct bpf_verifier_env *env)
{
	struct bpf_func_state *state = cur_func(env);
	int i;

	for (i = 0; i < state->acquired_refs; i++) {
		verbose(env, "Unreleased reference id=%d alloc_insn=%d\n",
			state->refs[i].id, state->refs[i].insn_idx);
	}
	return state->acquired_refs ? -EINVAL : 0;
}

static int check_helper_call(struct bpf_verifier_env *env, int func_id, int insn_idx)
{
	const struct bpf_func_proto *fn = NULL;
	struct bpf_reg_state *regs;
	struct bpf_call_arg_meta meta;
	bool changes_data;
	int i, err;

	/* find function prototype */
	if (func_id < 0 || func_id >= __BPF_FUNC_MAX_ID) {
		verbose(env, "invalid func %s#%d\n", func_id_name(func_id),
			func_id);
		return -EINVAL;
	}

	if (env->ops->get_func_proto)
		fn = env->ops->get_func_proto(func_id, env->prog);
	if (!fn) {
		verbose(env, "unknown func %s#%d\n", func_id_name(func_id),
			func_id);
		return -EINVAL;
	}

	/* eBPF programs must be GPL compatible to use GPL-ed functions */
	if (!env->prog->gpl_compatible && fn->gpl_only) {
		verbose(env, "cannot call GPL-restricted function from non-GPL compatible program\n");
		return -EINVAL;
	}

	/* With LD_ABS/IND some JITs save/restore skb from r1. */
	changes_data = bpf_helper_changes_pkt_data(fn->func);
	if (changes_data && fn->arg1_type != ARG_PTR_TO_CTX) {
		verbose(env, "kernel subsystem misconfigured func %s#%d: r1 != ctx\n",
			func_id_name(func_id), func_id);
		return -EINVAL;
	}

	memset(&meta, 0, sizeof(meta));
	meta.pkt_access = fn->pkt_access;

	err = check_func_proto(fn, func_id);
	if (err) {
		verbose(env, "kernel subsystem misconfigured func %s#%d\n",
			func_id_name(func_id), func_id);
		return err;
	}

	meta.func_id = func_id;
	/* check args */
	err = check_func_arg(env, BPF_REG_1, fn->arg1_type, &meta);
	if (err)
		return err;
	err = check_func_arg(env, BPF_REG_2, fn->arg2_type, &meta);
	if (err)
		return err;
	err = check_func_arg(env, BPF_REG_3, fn->arg3_type, &meta);
	if (err)
		return err;
	err = check_func_arg(env, BPF_REG_4, fn->arg4_type, &meta);
	if (err)
		return err;
	err = check_func_arg(env, BPF_REG_5, fn->arg5_type, &meta);
	if (err)
		return err;

	err = record_func_map(env, &meta, func_id, insn_idx);
	if (err)
		return err;

	/* Mark slots with STACK_MISC in case of raw mode, stack offset
	 * is inferred from register state.
	 */
	for (i = 0; i < meta.access_size; i++) {
		err = check_mem_access(env, insn_idx, meta.regno, i, BPF_B,
				       BPF_WRITE, -1, false);
		if (err)
			return err;
	}

	if (func_id == BPF_FUNC_tail_call) {
		err = check_reference_leak(env);
		if (err) {
			verbose(env, "tail_call would lead to reference leak\n");
			return err;
		}
	} else if (is_release_function(func_id)) {
		err = release_reference(env, meta.ref_obj_id);
		if (err) {
			verbose(env, "func %s#%d reference has not been acquired before\n",
				func_id_name(func_id), func_id);
			return err;
		}
	}

	regs = cur_regs(env);

	/* check that flags argument in get_local_storage(map, flags) is 0,
	 * this is required because get_local_storage() can't return an error.
	 */
	if (func_id == BPF_FUNC_get_local_storage &&
	    !register_is_null(&regs[BPF_REG_2])) {
		verbose(env, "get_local_storage() doesn't support non-zero flags\n");
		return -EINVAL;
	}

	/* reset caller saved regs */
	for (i = 0; i < CALLER_SAVED_REGS; i++) {
		mark_reg_not_init(env, regs, caller_saved[i]);
		check_reg_arg(env, caller_saved[i], DST_OP_NO_MARK);
	}

	/* helper call returns 64-bit value. */
	regs[BPF_REG_0].subreg_def = DEF_NOT_SUBREG;

	/* update return register (already marked as written above) */
	if (fn->ret_type == RET_INTEGER) {
		/* sets type to SCALAR_VALUE */
		mark_reg_unknown(env, regs, BPF_REG_0);
	} else if (fn->ret_type == RET_VOID) {
		regs[BPF_REG_0].type = NOT_INIT;
	} else if (fn->ret_type == RET_PTR_TO_MAP_VALUE_OR_NULL ||
		   fn->ret_type == RET_PTR_TO_MAP_VALUE) {
		/* There is no offset yet applied, variable or fixed */
		mark_reg_known_zero(env, regs, BPF_REG_0);
		/* remember map_ptr, so that check_map_access()
		 * can check 'value_size' boundary of memory access
		 * to map element returned from bpf_map_lookup_elem()
		 */
		if (meta.map_ptr == NULL) {
			verbose(env,
				"kernel subsystem misconfigured verifier\n");
			return -EINVAL;
		}
		regs[BPF_REG_0].map_ptr = meta.map_ptr;
		if (fn->ret_type == RET_PTR_TO_MAP_VALUE) {
			regs[BPF_REG_0].type = PTR_TO_MAP_VALUE;
			if (map_value_has_spin_lock(meta.map_ptr))
				regs[BPF_REG_0].id = ++env->id_gen;
		} else {
			regs[BPF_REG_0].type = PTR_TO_MAP_VALUE_OR_NULL;
			regs[BPF_REG_0].id = ++env->id_gen;
		}
	} else if (fn->ret_type == RET_PTR_TO_SOCKET_OR_NULL) {
		mark_reg_known_zero(env, regs, BPF_REG_0);
		regs[BPF_REG_0].type = PTR_TO_SOCKET_OR_NULL;
		regs[BPF_REG_0].id = ++env->id_gen;
	} else if (fn->ret_type == RET_PTR_TO_SOCK_COMMON_OR_NULL) {
		mark_reg_known_zero(env, regs, BPF_REG_0);
		regs[BPF_REG_0].type = PTR_TO_SOCK_COMMON_OR_NULL;
		regs[BPF_REG_0].id = ++env->id_gen;
	} else if (fn->ret_type == RET_PTR_TO_TCP_SOCK_OR_NULL) {
		mark_reg_known_zero(env, regs, BPF_REG_0);
		regs[BPF_REG_0].type = PTR_TO_TCP_SOCK_OR_NULL;
		regs[BPF_REG_0].id = ++env->id_gen;
	} else {
		verbose(env, "unknown return type %d of func %s#%d\n",
			fn->ret_type, func_id_name(func_id), func_id);
		return -EINVAL;
	}

	if (is_ptr_cast_function(func_id)) {
		/* For release_reference() */
		regs[BPF_REG_0].ref_obj_id = meta.ref_obj_id;
	} else if (is_acquire_function(func_id)) {
		int id = acquire_reference_state(env, insn_idx);

		if (id < 0)
			return id;
		/* For mark_ptr_or_null_reg() */
		regs[BPF_REG_0].id = id;
		/* For release_reference() */
		regs[BPF_REG_0].ref_obj_id = id;
	}

	do_refine_retval_range(regs, fn->ret_type, func_id, &meta);

	err = check_map_func_compatibility(env, meta.map_ptr, func_id);
	if (err)
		return err;

	if (func_id == BPF_FUNC_get_stack && !env->prog->has_callchain_buf) {
		const char *err_str;

#ifdef CONFIG_PERF_EVENTS
		err = get_callchain_buffers(sysctl_perf_event_max_stack);
		err_str = "cannot get callchain buffer for func %s#%d\n";
#else
		err = -ENOTSUPP;
		err_str = "func %s#%d not supported without CONFIG_PERF_EVENTS\n";
#endif
		if (err) {
			verbose(env, err_str, func_id_name(func_id), func_id);
			return err;
		}

		env->prog->has_callchain_buf = true;
	}

	if (changes_data)
		clear_all_pkt_pointers(env);
	return 0;
}

static bool signed_add_overflows(s64 a, s64 b)
{
	/* Do the add in u64, where overflow is well-defined */
	s64 res = (s64)((u64)a + (u64)b);

	if (b < 0)
		return res > a;
	return res < a;
}

static bool signed_sub_overflows(s64 a, s64 b)
{
	/* Do the sub in u64, where overflow is well-defined */
	s64 res = (s64)((u64)a - (u64)b);

	if (b < 0)
		return res < a;
	return res > a;
}

static bool check_reg_sane_offset(struct bpf_verifier_env *env,
				  const struct bpf_reg_state *reg,
				  enum bpf_reg_type type)
{
	bool known = tnum_is_const(reg->var_off);
	s64 val = reg->var_off.value;
	s64 smin = reg->smin_value;

	if (known && (val >= BPF_MAX_VAR_OFF || val <= -BPF_MAX_VAR_OFF)) {
		verbose(env, "math between %s pointer and %lld is not allowed\n",
			reg_type_str[type], val);
		return false;
	}

	if (reg->off >= BPF_MAX_VAR_OFF || reg->off <= -BPF_MAX_VAR_OFF) {
		verbose(env, "%s pointer offset %d is not allowed\n",
			reg_type_str[type], reg->off);
		return false;
	}

	if (smin == S64_MIN) {
		verbose(env, "math between %s pointer and register with unbounded min value is not allowed\n",
			reg_type_str[type]);
		return false;
	}

	if (smin >= BPF_MAX_VAR_OFF || smin <= -BPF_MAX_VAR_OFF) {
		verbose(env, "value %lld makes %s pointer be out of bounds\n",
			smin, reg_type_str[type]);
		return false;
	}

	return true;
}

static struct bpf_insn_aux_data *cur_aux(struct bpf_verifier_env *env)
{
	return &env->insn_aux_data[env->insn_idx];
}

static int retrieve_ptr_limit(const struct bpf_reg_state *ptr_reg,
			      u32 *ptr_limit, u8 opcode, bool off_is_neg)
{
	bool mask_to_left = (opcode == BPF_ADD &&  off_is_neg) ||
			    (opcode == BPF_SUB && !off_is_neg);
	u32 off;

	switch (ptr_reg->type) {
	case PTR_TO_STACK:
		/* Indirect variable offset stack access is prohibited in
		 * unprivileged mode so it's not handled here.
		 */
		off = ptr_reg->off + ptr_reg->var_off.value;
		if (mask_to_left)
			*ptr_limit = MAX_BPF_STACK + off;
		else
			*ptr_limit = -off;
		return 0;
	case PTR_TO_MAP_VALUE:
		if (mask_to_left) {
			*ptr_limit = ptr_reg->umax_value + ptr_reg->off;
		} else {
			off = ptr_reg->smin_value + ptr_reg->off;
			*ptr_limit = ptr_reg->map_ptr->value_size - off;
		}
		return 0;
	default:
		return -EINVAL;
	}
}

static bool can_skip_alu_sanitation(const struct bpf_verifier_env *env,
				    const struct bpf_insn *insn)
{
	return env->allow_ptr_leaks || BPF_SRC(insn->code) == BPF_K;
}

static int update_alu_sanitation_state(struct bpf_insn_aux_data *aux,
				       u32 alu_state, u32 alu_limit)
{
	/* If we arrived here from different branches with different
	 * state or limits to sanitize, then this won't work.
	 */
	if (aux->alu_state &&
	    (aux->alu_state != alu_state ||
	     aux->alu_limit != alu_limit))
		return -EACCES;

	/* Corresponding fixup done in fixup_bpf_calls(). */
	aux->alu_state = alu_state;
	aux->alu_limit = alu_limit;
	return 0;
}

static int sanitize_val_alu(struct bpf_verifier_env *env,
			    struct bpf_insn *insn)
{
	struct bpf_insn_aux_data *aux = cur_aux(env);

	if (can_skip_alu_sanitation(env, insn))
		return 0;

	return update_alu_sanitation_state(aux, BPF_ALU_NON_POINTER, 0);
}

static int sanitize_ptr_alu(struct bpf_verifier_env *env,
			    struct bpf_insn *insn,
			    const struct bpf_reg_state *ptr_reg,
			    struct bpf_reg_state *dst_reg,
			    bool off_is_neg)
{
	struct bpf_verifier_state *vstate = env->cur_state;
	struct bpf_insn_aux_data *aux = cur_aux(env);
	bool ptr_is_dst_reg = ptr_reg == dst_reg;
	u8 opcode = BPF_OP(insn->code);
	u32 alu_state, alu_limit;
	struct bpf_reg_state tmp;
	bool ret;

	if (can_skip_alu_sanitation(env, insn))
		return 0;

	/* We already marked aux for masking from non-speculative
	 * paths, thus we got here in the first place. We only care
	 * to explore bad access from here.
	 */
	if (vstate->speculative)
		goto do_sim;

	alu_state  = off_is_neg ? BPF_ALU_NEG_VALUE : 0;
	alu_state |= ptr_is_dst_reg ?
		     BPF_ALU_SANITIZE_SRC : BPF_ALU_SANITIZE_DST;

	if (retrieve_ptr_limit(ptr_reg, &alu_limit, opcode, off_is_neg))
		return 0;
	if (update_alu_sanitation_state(aux, alu_state, alu_limit))
		return -EACCES;
do_sim:
	/* Simulate and find potential out-of-bounds access under
	 * speculative execution from truncation as a result of
	 * masking when off was not within expected range. If off
	 * sits in dst, then we temporarily need to move ptr there
	 * to simulate dst (== 0) +/-= ptr. Needed, for example,
	 * for cases where we use K-based arithmetic in one direction
	 * and truncated reg-based in the other in order to explore
	 * bad access.
	 */
	if (!ptr_is_dst_reg) {
		tmp = *dst_reg;
		*dst_reg = *ptr_reg;
	}
	ret = push_stack(env, env->insn_idx + 1, env->insn_idx, true);
	if (!ptr_is_dst_reg && ret)
		*dst_reg = tmp;
	return !ret ? -EFAULT : 0;
}

/* Handles arithmetic on a pointer and a scalar: computes new min/max and var_off.
 * Caller should also handle BPF_MOV case separately.
 * If we return -EACCES, caller may want to try again treating pointer as a
 * scalar.  So we only emit a diagnostic if !env->allow_ptr_leaks.
 */
static int adjust_ptr_min_max_vals(struct bpf_verifier_env *env,
				   struct bpf_insn *insn,
				   const struct bpf_reg_state *ptr_reg,
				   const struct bpf_reg_state *off_reg)
{
	struct bpf_verifier_state *vstate = env->cur_state;
	struct bpf_func_state *state = vstate->frame[vstate->curframe];
	struct bpf_reg_state *regs = state->regs, *dst_reg;
	bool known = tnum_is_const(off_reg->var_off);
	s64 smin_val = off_reg->smin_value, smax_val = off_reg->smax_value,
	    smin_ptr = ptr_reg->smin_value, smax_ptr = ptr_reg->smax_value;
	u64 umin_val = off_reg->umin_value, umax_val = off_reg->umax_value,
	    umin_ptr = ptr_reg->umin_value, umax_ptr = ptr_reg->umax_value;
	u32 dst = insn->dst_reg, src = insn->src_reg;
	u8 opcode = BPF_OP(insn->code);
	int ret;

	dst_reg = &regs[dst];

	if ((known && (smin_val != smax_val || umin_val != umax_val)) ||
	    smin_val > smax_val || umin_val > umax_val) {
		/* Taint dst register if offset had invalid bounds derived from
		 * e.g. dead branches.
		 */
		__mark_reg_unknown(dst_reg);
		return 0;
	}

	if (BPF_CLASS(insn->code) != BPF_ALU64) {
		/* 32-bit ALU ops on pointers produce (meaningless) scalars */
		verbose(env,
			"R%d 32-bit pointer arithmetic prohibited\n",
			dst);
		return -EACCES;
	}

	switch (ptr_reg->type) {
	case PTR_TO_MAP_VALUE_OR_NULL:
		verbose(env, "R%d pointer arithmetic on %s prohibited, null-check it first\n",
			dst, reg_type_str[ptr_reg->type]);
		return -EACCES;
	case CONST_PTR_TO_MAP:
	case PTR_TO_PACKET_END:
	case PTR_TO_SOCKET:
	case PTR_TO_SOCKET_OR_NULL:
	case PTR_TO_SOCK_COMMON:
	case PTR_TO_SOCK_COMMON_OR_NULL:
	case PTR_TO_TCP_SOCK:
	case PTR_TO_TCP_SOCK_OR_NULL:
		verbose(env, "R%d pointer arithmetic on %s prohibited\n",
			dst, reg_type_str[ptr_reg->type]);
		return -EACCES;
	case PTR_TO_MAP_VALUE:
		if (!env->allow_ptr_leaks && !known && (smin_val < 0) != (smax_val < 0)) {
			verbose(env, "R%d has unknown scalar with mixed signed bounds, pointer arithmetic with it prohibited for !root\n",
				off_reg == dst_reg ? dst : src);
			return -EACCES;
		}
		/* fall-through */
	default:
		break;
	}

	/* In case of 'scalar += pointer', dst_reg inherits pointer type and id.
	 * The id may be overwritten later if we create a new variable offset.
	 */
	dst_reg->type = ptr_reg->type;
	dst_reg->id = ptr_reg->id;

	if (!check_reg_sane_offset(env, off_reg, ptr_reg->type) ||
	    !check_reg_sane_offset(env, ptr_reg, ptr_reg->type))
		return -EINVAL;

	switch (opcode) {
	case BPF_ADD:
		ret = sanitize_ptr_alu(env, insn, ptr_reg, dst_reg, smin_val < 0);
		if (ret < 0) {
			verbose(env, "R%d tried to add from different maps or paths\n", dst);
			return ret;
		}
		/* We can take a fixed offset as long as it doesn't overflow
		 * the s32 'off' field
		 */
		if (known && (ptr_reg->off + smin_val ==
			      (s64)(s32)(ptr_reg->off + smin_val))) {
			/* pointer += K.  Accumulate it into fixed offset */
			dst_reg->smin_value = smin_ptr;
			dst_reg->smax_value = smax_ptr;
			dst_reg->umin_value = umin_ptr;
			dst_reg->umax_value = umax_ptr;
			dst_reg->var_off = ptr_reg->var_off;
			dst_reg->off = ptr_reg->off + smin_val;
			dst_reg->raw = ptr_reg->raw;
			break;
		}
		/* A new variable offset is created.  Note that off_reg->off
		 * == 0, since it's a scalar.
		 * dst_reg gets the pointer type and since some positive
		 * integer value was added to the pointer, give it a new 'id'
		 * if it's a PTR_TO_PACKET.
		 * this creates a new 'base' pointer, off_reg (variable) gets
		 * added into the variable offset, and we copy the fixed offset
		 * from ptr_reg.
		 */
		if (signed_add_overflows(smin_ptr, smin_val) ||
		    signed_add_overflows(smax_ptr, smax_val)) {
			dst_reg->smin_value = S64_MIN;
			dst_reg->smax_value = S64_MAX;
		} else {
			dst_reg->smin_value = smin_ptr + smin_val;
			dst_reg->smax_value = smax_ptr + smax_val;
		}
		if (umin_ptr + umin_val < umin_ptr ||
		    umax_ptr + umax_val < umax_ptr) {
			dst_reg->umin_value = 0;
			dst_reg->umax_value = U64_MAX;
		} else {
			dst_reg->umin_value = umin_ptr + umin_val;
			dst_reg->umax_value = umax_ptr + umax_val;
		}
		dst_reg->var_off = tnum_add(ptr_reg->var_off, off_reg->var_off);
		dst_reg->off = ptr_reg->off;
		dst_reg->raw = ptr_reg->raw;
		if (reg_is_pkt_pointer(ptr_reg)) {
			dst_reg->id = ++env->id_gen;
			/* something was added to pkt_ptr, set range to zero */
			dst_reg->raw = 0;
		}
		break;
	case BPF_SUB:
		ret = sanitize_ptr_alu(env, insn, ptr_reg, dst_reg, smin_val < 0);
		if (ret < 0) {
			verbose(env, "R%d tried to sub from different maps or paths\n", dst);
			return ret;
		}
		if (dst_reg == off_reg) {
			/* scalar -= pointer.  Creates an unknown scalar */
			verbose(env, "R%d tried to subtract pointer from scalar\n",
				dst);
			return -EACCES;
		}
		/* We don't allow subtraction from FP, because (according to
		 * test_verifier.c test "invalid fp arithmetic", JITs might not
		 * be able to deal with it.
		 */
		if (ptr_reg->type == PTR_TO_STACK) {
			verbose(env, "R%d subtraction from stack pointer prohibited\n",
				dst);
			return -EACCES;
		}
		if (known && (ptr_reg->off - smin_val ==
			      (s64)(s32)(ptr_reg->off - smin_val))) {
			/* pointer -= K.  Subtract it from fixed offset */
			dst_reg->smin_value = smin_ptr;
			dst_reg->smax_value = smax_ptr;
			dst_reg->umin_value = umin_ptr;
			dst_reg->umax_value = umax_ptr;
			dst_reg->var_off = ptr_reg->var_off;
			dst_reg->id = ptr_reg->id;
			dst_reg->off = ptr_reg->off - smin_val;
			dst_reg->raw = ptr_reg->raw;
			break;
		}
		/* A new variable offset is created.  If the subtrahend is known
		 * nonnegative, then any reg->range we had before is still good.
		 */
		if (signed_sub_overflows(smin_ptr, smax_val) ||
		    signed_sub_overflows(smax_ptr, smin_val)) {
			/* Overflow possible, we know nothing */
			dst_reg->smin_value = S64_MIN;
			dst_reg->smax_value = S64_MAX;
		} else {
			dst_reg->smin_value = smin_ptr - smax_val;
			dst_reg->smax_value = smax_ptr - smin_val;
		}
		if (umin_ptr < umax_val) {
			/* Overflow possible, we know nothing */
			dst_reg->umin_value = 0;
			dst_reg->umax_value = U64_MAX;
		} else {
			/* Cannot overflow (as long as bounds are consistent) */
			dst_reg->umin_value = umin_ptr - umax_val;
			dst_reg->umax_value = umax_ptr - umin_val;
		}
		dst_reg->var_off = tnum_sub(ptr_reg->var_off, off_reg->var_off);
		dst_reg->off = ptr_reg->off;
		dst_reg->raw = ptr_reg->raw;
		if (reg_is_pkt_pointer(ptr_reg)) {
			dst_reg->id = ++env->id_gen;
			/* something was added to pkt_ptr, set range to zero */
			if (smin_val < 0)
				dst_reg->raw = 0;
		}
		break;
	case BPF_AND:
	case BPF_OR:
	case BPF_XOR:
		/* bitwise ops on pointers are troublesome, prohibit. */
		verbose(env, "R%d bitwise operator %s on pointer prohibited\n",
			dst, bpf_alu_string[opcode >> 4]);
		return -EACCES;
	default:
		/* other operators (e.g. MUL,LSH) produce non-pointer results */
		verbose(env, "R%d pointer arithmetic with %s operator prohibited\n",
			dst, bpf_alu_string[opcode >> 4]);
		return -EACCES;
	}

	if (!check_reg_sane_offset(env, dst_reg, ptr_reg->type))
		return -EINVAL;

	__update_reg_bounds(dst_reg);
	__reg_deduce_bounds(dst_reg);
	__reg_bound_offset(dst_reg);

	/* For unprivileged we require that resulting offset must be in bounds
	 * in order to be able to sanitize access later on.
	 */
	if (!env->allow_ptr_leaks) {
		if (dst_reg->type == PTR_TO_MAP_VALUE &&
		    check_map_access(env, dst, dst_reg->off, 1, false)) {
			verbose(env, "R%d pointer arithmetic of map value goes out of range, "
				"prohibited for !root\n", dst);
			return -EACCES;
		} else if (dst_reg->type == PTR_TO_STACK &&
			   check_stack_access(env, dst_reg, dst_reg->off +
					      dst_reg->var_off.value, 1)) {
			verbose(env, "R%d stack pointer arithmetic goes out of range, "
				"prohibited for !root\n", dst);
			return -EACCES;
		}
	}

	return 0;
}

/* WARNING: This function does calculations on 64-bit values, but the actual
 * execution may occur on 32-bit values. Therefore, things like bitshifts
 * need extra checks in the 32-bit case.
 */
static int adjust_scalar_min_max_vals(struct bpf_verifier_env *env,
				      struct bpf_insn *insn,
				      struct bpf_reg_state *dst_reg,
				      struct bpf_reg_state src_reg)
{
	struct bpf_reg_state *regs = cur_regs(env);
	u8 opcode = BPF_OP(insn->code);
	bool src_known, dst_known;
	s64 smin_val, smax_val;
	u64 umin_val, umax_val;
	u64 insn_bitness = (BPF_CLASS(insn->code) == BPF_ALU64) ? 64 : 32;
	u32 dst = insn->dst_reg;
	int ret;

	if (insn_bitness == 32) {
		/* Relevant for 32-bit RSH: Information can propagate towards
		 * LSB, so it isn't sufficient to only truncate the output to
		 * 32 bits.
		 */
		coerce_reg_to_size(dst_reg, 4);
		coerce_reg_to_size(&src_reg, 4);
	}

	smin_val = src_reg.smin_value;
	smax_val = src_reg.smax_value;
	umin_val = src_reg.umin_value;
	umax_val = src_reg.umax_value;
	src_known = tnum_is_const(src_reg.var_off);
	dst_known = tnum_is_const(dst_reg->var_off);

	if ((src_known && (smin_val != smax_val || umin_val != umax_val)) ||
	    smin_val > smax_val || umin_val > umax_val) {
		/* Taint dst register if offset had invalid bounds derived from
		 * e.g. dead branches.
		 */
		__mark_reg_unknown(dst_reg);
		return 0;
	}

	if (!src_known &&
	    opcode != BPF_ADD && opcode != BPF_SUB && opcode != BPF_AND) {
		__mark_reg_unknown(dst_reg);
		return 0;
	}

	switch (opcode) {
	case BPF_ADD:
		ret = sanitize_val_alu(env, insn);
		if (ret < 0) {
			verbose(env, "R%d tried to add from different pointers or scalars\n", dst);
			return ret;
		}
		if (signed_add_overflows(dst_reg->smin_value, smin_val) ||
		    signed_add_overflows(dst_reg->smax_value, smax_val)) {
			dst_reg->smin_value = S64_MIN;
			dst_reg->smax_value = S64_MAX;
		} else {
			dst_reg->smin_value += smin_val;
			dst_reg->smax_value += smax_val;
		}
		if (dst_reg->umin_value + umin_val < umin_val ||
		    dst_reg->umax_value + umax_val < umax_val) {
			dst_reg->umin_value = 0;
			dst_reg->umax_value = U64_MAX;
		} else {
			dst_reg->umin_value += umin_val;
			dst_reg->umax_value += umax_val;
		}
		dst_reg->var_off = tnum_add(dst_reg->var_off, src_reg.var_off);
		break;
	case BPF_SUB:
		ret = sanitize_val_alu(env, insn);
		if (ret < 0) {
			verbose(env, "R%d tried to sub from different pointers or scalars\n", dst);
			return ret;
		}
		if (signed_sub_overflows(dst_reg->smin_value, smax_val) ||
		    signed_sub_overflows(dst_reg->smax_value, smin_val)) {
			/* Overflow possible, we know nothing */
			dst_reg->smin_value = S64_MIN;
			dst_reg->smax_value = S64_MAX;
		} else {
			dst_reg->smin_value -= smax_val;
			dst_reg->smax_value -= smin_val;
		}
		if (dst_reg->umin_value < umax_val) {
			/* Overflow possible, we know nothing */
			dst_reg->umin_value = 0;
			dst_reg->umax_value = U64_MAX;
		} else {
			/* Cannot overflow (as long as bounds are consistent) */
			dst_reg->umin_value -= umax_val;
			dst_reg->umax_value -= umin_val;
		}
		dst_reg->var_off = tnum_sub(dst_reg->var_off, src_reg.var_off);
		break;
	case BPF_MUL:
		dst_reg->var_off = tnum_mul(dst_reg->var_off, src_reg.var_off);
		if (smin_val < 0 || dst_reg->smin_value < 0) {
			/* Ain't nobody got time to multiply that sign */
			__mark_reg_unbounded(dst_reg);
			__update_reg_bounds(dst_reg);
			break;
		}
		/* Both values are positive, so we can work with unsigned and
		 * copy the result to signed (unless it exceeds S64_MAX).
		 */
		if (umax_val > U32_MAX || dst_reg->umax_value > U32_MAX) {
			/* Potential overflow, we know nothing */
			__mark_reg_unbounded(dst_reg);
			/* (except what we can learn from the var_off) */
			__update_reg_bounds(dst_reg);
			break;
		}
		dst_reg->umin_value *= umin_val;
		dst_reg->umax_value *= umax_val;
		if (dst_reg->umax_value > S64_MAX) {
			/* Overflow possible, we know nothing */
			dst_reg->smin_value = S64_MIN;
			dst_reg->smax_value = S64_MAX;
		} else {
			dst_reg->smin_value = dst_reg->umin_value;
			dst_reg->smax_value = dst_reg->umax_value;
		}
		break;
	case BPF_AND:
		if (src_known && dst_known) {
			__mark_reg_known(dst_reg, dst_reg->var_off.value &
						  src_reg.var_off.value);
			break;
		}
		/* We get our minimum from the var_off, since that's inherently
		 * bitwise.  Our maximum is the minimum of the operands' maxima.
		 */
		dst_reg->var_off = tnum_and(dst_reg->var_off, src_reg.var_off);
		dst_reg->umin_value = dst_reg->var_off.value;
		dst_reg->umax_value = min(dst_reg->umax_value, umax_val);
		if (dst_reg->smin_value < 0 || smin_val < 0) {
			/* Lose signed bounds when ANDing negative numbers,
			 * ain't nobody got time for that.
			 */
			dst_reg->smin_value = S64_MIN;
			dst_reg->smax_value = S64_MAX;
		} else {
			/* ANDing two positives gives a positive, so safe to
			 * cast result into s64.
			 */
			dst_reg->smin_value = dst_reg->umin_value;
			dst_reg->smax_value = dst_reg->umax_value;
		}
		/* We may learn something more from the var_off */
		__update_reg_bounds(dst_reg);
		break;
	case BPF_OR:
		if (src_known && dst_known) {
			__mark_reg_known(dst_reg, dst_reg->var_off.value |
						  src_reg.var_off.value);
			break;
		}
		/* We get our maximum from the var_off, and our minimum is the
		 * maximum of the operands' minima
		 */
		dst_reg->var_off = tnum_or(dst_reg->var_off, src_reg.var_off);
		dst_reg->umin_value = max(dst_reg->umin_value, umin_val);
		dst_reg->umax_value = dst_reg->var_off.value |
				      dst_reg->var_off.mask;
		if (dst_reg->smin_value < 0 || smin_val < 0) {
			/* Lose signed bounds when ORing negative numbers,
			 * ain't nobody got time for that.
			 */
			dst_reg->smin_value = S64_MIN;
			dst_reg->smax_value = S64_MAX;
		} else {
			/* ORing two positives gives a positive, so safe to
			 * cast result into s64.
			 */
			dst_reg->smin_value = dst_reg->umin_value;
			dst_reg->smax_value = dst_reg->umax_value;
		}
		/* We may learn something more from the var_off */
		__update_reg_bounds(dst_reg);
		break;
	case BPF_LSH:
		if (umax_val >= insn_bitness) {
			/* Shifts greater than 31 or 63 are undefined.
			 * This includes shifts by a negative number.
			 */
			mark_reg_unknown(env, regs, insn->dst_reg);
			break;
		}
		/* We lose all sign bit information (except what we can pick
		 * up from var_off)
		 */
		dst_reg->smin_value = S64_MIN;
		dst_reg->smax_value = S64_MAX;
		/* If we might shift our top bit out, then we know nothing */
		if (dst_reg->umax_value > 1ULL << (63 - umax_val)) {
			dst_reg->umin_value = 0;
			dst_reg->umax_value = U64_MAX;
		} else {
			dst_reg->umin_value <<= umin_val;
			dst_reg->umax_value <<= umax_val;
		}
		dst_reg->var_off = tnum_lshift(dst_reg->var_off, umin_val);
		/* We may learn something more from the var_off */
		__update_reg_bounds(dst_reg);
		break;
	case BPF_RSH:
		if (umax_val >= insn_bitness) {
			/* Shifts greater than 31 or 63 are undefined.
			 * This includes shifts by a negative number.
			 */
			mark_reg_unknown(env, regs, insn->dst_reg);
			break;
		}
		/* BPF_RSH is an unsigned shift.  If the value in dst_reg might
		 * be negative, then either:
		 * 1) src_reg might be zero, so the sign bit of the result is
		 *    unknown, so we lose our signed bounds
		 * 2) it's known negative, thus the unsigned bounds capture the
		 *    signed bounds
		 * 3) the signed bounds cross zero, so they tell us nothing
		 *    about the result
		 * If the value in dst_reg is known nonnegative, then again the
		 * unsigned bounts capture the signed bounds.
		 * Thus, in all cases it suffices to blow away our signed bounds
		 * and rely on inferring new ones from the unsigned bounds and
		 * var_off of the result.
		 */
		dst_reg->smin_value = S64_MIN;
		dst_reg->smax_value = S64_MAX;
		dst_reg->var_off = tnum_rshift(dst_reg->var_off, umin_val);
		dst_reg->umin_value >>= umax_val;
		dst_reg->umax_value >>= umin_val;
		/* We may learn something more from the var_off */
		__update_reg_bounds(dst_reg);
		break;
	case BPF_ARSH:
		if (umax_val >= insn_bitness) {
			/* Shifts greater than 31 or 63 are undefined.
			 * This includes shifts by a negative number.
			 */
			mark_reg_unknown(env, regs, insn->dst_reg);
			break;
		}

		/* Upon reaching here, src_known is true and
		 * umax_val is equal to umin_val.
		 */
		dst_reg->smin_value >>= umin_val;
		dst_reg->smax_value >>= umin_val;
		dst_reg->var_off = tnum_arshift(dst_reg->var_off, umin_val);

		/* blow away the dst_reg umin_value/umax_value and rely on
		 * dst_reg var_off to refine the result.
		 */
		dst_reg->umin_value = 0;
		dst_reg->umax_value = U64_MAX;
		__update_reg_bounds(dst_reg);
		break;
	default:
		mark_reg_unknown(env, regs, insn->dst_reg);
		break;
	}

	if (BPF_CLASS(insn->code) != BPF_ALU64) {
		/* 32-bit ALU ops are (32,32)->32 */
		coerce_reg_to_size(dst_reg, 4);
	}

	__reg_deduce_bounds(dst_reg);
	__reg_bound_offset(dst_reg);
	return 0;
}

/* Handles ALU ops other than BPF_END, BPF_NEG and BPF_MOV: computes new min/max
 * and var_off.
 */
static int adjust_reg_min_max_vals(struct bpf_verifier_env *env,
				   struct bpf_insn *insn)
{
	struct bpf_verifier_state *vstate = env->cur_state;
	struct bpf_func_state *state = vstate->frame[vstate->curframe];
	struct bpf_reg_state *regs = state->regs, *dst_reg, *src_reg;
	struct bpf_reg_state *ptr_reg = NULL, off_reg = {0};
	u8 opcode = BPF_OP(insn->code);

	dst_reg = &regs[insn->dst_reg];
	src_reg = NULL;
	if (dst_reg->type != SCALAR_VALUE)
		ptr_reg = dst_reg;
	if (BPF_SRC(insn->code) == BPF_X) {
		src_reg = &regs[insn->src_reg];
		if (src_reg->type != SCALAR_VALUE) {
			if (dst_reg->type != SCALAR_VALUE) {
				/* Combining two pointers by any ALU op yields
				 * an arbitrary scalar. Disallow all math except
				 * pointer subtraction
				 */
				if (opcode == BPF_SUB && env->allow_ptr_leaks) {
					mark_reg_unknown(env, regs, insn->dst_reg);
					return 0;
				}
				verbose(env, "R%d pointer %s pointer prohibited\n",
					insn->dst_reg,
					bpf_alu_string[opcode >> 4]);
				return -EACCES;
			} else {
				/* scalar += pointer
				 * This is legal, but we have to reverse our
				 * src/dest handling in computing the range
				 */
				return adjust_ptr_min_max_vals(env, insn,
							       src_reg, dst_reg);
			}
		} else if (ptr_reg) {
			/* pointer += scalar */
			return adjust_ptr_min_max_vals(env, insn,
						       dst_reg, src_reg);
		}
	} else {
		/* Pretend the src is a reg with a known value, since we only
		 * need to be able to read from this state.
		 */
		off_reg.type = SCALAR_VALUE;
		__mark_reg_known(&off_reg, insn->imm);
		src_reg = &off_reg;
		if (ptr_reg) /* pointer += K */
			return adjust_ptr_min_max_vals(env, insn,
						       ptr_reg, src_reg);
	}

	/* Got here implies adding two SCALAR_VALUEs */
	if (WARN_ON_ONCE(ptr_reg)) {
		print_verifier_state(env, state);
		verbose(env, "verifier internal error: unexpected ptr_reg\n");
		return -EINVAL;
	}
	if (WARN_ON(!src_reg)) {
		print_verifier_state(env, state);
		verbose(env, "verifier internal error: no src_reg\n");
		return -EINVAL;
	}
	return adjust_scalar_min_max_vals(env, insn, dst_reg, *src_reg);
}

/* check validity of 32-bit and 64-bit arithmetic operations */
static int check_alu_op(struct bpf_verifier_env *env, struct bpf_insn *insn)
{
	struct bpf_reg_state *regs = cur_regs(env);
	u8 opcode = BPF_OP(insn->code);
	int err;

	if (opcode == BPF_END || opcode == BPF_NEG) {
		if (opcode == BPF_NEG) {
			if (BPF_SRC(insn->code) != 0 ||
			    insn->src_reg != BPF_REG_0 ||
			    insn->off != 0 || insn->imm != 0) {
				verbose(env, "BPF_NEG uses reserved fields\n");
				return -EINVAL;
			}
		} else {
			if (insn->src_reg != BPF_REG_0 || insn->off != 0 ||
			    (insn->imm != 16 && insn->imm != 32 && insn->imm != 64) ||
			    BPF_CLASS(insn->code) == BPF_ALU64) {
				verbose(env, "BPF_END uses reserved fields\n");
				return -EINVAL;
			}
		}

		/* check src operand */
		err = check_reg_arg(env, insn->dst_reg, SRC_OP);
		if (err)
			return err;

		if (is_pointer_value(env, insn->dst_reg)) {
			verbose(env, "R%d pointer arithmetic prohibited\n",
				insn->dst_reg);
			return -EACCES;
		}

		/* check dest operand */
		err = check_reg_arg(env, insn->dst_reg, DST_OP);
		if (err)
			return err;

	} else if (opcode == BPF_MOV) {

		if (BPF_SRC(insn->code) == BPF_X) {
			if (insn->imm != 0 || insn->off != 0) {
				verbose(env, "BPF_MOV uses reserved fields\n");
				return -EINVAL;
			}

			/* check src operand */
			err = check_reg_arg(env, insn->src_reg, SRC_OP);
			if (err)
				return err;
		} else {
			if (insn->src_reg != BPF_REG_0 || insn->off != 0) {
				verbose(env, "BPF_MOV uses reserved fields\n");
				return -EINVAL;
			}
		}

		/* check dest operand, mark as required later */
		err = check_reg_arg(env, insn->dst_reg, DST_OP_NO_MARK);
		if (err)
			return err;

		if (BPF_SRC(insn->code) == BPF_X) {
			struct bpf_reg_state *src_reg = regs + insn->src_reg;
			struct bpf_reg_state *dst_reg = regs + insn->dst_reg;

			if (BPF_CLASS(insn->code) == BPF_ALU64) {
				/* case: R1 = R2
				 * copy register state to dest reg
				 */
				*dst_reg = *src_reg;
				dst_reg->live |= REG_LIVE_WRITTEN;
				dst_reg->subreg_def = DEF_NOT_SUBREG;
			} else {
				/* R1 = (u32) R2 */
				if (is_pointer_value(env, insn->src_reg)) {
					verbose(env,
						"R%d partial copy of pointer\n",
						insn->src_reg);
					return -EACCES;
				} else if (src_reg->type == SCALAR_VALUE) {
					*dst_reg = *src_reg;
					dst_reg->live |= REG_LIVE_WRITTEN;
					dst_reg->subreg_def = env->insn_idx + 1;
				} else {
					mark_reg_unknown(env, regs,
							 insn->dst_reg);
				}
				coerce_reg_to_size(dst_reg, 4);
			}
		} else {
			/* case: R = imm
			 * remember the value we stored into this reg
			 */
			/* clear any state __mark_reg_known doesn't set */
			mark_reg_unknown(env, regs, insn->dst_reg);
			regs[insn->dst_reg].type = SCALAR_VALUE;
			if (BPF_CLASS(insn->code) == BPF_ALU64) {
				__mark_reg_known(regs + insn->dst_reg,
						 insn->imm);
			} else {
				__mark_reg_known(regs + insn->dst_reg,
						 (u32)insn->imm);
			}
		}

	} else if (opcode > BPF_END) {
		verbose(env, "invalid BPF_ALU opcode %x\n", opcode);
		return -EINVAL;

	} else {	/* all other ALU ops: and, sub, xor, add, ... */

		if (BPF_SRC(insn->code) == BPF_X) {
			if (insn->imm != 0 || insn->off != 0) {
				verbose(env, "BPF_ALU uses reserved fields\n");
				return -EINVAL;
			}
			/* check src1 operand */
			err = check_reg_arg(env, insn->src_reg, SRC_OP);
			if (err)
				return err;
		} else {
			if (insn->src_reg != BPF_REG_0 || insn->off != 0) {
				verbose(env, "BPF_ALU uses reserved fields\n");
				return -EINVAL;
			}
		}

		/* check src2 operand */
		err = check_reg_arg(env, insn->dst_reg, SRC_OP);
		if (err)
			return err;

		if ((opcode == BPF_MOD || opcode == BPF_DIV) &&
		    BPF_SRC(insn->code) == BPF_K && insn->imm == 0) {
			verbose(env, "div by zero\n");
			return -EINVAL;
		}

		if ((opcode == BPF_LSH || opcode == BPF_RSH ||
		     opcode == BPF_ARSH) && BPF_SRC(insn->code) == BPF_K) {
			int size = BPF_CLASS(insn->code) == BPF_ALU64 ? 64 : 32;

			if (insn->imm < 0 || insn->imm >= size) {
				verbose(env, "invalid shift %d\n", insn->imm);
				return -EINVAL;
			}
		}

		/* check dest operand */
		err = check_reg_arg(env, insn->dst_reg, DST_OP_NO_MARK);
		if (err)
			return err;

		return adjust_reg_min_max_vals(env, insn);
	}

	return 0;
}

static void __find_good_pkt_pointers(struct bpf_func_state *state,
				     struct bpf_reg_state *dst_reg,
				     enum bpf_reg_type type, u16 new_range)
{
	struct bpf_reg_state *reg;
	int i;

	for (i = 0; i < MAX_BPF_REG; i++) {
		reg = &state->regs[i];
		if (reg->type == type && reg->id == dst_reg->id)
			/* keep the maximum range already checked */
			reg->range = max(reg->range, new_range);
	}

	bpf_for_each_spilled_reg(i, state, reg) {
		if (!reg)
			continue;
		if (reg->type == type && reg->id == dst_reg->id)
			reg->range = max(reg->range, new_range);
	}
}

static void find_good_pkt_pointers(struct bpf_verifier_state *vstate,
				   struct bpf_reg_state *dst_reg,
				   enum bpf_reg_type type,
				   bool range_right_open)
{
	u16 new_range;
	int i;

	if (dst_reg->off < 0 ||
	    (dst_reg->off == 0 && range_right_open))
		/* This doesn't give us any range */
		return;

	if (dst_reg->umax_value > MAX_PACKET_OFF ||
	    dst_reg->umax_value + dst_reg->off > MAX_PACKET_OFF)
		/* Risk of overflow.  For instance, ptr + (1<<63) may be less
		 * than pkt_end, but that's because it's also less than pkt.
		 */
		return;

	new_range = dst_reg->off;
	if (range_right_open)
		new_range--;

	/* Examples for register markings:
	 *
	 * pkt_data in dst register:
	 *
	 *   r2 = r3;
	 *   r2 += 8;
	 *   if (r2 > pkt_end) goto <handle exception>
	 *   <access okay>
	 *
	 *   r2 = r3;
	 *   r2 += 8;
	 *   if (r2 < pkt_end) goto <access okay>
	 *   <handle exception>
	 *
	 *   Where:
	 *     r2 == dst_reg, pkt_end == src_reg
	 *     r2=pkt(id=n,off=8,r=0)
	 *     r3=pkt(id=n,off=0,r=0)
	 *
	 * pkt_data in src register:
	 *
	 *   r2 = r3;
	 *   r2 += 8;
	 *   if (pkt_end >= r2) goto <access okay>
	 *   <handle exception>
	 *
	 *   r2 = r3;
	 *   r2 += 8;
	 *   if (pkt_end <= r2) goto <handle exception>
	 *   <access okay>
	 *
	 *   Where:
	 *     pkt_end == dst_reg, r2 == src_reg
	 *     r2=pkt(id=n,off=8,r=0)
	 *     r3=pkt(id=n,off=0,r=0)
	 *
	 * Find register r3 and mark its range as r3=pkt(id=n,off=0,r=8)
	 * or r3=pkt(id=n,off=0,r=8-1), so that range of bytes [r3, r3 + 8)
	 * and [r3, r3 + 8-1) respectively is safe to access depending on
	 * the check.
	 */

	/* If our ids match, then we must have the same max_value.  And we
	 * don't care about the other reg's fixed offset, since if it's too big
	 * the range won't allow anything.
	 * dst_reg->off is known < MAX_PACKET_OFF, therefore it fits in a u16.
	 */
	for (i = 0; i <= vstate->curframe; i++)
		__find_good_pkt_pointers(vstate->frame[i], dst_reg, type,
					 new_range);
}

/* compute branch direction of the expression "if (reg opcode val) goto target;"
 * and return:
 *  1 - branch will be taken and "goto target" will be executed
 *  0 - branch will not be taken and fall-through to next insn
 * -1 - unknown. Example: "if (reg < 5)" is unknown when register value range [0,10]
 */
static int is_branch_taken(struct bpf_reg_state *reg, u64 val, u8 opcode,
			   bool is_jmp32)
{
	struct bpf_reg_state reg_lo;
	s64 sval;

	if (__is_pointer_value(false, reg))
		return -1;

	if (is_jmp32) {
		reg_lo = *reg;
		reg = &reg_lo;
		/* For JMP32, only low 32 bits are compared, coerce_reg_to_size
		 * could truncate high bits and update umin/umax according to
		 * information of low bits.
		 */
		coerce_reg_to_size(reg, 4);
		/* smin/smax need special handling. For example, after coerce,
		 * if smin_value is 0x00000000ffffffffLL, the value is -1 when
		 * used as operand to JMP32. It is a negative number from s32's
		 * point of view, while it is a positive number when seen as
		 * s64. The smin/smax are kept as s64, therefore, when used with
		 * JMP32, they need to be transformed into s32, then sign
		 * extended back to s64.
		 *
		 * Also, smin/smax were copied from umin/umax. If umin/umax has
		 * different sign bit, then min/max relationship doesn't
		 * maintain after casting into s32, for this case, set smin/smax
		 * to safest range.
		 */
		if ((reg->umax_value ^ reg->umin_value) &
		    (1ULL << 31)) {
			reg->smin_value = S32_MIN;
			reg->smax_value = S32_MAX;
		}
		reg->smin_value = (s64)(s32)reg->smin_value;
		reg->smax_value = (s64)(s32)reg->smax_value;

		val = (u32)val;
		sval = (s64)(s32)val;
	} else {
		sval = (s64)val;
	}

	switch (opcode) {
	case BPF_JEQ:
		if (tnum_is_const(reg->var_off))
			return !!tnum_equals_const(reg->var_off, val);
		break;
	case BPF_JNE:
		if (tnum_is_const(reg->var_off))
			return !tnum_equals_const(reg->var_off, val);
		break;
	case BPF_JSET:
		if ((~reg->var_off.mask & reg->var_off.value) & val)
			return 1;
		if (!((reg->var_off.mask | reg->var_off.value) & val))
			return 0;
		break;
	case BPF_JGT:
		if (reg->umin_value > val)
			return 1;
		else if (reg->umax_value <= val)
			return 0;
		break;
	case BPF_JSGT:
		if (reg->smin_value > sval)
			return 1;
		else if (reg->smax_value < sval)
			return 0;
		break;
	case BPF_JLT:
		if (reg->umax_value < val)
			return 1;
		else if (reg->umin_value >= val)
			return 0;
		break;
	case BPF_JSLT:
		if (reg->smax_value < sval)
			return 1;
		else if (reg->smin_value >= sval)
			return 0;
		break;
	case BPF_JGE:
		if (reg->umin_value >= val)
			return 1;
		else if (reg->umax_value < val)
			return 0;
		break;
	case BPF_JSGE:
		if (reg->smin_value >= sval)
			return 1;
		else if (reg->smax_value < sval)
			return 0;
		break;
	case BPF_JLE:
		if (reg->umax_value <= val)
			return 1;
		else if (reg->umin_value > val)
			return 0;
		break;
	case BPF_JSLE:
		if (reg->smax_value <= sval)
			return 1;
		else if (reg->smin_value > sval)
			return 0;
		break;
	}

	return -1;
}

/* Generate min value of the high 32-bit from TNUM info. */
static u64 gen_hi_min(struct tnum var)
{
	return var.value & ~0xffffffffULL;
}

/* Generate max value of the high 32-bit from TNUM info. */
static u64 gen_hi_max(struct tnum var)
{
	return (var.value | var.mask) & ~0xffffffffULL;
}

/* Return true if VAL is compared with a s64 sign extended from s32, and they
 * are with the same signedness.
 */
static bool cmp_val_with_extended_s64(s64 sval, struct bpf_reg_state *reg)
{
	return ((s32)sval >= 0 &&
		reg->smin_value >= 0 && reg->smax_value <= S32_MAX) ||
	       ((s32)sval < 0 &&
		reg->smax_value <= 0 && reg->smin_value >= S32_MIN);
}

/* Adjusts the register min/max values in the case that the dst_reg is the
 * variable register that we are working on, and src_reg is a constant or we're
 * simply doing a BPF_K check.
 * In JEQ/JNE cases we also adjust the var_off values.
 */
static void reg_set_min_max(struct bpf_reg_state *true_reg,
			    struct bpf_reg_state *false_reg, u64 val,
			    u8 opcode, bool is_jmp32)
{
	s64 sval;

	/* If the dst_reg is a pointer, we can't learn anything about its
	 * variable offset from the compare (unless src_reg were a pointer into
	 * the same object, but we don't bother with that.
	 * Since false_reg and true_reg have the same type by construction, we
	 * only need to check one of them for pointerness.
	 */
	if (__is_pointer_value(false, false_reg))
		return;

	val = is_jmp32 ? (u32)val : val;
	sval = is_jmp32 ? (s64)(s32)val : (s64)val;

	switch (opcode) {
	case BPF_JEQ:
	case BPF_JNE:
	{
		struct bpf_reg_state *reg =
			opcode == BPF_JEQ ? true_reg : false_reg;

		/* For BPF_JEQ, if this is false we know nothing Jon Snow, but
		 * if it is true we know the value for sure. Likewise for
		 * BPF_JNE.
		 */
		if (is_jmp32) {
			u64 old_v = reg->var_off.value;
			u64 hi_mask = ~0xffffffffULL;

			reg->var_off.value = (old_v & hi_mask) | val;
			reg->var_off.mask &= hi_mask;
		} else {
			__mark_reg_known(reg, val);
		}
		break;
	}
	case BPF_JSET:
		false_reg->var_off = tnum_and(false_reg->var_off,
					      tnum_const(~val));
		if (is_power_of_2(val))
			true_reg->var_off = tnum_or(true_reg->var_off,
						    tnum_const(val));
		break;
	case BPF_JGE:
	case BPF_JGT:
	{
		u64 false_umax = opcode == BPF_JGT ? val    : val - 1;
		u64 true_umin = opcode == BPF_JGT ? val + 1 : val;

		if (is_jmp32) {
			false_umax += gen_hi_max(false_reg->var_off);
			true_umin += gen_hi_min(true_reg->var_off);
		}
		false_reg->umax_value = min(false_reg->umax_value, false_umax);
		true_reg->umin_value = max(true_reg->umin_value, true_umin);
		break;
	}
	case BPF_JSGE:
	case BPF_JSGT:
	{
		s64 false_smax = opcode == BPF_JSGT ? sval    : sval - 1;
		s64 true_smin = opcode == BPF_JSGT ? sval + 1 : sval;

		/* If the full s64 was not sign-extended from s32 then don't
		 * deduct further info.
		 */
		if (is_jmp32 && !cmp_val_with_extended_s64(sval, false_reg))
			break;
		false_reg->smax_value = min(false_reg->smax_value, false_smax);
		true_reg->smin_value = max(true_reg->smin_value, true_smin);
		break;
	}
	case BPF_JLE:
	case BPF_JLT:
	{
		u64 false_umin = opcode == BPF_JLT ? val    : val + 1;
		u64 true_umax = opcode == BPF_JLT ? val - 1 : val;

		if (is_jmp32) {
			false_umin += gen_hi_min(false_reg->var_off);
			true_umax += gen_hi_max(true_reg->var_off);
		}
		false_reg->umin_value = max(false_reg->umin_value, false_umin);
		true_reg->umax_value = min(true_reg->umax_value, true_umax);
		break;
	}
	case BPF_JSLE:
	case BPF_JSLT:
	{
		s64 false_smin = opcode == BPF_JSLT ? sval    : sval + 1;
		s64 true_smax = opcode == BPF_JSLT ? sval - 1 : sval;

		if (is_jmp32 && !cmp_val_with_extended_s64(sval, false_reg))
			break;
		false_reg->smin_value = max(false_reg->smin_value, false_smin);
		true_reg->smax_value = min(true_reg->smax_value, true_smax);
		break;
	}
	default:
		break;
	}

	__reg_deduce_bounds(false_reg);
	__reg_deduce_bounds(true_reg);
	/* We might have learned some bits from the bounds. */
	__reg_bound_offset(false_reg);
	__reg_bound_offset(true_reg);
	/* Intersecting with the old var_off might have improved our bounds
	 * slightly.  e.g. if umax was 0x7f...f and var_off was (0; 0xf...fc),
	 * then new var_off is (0; 0x7f...fc) which improves our umax.
	 */
	__update_reg_bounds(false_reg);
	__update_reg_bounds(true_reg);
}

/* Same as above, but for the case that dst_reg holds a constant and src_reg is
 * the variable reg.
 */
static void reg_set_min_max_inv(struct bpf_reg_state *true_reg,
				struct bpf_reg_state *false_reg, u64 val,
				u8 opcode, bool is_jmp32)
{
	s64 sval;

	if (__is_pointer_value(false, false_reg))
		return;

	val = is_jmp32 ? (u32)val : val;
	sval = is_jmp32 ? (s64)(s32)val : (s64)val;

	switch (opcode) {
	case BPF_JEQ:
	case BPF_JNE:
	{
		struct bpf_reg_state *reg =
			opcode == BPF_JEQ ? true_reg : false_reg;

		if (is_jmp32) {
			u64 old_v = reg->var_off.value;
			u64 hi_mask = ~0xffffffffULL;

			reg->var_off.value = (old_v & hi_mask) | val;
			reg->var_off.mask &= hi_mask;
		} else {
			__mark_reg_known(reg, val);
		}
		break;
	}
	case BPF_JSET:
		false_reg->var_off = tnum_and(false_reg->var_off,
					      tnum_const(~val));
		if (is_power_of_2(val))
			true_reg->var_off = tnum_or(true_reg->var_off,
						    tnum_const(val));
		break;
	case BPF_JGE:
	case BPF_JGT:
	{
		u64 false_umin = opcode == BPF_JGT ? val    : val + 1;
		u64 true_umax = opcode == BPF_JGT ? val - 1 : val;

		if (is_jmp32) {
			false_umin += gen_hi_min(false_reg->var_off);
			true_umax += gen_hi_max(true_reg->var_off);
		}
		false_reg->umin_value = max(false_reg->umin_value, false_umin);
		true_reg->umax_value = min(true_reg->umax_value, true_umax);
		break;
	}
	case BPF_JSGE:
	case BPF_JSGT:
	{
		s64 false_smin = opcode == BPF_JSGT ? sval    : sval + 1;
		s64 true_smax = opcode == BPF_JSGT ? sval - 1 : sval;

		if (is_jmp32 && !cmp_val_with_extended_s64(sval, false_reg))
			break;
		false_reg->smin_value = max(false_reg->smin_value, false_smin);
		true_reg->smax_value = min(true_reg->smax_value, true_smax);
		break;
	}
	case BPF_JLE:
	case BPF_JLT:
	{
		u64 false_umax = opcode == BPF_JLT ? val    : val - 1;
		u64 true_umin = opcode == BPF_JLT ? val + 1 : val;

		if (is_jmp32) {
			false_umax += gen_hi_max(false_reg->var_off);
			true_umin += gen_hi_min(true_reg->var_off);
		}
		false_reg->umax_value = min(false_reg->umax_value, false_umax);
		true_reg->umin_value = max(true_reg->umin_value, true_umin);
		break;
	}
	case BPF_JSLE:
	case BPF_JSLT:
	{
		s64 false_smax = opcode == BPF_JSLT ? sval    : sval - 1;
		s64 true_smin = opcode == BPF_JSLT ? sval + 1 : sval;

		if (is_jmp32 && !cmp_val_with_extended_s64(sval, false_reg))
			break;
		false_reg->smax_value = min(false_reg->smax_value, false_smax);
		true_reg->smin_value = max(true_reg->smin_value, true_smin);
		break;
	}
	default:
		break;
	}

	__reg_deduce_bounds(false_reg);
	__reg_deduce_bounds(true_reg);
	/* We might have learned some bits from the bounds. */
	__reg_bound_offset(false_reg);
	__reg_bound_offset(true_reg);
	/* Intersecting with the old var_off might have improved our bounds
	 * slightly.  e.g. if umax was 0x7f...f and var_off was (0; 0xf...fc),
	 * then new var_off is (0; 0x7f...fc) which improves our umax.
	 */
	__update_reg_bounds(false_reg);
	__update_reg_bounds(true_reg);
}

/* Regs are known to be equal, so intersect their min/max/var_off */
static void __reg_combine_min_max(struct bpf_reg_state *src_reg,
				  struct bpf_reg_state *dst_reg)
{
	src_reg->umin_value = dst_reg->umin_value = max(src_reg->umin_value,
							dst_reg->umin_value);
	src_reg->umax_value = dst_reg->umax_value = min(src_reg->umax_value,
							dst_reg->umax_value);
	src_reg->smin_value = dst_reg->smin_value = max(src_reg->smin_value,
							dst_reg->smin_value);
	src_reg->smax_value = dst_reg->smax_value = min(src_reg->smax_value,
							dst_reg->smax_value);
	src_reg->var_off = dst_reg->var_off = tnum_intersect(src_reg->var_off,
							     dst_reg->var_off);
	/* We might have learned new bounds from the var_off. */
	__update_reg_bounds(src_reg);
	__update_reg_bounds(dst_reg);
	/* We might have learned something about the sign bit. */
	__reg_deduce_bounds(src_reg);
	__reg_deduce_bounds(dst_reg);
	/* We might have learned some bits from the bounds. */
	__reg_bound_offset(src_reg);
	__reg_bound_offset(dst_reg);
	/* Intersecting with the old var_off might have improved our bounds
	 * slightly.  e.g. if umax was 0x7f...f and var_off was (0; 0xf...fc),
	 * then new var_off is (0; 0x7f...fc) which improves our umax.
	 */
	__update_reg_bounds(src_reg);
	__update_reg_bounds(dst_reg);
}

static void reg_combine_min_max(struct bpf_reg_state *true_src,
				struct bpf_reg_state *true_dst,
				struct bpf_reg_state *false_src,
				struct bpf_reg_state *false_dst,
				u8 opcode)
{
	switch (opcode) {
	case BPF_JEQ:
		__reg_combine_min_max(true_src, true_dst);
		break;
	case BPF_JNE:
		__reg_combine_min_max(false_src, false_dst);
		break;
	}
}

static void mark_ptr_or_null_reg(struct bpf_func_state *state,
				 struct bpf_reg_state *reg, u32 id,
				 bool is_null)
{
	if (reg_type_may_be_null(reg->type) && reg->id == id) {
		/* Old offset (both fixed and variable parts) should
		 * have been known-zero, because we don't allow pointer
		 * arithmetic on pointers that might be NULL.
		 */
		if (WARN_ON_ONCE(reg->smin_value || reg->smax_value ||
				 !tnum_equals_const(reg->var_off, 0) ||
				 reg->off)) {
			__mark_reg_known_zero(reg);
			reg->off = 0;
		}
		if (is_null) {
			reg->type = SCALAR_VALUE;
		} else if (reg->type == PTR_TO_MAP_VALUE_OR_NULL) {
			if (reg->map_ptr->inner_map_meta) {
				reg->type = CONST_PTR_TO_MAP;
				reg->map_ptr = reg->map_ptr->inner_map_meta;
			} else {
				reg->type = PTR_TO_MAP_VALUE;
			}
		} else if (reg->type == PTR_TO_SOCKET_OR_NULL) {
			reg->type = PTR_TO_SOCKET;
		} else if (reg->type == PTR_TO_SOCK_COMMON_OR_NULL) {
			reg->type = PTR_TO_SOCK_COMMON;
		} else if (reg->type == PTR_TO_TCP_SOCK_OR_NULL) {
			reg->type = PTR_TO_TCP_SOCK;
		}
		if (is_null) {
			/* We don't need id and ref_obj_id from this point
			 * onwards anymore, thus we should better reset it,
			 * so that state pruning has chances to take effect.
			 */
			reg->id = 0;
			reg->ref_obj_id = 0;
		} else if (!reg_may_point_to_spin_lock(reg)) {
			/* For not-NULL ptr, reg->ref_obj_id will be reset
			 * in release_reg_references().
			 *
			 * reg->id is still used by spin_lock ptr. Other
			 * than spin_lock ptr type, reg->id can be reset.
			 */
			reg->id = 0;
		}
	}
}

static void __mark_ptr_or_null_regs(struct bpf_func_state *state, u32 id,
				    bool is_null)
{
	struct bpf_reg_state *reg;
	int i;

	for (i = 0; i < MAX_BPF_REG; i++)
		mark_ptr_or_null_reg(state, &state->regs[i], id, is_null);

	bpf_for_each_spilled_reg(i, state, reg) {
		if (!reg)
			continue;
		mark_ptr_or_null_reg(state, reg, id, is_null);
	}
}

/* The logic is similar to find_good_pkt_pointers(), both could eventually
 * be folded together at some point.
 */
static void mark_ptr_or_null_regs(struct bpf_verifier_state *vstate, u32 regno,
				  bool is_null)
{
	struct bpf_func_state *state = vstate->frame[vstate->curframe];
	struct bpf_reg_state *regs = state->regs;
	u32 ref_obj_id = regs[regno].ref_obj_id;
	u32 id = regs[regno].id;
	int i;

	if (ref_obj_id && ref_obj_id == id && is_null)
		/* regs[regno] is in the " == NULL" branch.
		 * No one could have freed the reference state before
		 * doing the NULL check.
		 */
		WARN_ON_ONCE(release_reference_state(state, id));

	for (i = 0; i <= vstate->curframe; i++)
		__mark_ptr_or_null_regs(vstate->frame[i], id, is_null);
}

static bool try_match_pkt_pointers(const struct bpf_insn *insn,
				   struct bpf_reg_state *dst_reg,
				   struct bpf_reg_state *src_reg,
				   struct bpf_verifier_state *this_branch,
				   struct bpf_verifier_state *other_branch)
{
	if (BPF_SRC(insn->code) != BPF_X)
		return false;

	/* Pointers are always 64-bit. */
	if (BPF_CLASS(insn->code) == BPF_JMP32)
		return false;

	switch (BPF_OP(insn->code)) {
	case BPF_JGT:
		if ((dst_reg->type == PTR_TO_PACKET &&
		     src_reg->type == PTR_TO_PACKET_END) ||
		    (dst_reg->type == PTR_TO_PACKET_META &&
		     reg_is_init_pkt_pointer(src_reg, PTR_TO_PACKET))) {
			/* pkt_data' > pkt_end, pkt_meta' > pkt_data */
			find_good_pkt_pointers(this_branch, dst_reg,
					       dst_reg->type, false);
		} else if ((dst_reg->type == PTR_TO_PACKET_END &&
			    src_reg->type == PTR_TO_PACKET) ||
			   (reg_is_init_pkt_pointer(dst_reg, PTR_TO_PACKET) &&
			    src_reg->type == PTR_TO_PACKET_META)) {
			/* pkt_end > pkt_data', pkt_data > pkt_meta' */
			find_good_pkt_pointers(other_branch, src_reg,
					       src_reg->type, true);
		} else {
			return false;
		}
		break;
	case BPF_JLT:
		if ((dst_reg->type == PTR_TO_PACKET &&
		     src_reg->type == PTR_TO_PACKET_END) ||
		    (dst_reg->type == PTR_TO_PACKET_META &&
		     reg_is_init_pkt_pointer(src_reg, PTR_TO_PACKET))) {
			/* pkt_data' < pkt_end, pkt_meta' < pkt_data */
			find_good_pkt_pointers(other_branch, dst_reg,
					       dst_reg->type, true);
		} else if ((dst_reg->type == PTR_TO_PACKET_END &&
			    src_reg->type == PTR_TO_PACKET) ||
			   (reg_is_init_pkt_pointer(dst_reg, PTR_TO_PACKET) &&
			    src_reg->type == PTR_TO_PACKET_META)) {
			/* pkt_end < pkt_data', pkt_data > pkt_meta' */
			find_good_pkt_pointers(this_branch, src_reg,
					       src_reg->type, false);
		} else {
			return false;
		}
		break;
	case BPF_JGE:
		if ((dst_reg->type == PTR_TO_PACKET &&
		     src_reg->type == PTR_TO_PACKET_END) ||
		    (dst_reg->type == PTR_TO_PACKET_META &&
		     reg_is_init_pkt_pointer(src_reg, PTR_TO_PACKET))) {
			/* pkt_data' >= pkt_end, pkt_meta' >= pkt_data */
			find_good_pkt_pointers(this_branch, dst_reg,
					       dst_reg->type, true);
		} else if ((dst_reg->type == PTR_TO_PACKET_END &&
			    src_reg->type == PTR_TO_PACKET) ||
			   (reg_is_init_pkt_pointer(dst_reg, PTR_TO_PACKET) &&
			    src_reg->type == PTR_TO_PACKET_META)) {
			/* pkt_end >= pkt_data', pkt_data >= pkt_meta' */
			find_good_pkt_pointers(other_branch, src_reg,
					       src_reg->type, false);
		} else {
			return false;
		}
		break;
	case BPF_JLE:
		if ((dst_reg->type == PTR_TO_PACKET &&
		     src_reg->type == PTR_TO_PACKET_END) ||
		    (dst_reg->type == PTR_TO_PACKET_META &&
		     reg_is_init_pkt_pointer(src_reg, PTR_TO_PACKET))) {
			/* pkt_data' <= pkt_end, pkt_meta' <= pkt_data */
			find_good_pkt_pointers(other_branch, dst_reg,
					       dst_reg->type, false);
		} else if ((dst_reg->type == PTR_TO_PACKET_END &&
			    src_reg->type == PTR_TO_PACKET) ||
			   (reg_is_init_pkt_pointer(dst_reg, PTR_TO_PACKET) &&
			    src_reg->type == PTR_TO_PACKET_META)) {
			/* pkt_end <= pkt_data', pkt_data <= pkt_meta' */
			find_good_pkt_pointers(this_branch, src_reg,
					       src_reg->type, true);
		} else {
			return false;
		}
		break;
	default:
		return false;
	}

	return true;
}

static int check_cond_jmp_op(struct bpf_verifier_env *env,
			     struct bpf_insn *insn, int *insn_idx)
{
	struct bpf_verifier_state *this_branch = env->cur_state;
	struct bpf_verifier_state *other_branch;
	struct bpf_reg_state *regs = this_branch->frame[this_branch->curframe]->regs;
	struct bpf_reg_state *dst_reg, *other_branch_regs;
	u8 opcode = BPF_OP(insn->code);
	bool is_jmp32;
	int err;

	/* Only conditional jumps are expected to reach here. */
	if (opcode == BPF_JA || opcode > BPF_JSLE) {
		verbose(env, "invalid BPF_JMP/JMP32 opcode %x\n", opcode);
		return -EINVAL;
	}

	if (BPF_SRC(insn->code) == BPF_X) {
		if (insn->imm != 0) {
			verbose(env, "BPF_JMP/JMP32 uses reserved fields\n");
			return -EINVAL;
		}

		/* check src1 operand */
		err = check_reg_arg(env, insn->src_reg, SRC_OP);
		if (err)
			return err;

		if (is_pointer_value(env, insn->src_reg)) {
			verbose(env, "R%d pointer comparison prohibited\n",
				insn->src_reg);
			return -EACCES;
		}
	} else {
		if (insn->src_reg != BPF_REG_0) {
			verbose(env, "BPF_JMP/JMP32 uses reserved fields\n");
			return -EINVAL;
		}
	}

	/* check src2 operand */
	err = check_reg_arg(env, insn->dst_reg, SRC_OP);
	if (err)
		return err;

	dst_reg = &regs[insn->dst_reg];
	is_jmp32 = BPF_CLASS(insn->code) == BPF_JMP32;

	if (BPF_SRC(insn->code) == BPF_K) {
		int pred = is_branch_taken(dst_reg, insn->imm, opcode,
					   is_jmp32);

		if (pred == 1) {
			 /* only follow the goto, ignore fall-through */
			*insn_idx += insn->off;
			return 0;
		} else if (pred == 0) {
			/* only follow fall-through branch, since
			 * that's where the program will go
			 */
			return 0;
		}
	}

	other_branch = push_stack(env, *insn_idx + insn->off + 1, *insn_idx,
				  false);
	if (!other_branch)
		return -EFAULT;
	other_branch_regs = other_branch->frame[other_branch->curframe]->regs;

	/* detect if we are comparing against a constant value so we can adjust
	 * our min/max values for our dst register.
	 * this is only legit if both are scalars (or pointers to the same
	 * object, I suppose, but we don't support that right now), because
	 * otherwise the different base pointers mean the offsets aren't
	 * comparable.
	 */
	if (BPF_SRC(insn->code) == BPF_X) {
		struct bpf_reg_state *src_reg = &regs[insn->src_reg];
		struct bpf_reg_state lo_reg0 = *dst_reg;
		struct bpf_reg_state lo_reg1 = *src_reg;
		struct bpf_reg_state *src_lo, *dst_lo;

		dst_lo = &lo_reg0;
		src_lo = &lo_reg1;
		coerce_reg_to_size(dst_lo, 4);
		coerce_reg_to_size(src_lo, 4);

		if (dst_reg->type == SCALAR_VALUE &&
		    src_reg->type == SCALAR_VALUE) {
			if (tnum_is_const(src_reg->var_off) ||
			    (is_jmp32 && tnum_is_const(src_lo->var_off)))
				reg_set_min_max(&other_branch_regs[insn->dst_reg],
						dst_reg,
						is_jmp32
						? src_lo->var_off.value
						: src_reg->var_off.value,
						opcode, is_jmp32);
			else if (tnum_is_const(dst_reg->var_off) ||
				 (is_jmp32 && tnum_is_const(dst_lo->var_off)))
				reg_set_min_max_inv(&other_branch_regs[insn->src_reg],
						    src_reg,
						    is_jmp32
						    ? dst_lo->var_off.value
						    : dst_reg->var_off.value,
						    opcode, is_jmp32);
			else if (!is_jmp32 &&
				 (opcode == BPF_JEQ || opcode == BPF_JNE))
				/* Comparing for equality, we can combine knowledge */
				reg_combine_min_max(&other_branch_regs[insn->src_reg],
						    &other_branch_regs[insn->dst_reg],
						    src_reg, dst_reg, opcode);
		}
	} else if (dst_reg->type == SCALAR_VALUE) {
		reg_set_min_max(&other_branch_regs[insn->dst_reg],
					dst_reg, insn->imm, opcode, is_jmp32);
	}

	/* detect if R == 0 where R is returned from bpf_map_lookup_elem().
	 * NOTE: these optimizations below are related with pointer comparison
	 *       which will never be JMP32.
	 */
	if (!is_jmp32 && BPF_SRC(insn->code) == BPF_K &&
	    insn->imm == 0 && (opcode == BPF_JEQ || opcode == BPF_JNE) &&
	    reg_type_may_be_null(dst_reg->type)) {
		/* Mark all identical registers in each branch as either
		 * safe or unknown depending R == 0 or R != 0 conditional.
		 */
		mark_ptr_or_null_regs(this_branch, insn->dst_reg,
				      opcode == BPF_JNE);
		mark_ptr_or_null_regs(other_branch, insn->dst_reg,
				      opcode == BPF_JEQ);
	} else if (!try_match_pkt_pointers(insn, dst_reg, &regs[insn->src_reg],
					   this_branch, other_branch) &&
		   is_pointer_value(env, insn->dst_reg)) {
		verbose(env, "R%d pointer comparison prohibited\n",
			insn->dst_reg);
		return -EACCES;
	}
	if (env->log.level & BPF_LOG_LEVEL)
		print_verifier_state(env, this_branch->frame[this_branch->curframe]);
	return 0;
}

/* verify BPF_LD_IMM64 instruction */
static int check_ld_imm(struct bpf_verifier_env *env, struct bpf_insn *insn)
{
	struct bpf_insn_aux_data *aux = cur_aux(env);
	struct bpf_reg_state *regs = cur_regs(env);
	struct bpf_map *map;
	int err;

	if (BPF_SIZE(insn->code) != BPF_DW) {
		verbose(env, "invalid BPF_LD_IMM insn\n");
		return -EINVAL;
	}
	if (insn->off != 0) {
		verbose(env, "BPF_LD_IMM64 uses reserved fields\n");
		return -EINVAL;
	}

	err = check_reg_arg(env, insn->dst_reg, DST_OP);
	if (err)
		return err;

	if (insn->src_reg == 0) {
		u64 imm = ((u64)(insn + 1)->imm << 32) | (u32)insn->imm;

		regs[insn->dst_reg].type = SCALAR_VALUE;
		__mark_reg_known(&regs[insn->dst_reg], imm);
		return 0;
	}

	map = env->used_maps[aux->map_index];
	mark_reg_known_zero(env, regs, insn->dst_reg);
	regs[insn->dst_reg].map_ptr = map;

	if (insn->src_reg == BPF_PSEUDO_MAP_VALUE) {
		regs[insn->dst_reg].type = PTR_TO_MAP_VALUE;
		regs[insn->dst_reg].off = aux->map_off;
		if (map_value_has_spin_lock(map))
			regs[insn->dst_reg].id = ++env->id_gen;
	} else if (insn->src_reg == BPF_PSEUDO_MAP_FD) {
		regs[insn->dst_reg].type = CONST_PTR_TO_MAP;
	} else {
		verbose(env, "bpf verifier is misconfigured\n");
		return -EINVAL;
	}

	return 0;
}

static bool may_access_skb(enum bpf_prog_type type)
{
	switch (type) {
	case BPF_PROG_TYPE_SOCKET_FILTER:
	case BPF_PROG_TYPE_SCHED_CLS:
	case BPF_PROG_TYPE_SCHED_ACT:
		return true;
	default:
		return false;
	}
}

/* verify safety of LD_ABS|LD_IND instructions:
 * - they can only appear in the programs where ctx == skb
 * - since they are wrappers of function calls, they scratch R1-R5 registers,
 *   preserve R6-R9, and store return value into R0
 *
 * Implicit input:
 *   ctx == skb == R6 == CTX
 *
 * Explicit input:
 *   SRC == any register
 *   IMM == 32-bit immediate
 *
 * Output:
 *   R0 - 8/16/32-bit skb data converted to cpu endianness
 */
static int check_ld_abs(struct bpf_verifier_env *env, struct bpf_insn *insn)
{
	struct bpf_reg_state *regs = cur_regs(env);
	u8 mode = BPF_MODE(insn->code);
	int i, err;

	if (!may_access_skb(env->prog->type)) {
		verbose(env, "BPF_LD_[ABS|IND] instructions not allowed for this program type\n");
		return -EINVAL;
	}

	if (!env->ops->gen_ld_abs) {
		verbose(env, "bpf verifier is misconfigured\n");
		return -EINVAL;
	}

	if (env->subprog_cnt > 1) {
		/* when program has LD_ABS insn JITs and interpreter assume
		 * that r1 == ctx == skb which is not the case for callees
		 * that can have arbitrary arguments. It's problematic
		 * for main prog as well since JITs would need to analyze
		 * all functions in order to make proper register save/restore
		 * decisions in the main prog. Hence disallow LD_ABS with calls
		 */
		verbose(env, "BPF_LD_[ABS|IND] instructions cannot be mixed with bpf-to-bpf calls\n");
		return -EINVAL;
	}

	if (insn->dst_reg != BPF_REG_0 || insn->off != 0 ||
	    BPF_SIZE(insn->code) == BPF_DW ||
	    (mode == BPF_ABS && insn->src_reg != BPF_REG_0)) {
		verbose(env, "BPF_LD_[ABS|IND] uses reserved fields\n");
		return -EINVAL;
	}

	/* check whether implicit source operand (register R6) is readable */
	err = check_reg_arg(env, BPF_REG_6, SRC_OP);
	if (err)
		return err;

	/* Disallow usage of BPF_LD_[ABS|IND] with reference tracking, as
	 * gen_ld_abs() may terminate the program at runtime, leading to
	 * reference leak.
	 */
	err = check_reference_leak(env);
	if (err) {
		verbose(env, "BPF_LD_[ABS|IND] cannot be mixed with socket references\n");
		return err;
	}

	if (env->cur_state->active_spin_lock) {
		verbose(env, "BPF_LD_[ABS|IND] cannot be used inside bpf_spin_lock-ed region\n");
		return -EINVAL;
	}

	if (regs[BPF_REG_6].type != PTR_TO_CTX) {
		verbose(env,
			"at the time of BPF_LD_ABS|IND R6 != pointer to skb\n");
		return -EINVAL;
	}

	if (mode == BPF_IND) {
		/* check explicit source operand */
		err = check_reg_arg(env, insn->src_reg, SRC_OP);
		if (err)
			return err;
	}

	/* reset caller saved regs to unreadable */
	for (i = 0; i < CALLER_SAVED_REGS; i++) {
		mark_reg_not_init(env, regs, caller_saved[i]);
		check_reg_arg(env, caller_saved[i], DST_OP_NO_MARK);
	}

	/* mark destination R0 register as readable, since it contains
	 * the value fetched from the packet.
	 * Already marked as written above.
	 */
	mark_reg_unknown(env, regs, BPF_REG_0);
	/* ld_abs load up to 32-bit skb data. */
	regs[BPF_REG_0].subreg_def = env->insn_idx + 1;
	return 0;
}

static int check_return_code(struct bpf_verifier_env *env)
{
	struct tnum enforce_attach_type_range = tnum_unknown;
	struct bpf_reg_state *reg;
	struct tnum range = tnum_range(0, 1);

	switch (env->prog->type) {
	case BPF_PROG_TYPE_CGROUP_SOCK_ADDR:
		if (env->prog->expected_attach_type == BPF_CGROUP_UDP4_RECVMSG ||
		    env->prog->expected_attach_type == BPF_CGROUP_UDP6_RECVMSG)
			range = tnum_range(1, 1);
	case BPF_PROG_TYPE_CGROUP_SKB:
		if (env->prog->expected_attach_type == BPF_CGROUP_INET_EGRESS) {
			range = tnum_range(0, 3);
			enforce_attach_type_range = tnum_range(2, 3);
		}
	case BPF_PROG_TYPE_CGROUP_SOCK:
	case BPF_PROG_TYPE_SOCK_OPS:
	case BPF_PROG_TYPE_CGROUP_DEVICE:
	case BPF_PROG_TYPE_CGROUP_SYSCTL:
		break;
	default:
		return 0;
	}

	reg = cur_regs(env) + BPF_REG_0;
	if (reg->type != SCALAR_VALUE) {
		verbose(env, "At program exit the register R0 is not a known value (%s)\n",
			reg_type_str[reg->type]);
		return -EINVAL;
	}

	if (!tnum_in(range, reg->var_off)) {
		char tn_buf[48];

		verbose(env, "At program exit the register R0 ");
		if (!tnum_is_unknown(reg->var_off)) {
			tnum_strn(tn_buf, sizeof(tn_buf), reg->var_off);
			verbose(env, "has value %s", tn_buf);
		} else {
			verbose(env, "has unknown scalar value");
		}
		tnum_strn(tn_buf, sizeof(tn_buf), range);
<<<<<<< HEAD
		verbose(env, " should have been %s\n", tn_buf);
=======
		verbose(env, " should have been in %s\n", tn_buf);
>>>>>>> 29f785ff
		return -EINVAL;
	}

	if (!tnum_is_unknown(enforce_attach_type_range) &&
	    tnum_in(enforce_attach_type_range, reg->var_off))
		env->prog->enforce_expected_attach_type = 1;
	return 0;
}

/* non-recursive DFS pseudo code
 * 1  procedure DFS-iterative(G,v):
 * 2      label v as discovered
 * 3      let S be a stack
 * 4      S.push(v)
 * 5      while S is not empty
 * 6            t <- S.pop()
 * 7            if t is what we're looking for:
 * 8                return t
 * 9            for all edges e in G.adjacentEdges(t) do
 * 10               if edge e is already labelled
 * 11                   continue with the next edge
 * 12               w <- G.adjacentVertex(t,e)
 * 13               if vertex w is not discovered and not explored
 * 14                   label e as tree-edge
 * 15                   label w as discovered
 * 16                   S.push(w)
 * 17                   continue at 5
 * 18               else if vertex w is discovered
 * 19                   label e as back-edge
 * 20               else
 * 21                   // vertex w is explored
 * 22                   label e as forward- or cross-edge
 * 23           label t as explored
 * 24           S.pop()
 *
 * convention:
 * 0x10 - discovered
 * 0x11 - discovered and fall-through edge labelled
 * 0x12 - discovered and fall-through and branch edges labelled
 * 0x20 - explored
 */

enum {
	DISCOVERED = 0x10,
	EXPLORED = 0x20,
	FALLTHROUGH = 1,
	BRANCH = 2,
};

static u32 state_htab_size(struct bpf_verifier_env *env)
{
	return env->prog->len;
}

static struct bpf_verifier_state_list **explored_state(
					struct bpf_verifier_env *env,
					int idx)
{
	struct bpf_verifier_state *cur = env->cur_state;
	struct bpf_func_state *state = cur->frame[cur->curframe];

	return &env->explored_states[(idx ^ state->callsite) % state_htab_size(env)];
}

static void init_explored_state(struct bpf_verifier_env *env, int idx)
{
	env->insn_aux_data[idx].prune_point = true;
}

/* t, w, e - match pseudo-code above:
 * t - index of current instruction
 * w - next instruction
 * e - edge
 */
static int push_insn(int t, int w, int e, struct bpf_verifier_env *env)
{
	int *insn_stack = env->cfg.insn_stack;
	int *insn_state = env->cfg.insn_state;

	if (e == FALLTHROUGH && insn_state[t] >= (DISCOVERED | FALLTHROUGH))
		return 0;

	if (e == BRANCH && insn_state[t] >= (DISCOVERED | BRANCH))
		return 0;

	if (w < 0 || w >= env->prog->len) {
		verbose_linfo(env, t, "%d: ", t);
		verbose(env, "jump out of range from insn %d to %d\n", t, w);
		return -EINVAL;
	}

	if (e == BRANCH)
		/* mark branch target for state pruning */
		init_explored_state(env, w);

	if (insn_state[w] == 0) {
		/* tree-edge */
		insn_state[t] = DISCOVERED | e;
		insn_state[w] = DISCOVERED;
		if (env->cfg.cur_stack >= env->prog->len)
			return -E2BIG;
		insn_stack[env->cfg.cur_stack++] = w;
		return 1;
	} else if ((insn_state[w] & 0xF0) == DISCOVERED) {
		verbose_linfo(env, t, "%d: ", t);
		verbose_linfo(env, w, "%d: ", w);
		verbose(env, "back-edge from insn %d to %d\n", t, w);
		return -EINVAL;
	} else if (insn_state[w] == EXPLORED) {
		/* forward- or cross-edge */
		insn_state[t] = DISCOVERED | e;
	} else {
		verbose(env, "insn state internal bug\n");
		return -EFAULT;
	}
	return 0;
}

/* non-recursive depth-first-search to detect loops in BPF program
 * loop == back-edge in directed graph
 */
static int check_cfg(struct bpf_verifier_env *env)
{
	struct bpf_insn *insns = env->prog->insnsi;
	int insn_cnt = env->prog->len;
	int *insn_stack, *insn_state;
	int ret = 0;
	int i, t;

	insn_state = env->cfg.insn_state = kvcalloc(insn_cnt, sizeof(int), GFP_KERNEL);
	if (!insn_state)
		return -ENOMEM;

	insn_stack = env->cfg.insn_stack = kvcalloc(insn_cnt, sizeof(int), GFP_KERNEL);
	if (!insn_stack) {
		kvfree(insn_state);
		return -ENOMEM;
	}

	insn_state[0] = DISCOVERED; /* mark 1st insn as discovered */
	insn_stack[0] = 0; /* 0 is the first instruction */
	env->cfg.cur_stack = 1;

peek_stack:
	if (env->cfg.cur_stack == 0)
		goto check_state;
	t = insn_stack[env->cfg.cur_stack - 1];

	if (BPF_CLASS(insns[t].code) == BPF_JMP ||
	    BPF_CLASS(insns[t].code) == BPF_JMP32) {
		u8 opcode = BPF_OP(insns[t].code);

		if (opcode == BPF_EXIT) {
			goto mark_explored;
		} else if (opcode == BPF_CALL) {
			ret = push_insn(t, t + 1, FALLTHROUGH, env);
			if (ret == 1)
				goto peek_stack;
			else if (ret < 0)
				goto err_free;
			if (t + 1 < insn_cnt)
				init_explored_state(env, t + 1);
			if (insns[t].src_reg == BPF_PSEUDO_CALL) {
				init_explored_state(env, t);
				ret = push_insn(t, t + insns[t].imm + 1, BRANCH, env);
				if (ret == 1)
					goto peek_stack;
				else if (ret < 0)
					goto err_free;
			}
		} else if (opcode == BPF_JA) {
			if (BPF_SRC(insns[t].code) != BPF_K) {
				ret = -EINVAL;
				goto err_free;
			}
			/* unconditional jump with single edge */
			ret = push_insn(t, t + insns[t].off + 1,
					FALLTHROUGH, env);
			if (ret == 1)
				goto peek_stack;
			else if (ret < 0)
				goto err_free;
			/* tell verifier to check for equivalent states
			 * after every call and jump
			 */
			if (t + 1 < insn_cnt)
				init_explored_state(env, t + 1);
		} else {
			/* conditional jump with two edges */
			init_explored_state(env, t);
			ret = push_insn(t, t + 1, FALLTHROUGH, env);
			if (ret == 1)
				goto peek_stack;
			else if (ret < 0)
				goto err_free;

			ret = push_insn(t, t + insns[t].off + 1, BRANCH, env);
			if (ret == 1)
				goto peek_stack;
			else if (ret < 0)
				goto err_free;
		}
	} else {
		/* all other non-branch instructions with single
		 * fall-through edge
		 */
		ret = push_insn(t, t + 1, FALLTHROUGH, env);
		if (ret == 1)
			goto peek_stack;
		else if (ret < 0)
			goto err_free;
	}

mark_explored:
	insn_state[t] = EXPLORED;
	if (env->cfg.cur_stack-- <= 0) {
		verbose(env, "pop stack internal bug\n");
		ret = -EFAULT;
		goto err_free;
	}
	goto peek_stack;

check_state:
	for (i = 0; i < insn_cnt; i++) {
		if (insn_state[i] != EXPLORED) {
			verbose(env, "unreachable insn %d\n", i);
			ret = -EINVAL;
			goto err_free;
		}
	}
	ret = 0; /* cfg looks good */

err_free:
	kvfree(insn_state);
	kvfree(insn_stack);
	env->cfg.insn_state = env->cfg.insn_stack = NULL;
	return ret;
}

/* The minimum supported BTF func info size */
#define MIN_BPF_FUNCINFO_SIZE	8
#define MAX_FUNCINFO_REC_SIZE	252

static int check_btf_func(struct bpf_verifier_env *env,
			  const union bpf_attr *attr,
			  union bpf_attr __user *uattr)
{
	u32 i, nfuncs, urec_size, min_size;
	u32 krec_size = sizeof(struct bpf_func_info);
	struct bpf_func_info *krecord;
	const struct btf_type *type;
	struct bpf_prog *prog;
	const struct btf *btf;
	void __user *urecord;
	u32 prev_offset = 0;
	int ret = 0;

	nfuncs = attr->func_info_cnt;
	if (!nfuncs)
		return 0;

	if (nfuncs != env->subprog_cnt) {
		verbose(env, "number of funcs in func_info doesn't match number of subprogs\n");
		return -EINVAL;
	}

	urec_size = attr->func_info_rec_size;
	if (urec_size < MIN_BPF_FUNCINFO_SIZE ||
	    urec_size > MAX_FUNCINFO_REC_SIZE ||
	    urec_size % sizeof(u32)) {
		verbose(env, "invalid func info rec size %u\n", urec_size);
		return -EINVAL;
	}

	prog = env->prog;
	btf = prog->aux->btf;

	urecord = u64_to_user_ptr(attr->func_info);
	min_size = min_t(u32, krec_size, urec_size);

	krecord = kvcalloc(nfuncs, krec_size, GFP_KERNEL | __GFP_NOWARN);
	if (!krecord)
		return -ENOMEM;

	for (i = 0; i < nfuncs; i++) {
		ret = bpf_check_uarg_tail_zero(urecord, krec_size, urec_size);
		if (ret) {
			if (ret == -E2BIG) {
				verbose(env, "nonzero tailing record in func info");
				/* set the size kernel expects so loader can zero
				 * out the rest of the record.
				 */
				if (put_user(min_size, &uattr->func_info_rec_size))
					ret = -EFAULT;
			}
			goto err_free;
		}

		if (copy_from_user(&krecord[i], urecord, min_size)) {
			ret = -EFAULT;
			goto err_free;
		}

		/* check insn_off */
		if (i == 0) {
			if (krecord[i].insn_off) {
				verbose(env,
					"nonzero insn_off %u for the first func info record",
					krecord[i].insn_off);
				ret = -EINVAL;
				goto err_free;
			}
		} else if (krecord[i].insn_off <= prev_offset) {
			verbose(env,
				"same or smaller insn offset (%u) than previous func info record (%u)",
				krecord[i].insn_off, prev_offset);
			ret = -EINVAL;
			goto err_free;
		}

		if (env->subprog_info[i].start != krecord[i].insn_off) {
			verbose(env, "func_info BTF section doesn't match subprog layout in BPF program\n");
			ret = -EINVAL;
			goto err_free;
		}

		/* check type_id */
		type = btf_type_by_id(btf, krecord[i].type_id);
		if (!type || BTF_INFO_KIND(type->info) != BTF_KIND_FUNC) {
			verbose(env, "invalid type id %d in func info",
				krecord[i].type_id);
			ret = -EINVAL;
			goto err_free;
		}

		prev_offset = krecord[i].insn_off;
		urecord += urec_size;
	}

	prog->aux->func_info = krecord;
	prog->aux->func_info_cnt = nfuncs;
	return 0;

err_free:
	kvfree(krecord);
	return ret;
}

static void adjust_btf_func(struct bpf_verifier_env *env)
{
	int i;

	if (!env->prog->aux->func_info)
		return;

	for (i = 0; i < env->subprog_cnt; i++)
		env->prog->aux->func_info[i].insn_off = env->subprog_info[i].start;
}

#define MIN_BPF_LINEINFO_SIZE	(offsetof(struct bpf_line_info, line_col) + \
		sizeof(((struct bpf_line_info *)(0))->line_col))
#define MAX_LINEINFO_REC_SIZE	MAX_FUNCINFO_REC_SIZE

static int check_btf_line(struct bpf_verifier_env *env,
			  const union bpf_attr *attr,
			  union bpf_attr __user *uattr)
{
	u32 i, s, nr_linfo, ncopy, expected_size, rec_size, prev_offset = 0;
	struct bpf_subprog_info *sub;
	struct bpf_line_info *linfo;
	struct bpf_prog *prog;
	const struct btf *btf;
	void __user *ulinfo;
	int err;

	nr_linfo = attr->line_info_cnt;
	if (!nr_linfo)
		return 0;

	rec_size = attr->line_info_rec_size;
	if (rec_size < MIN_BPF_LINEINFO_SIZE ||
	    rec_size > MAX_LINEINFO_REC_SIZE ||
	    rec_size & (sizeof(u32) - 1))
		return -EINVAL;

	/* Need to zero it in case the userspace may
	 * pass in a smaller bpf_line_info object.
	 */
	linfo = kvcalloc(nr_linfo, sizeof(struct bpf_line_info),
			 GFP_KERNEL | __GFP_NOWARN);
	if (!linfo)
		return -ENOMEM;

	prog = env->prog;
	btf = prog->aux->btf;

	s = 0;
	sub = env->subprog_info;
	ulinfo = u64_to_user_ptr(attr->line_info);
	expected_size = sizeof(struct bpf_line_info);
	ncopy = min_t(u32, expected_size, rec_size);
	for (i = 0; i < nr_linfo; i++) {
		err = bpf_check_uarg_tail_zero(ulinfo, expected_size, rec_size);
		if (err) {
			if (err == -E2BIG) {
				verbose(env, "nonzero tailing record in line_info");
				if (put_user(expected_size,
					     &uattr->line_info_rec_size))
					err = -EFAULT;
			}
			goto err_free;
		}

		if (copy_from_user(&linfo[i], ulinfo, ncopy)) {
			err = -EFAULT;
			goto err_free;
		}

		/*
		 * Check insn_off to ensure
		 * 1) strictly increasing AND
		 * 2) bounded by prog->len
		 *
		 * The linfo[0].insn_off == 0 check logically falls into
		 * the later "missing bpf_line_info for func..." case
		 * because the first linfo[0].insn_off must be the
		 * first sub also and the first sub must have
		 * subprog_info[0].start == 0.
		 */
		if ((i && linfo[i].insn_off <= prev_offset) ||
		    linfo[i].insn_off >= prog->len) {
			verbose(env, "Invalid line_info[%u].insn_off:%u (prev_offset:%u prog->len:%u)\n",
				i, linfo[i].insn_off, prev_offset,
				prog->len);
			err = -EINVAL;
			goto err_free;
		}

		if (!prog->insnsi[linfo[i].insn_off].code) {
			verbose(env,
				"Invalid insn code at line_info[%u].insn_off\n",
				i);
			err = -EINVAL;
			goto err_free;
		}

		if (!btf_name_by_offset(btf, linfo[i].line_off) ||
		    !btf_name_by_offset(btf, linfo[i].file_name_off)) {
			verbose(env, "Invalid line_info[%u].line_off or .file_name_off\n", i);
			err = -EINVAL;
			goto err_free;
		}

		if (s != env->subprog_cnt) {
			if (linfo[i].insn_off == sub[s].start) {
				sub[s].linfo_idx = i;
				s++;
			} else if (sub[s].start < linfo[i].insn_off) {
				verbose(env, "missing bpf_line_info for func#%u\n", s);
				err = -EINVAL;
				goto err_free;
			}
		}

		prev_offset = linfo[i].insn_off;
		ulinfo += rec_size;
	}

	if (s != env->subprog_cnt) {
		verbose(env, "missing bpf_line_info for %u funcs starting from func#%u\n",
			env->subprog_cnt - s, s);
		err = -EINVAL;
		goto err_free;
	}

	prog->aux->linfo = linfo;
	prog->aux->nr_linfo = nr_linfo;

	return 0;

err_free:
	kvfree(linfo);
	return err;
}

static int check_btf_info(struct bpf_verifier_env *env,
			  const union bpf_attr *attr,
			  union bpf_attr __user *uattr)
{
	struct btf *btf;
	int err;

	if (!attr->func_info_cnt && !attr->line_info_cnt)
		return 0;

	btf = btf_get_by_fd(attr->prog_btf_fd);
	if (IS_ERR(btf))
		return PTR_ERR(btf);
	env->prog->aux->btf = btf;

	err = check_btf_func(env, attr, uattr);
	if (err)
		return err;

	err = check_btf_line(env, attr, uattr);
	if (err)
		return err;

	return 0;
}

/* check %cur's range satisfies %old's */
static bool range_within(struct bpf_reg_state *old,
			 struct bpf_reg_state *cur)
{
	return old->umin_value <= cur->umin_value &&
	       old->umax_value >= cur->umax_value &&
	       old->smin_value <= cur->smin_value &&
	       old->smax_value >= cur->smax_value;
}

/* Maximum number of register states that can exist at once */
#define ID_MAP_SIZE	(MAX_BPF_REG + MAX_BPF_STACK / BPF_REG_SIZE)
struct idpair {
	u32 old;
	u32 cur;
};

/* If in the old state two registers had the same id, then they need to have
 * the same id in the new state as well.  But that id could be different from
 * the old state, so we need to track the mapping from old to new ids.
 * Once we have seen that, say, a reg with old id 5 had new id 9, any subsequent
 * regs with old id 5 must also have new id 9 for the new state to be safe.  But
 * regs with a different old id could still have new id 9, we don't care about
 * that.
 * So we look through our idmap to see if this old id has been seen before.  If
 * so, we require the new id to match; otherwise, we add the id pair to the map.
 */
static bool check_ids(u32 old_id, u32 cur_id, struct idpair *idmap)
{
	unsigned int i;

	for (i = 0; i < ID_MAP_SIZE; i++) {
		if (!idmap[i].old) {
			/* Reached an empty slot; haven't seen this id before */
			idmap[i].old = old_id;
			idmap[i].cur = cur_id;
			return true;
		}
		if (idmap[i].old == old_id)
			return idmap[i].cur == cur_id;
	}
	/* We ran out of idmap slots, which should be impossible */
	WARN_ON_ONCE(1);
	return false;
}

static void clean_func_state(struct bpf_verifier_env *env,
			     struct bpf_func_state *st)
{
	enum bpf_reg_liveness live;
	int i, j;

	for (i = 0; i < BPF_REG_FP; i++) {
		live = st->regs[i].live;
		/* liveness must not touch this register anymore */
		st->regs[i].live |= REG_LIVE_DONE;
		if (!(live & REG_LIVE_READ))
			/* since the register is unused, clear its state
			 * to make further comparison simpler
			 */
			__mark_reg_not_init(&st->regs[i]);
	}

	for (i = 0; i < st->allocated_stack / BPF_REG_SIZE; i++) {
		live = st->stack[i].spilled_ptr.live;
		/* liveness must not touch this stack slot anymore */
		st->stack[i].spilled_ptr.live |= REG_LIVE_DONE;
		if (!(live & REG_LIVE_READ)) {
			__mark_reg_not_init(&st->stack[i].spilled_ptr);
			for (j = 0; j < BPF_REG_SIZE; j++)
				st->stack[i].slot_type[j] = STACK_INVALID;
		}
	}
}

static void clean_verifier_state(struct bpf_verifier_env *env,
				 struct bpf_verifier_state *st)
{
	int i;

	if (st->frame[0]->regs[0].live & REG_LIVE_DONE)
		/* all regs in this state in all frames were already marked */
		return;

	for (i = 0; i <= st->curframe; i++)
		clean_func_state(env, st->frame[i]);
}

/* the parentage chains form a tree.
 * the verifier states are added to state lists at given insn and
 * pushed into state stack for future exploration.
 * when the verifier reaches bpf_exit insn some of the verifer states
 * stored in the state lists have their final liveness state already,
 * but a lot of states will get revised from liveness point of view when
 * the verifier explores other branches.
 * Example:
 * 1: r0 = 1
 * 2: if r1 == 100 goto pc+1
 * 3: r0 = 2
 * 4: exit
 * when the verifier reaches exit insn the register r0 in the state list of
 * insn 2 will be seen as !REG_LIVE_READ. Then the verifier pops the other_branch
 * of insn 2 and goes exploring further. At the insn 4 it will walk the
 * parentage chain from insn 4 into insn 2 and will mark r0 as REG_LIVE_READ.
 *
 * Since the verifier pushes the branch states as it sees them while exploring
 * the program the condition of walking the branch instruction for the second
 * time means that all states below this branch were already explored and
 * their final liveness markes are already propagated.
 * Hence when the verifier completes the search of state list in is_state_visited()
 * we can call this clean_live_states() function to mark all liveness states
 * as REG_LIVE_DONE to indicate that 'parent' pointers of 'struct bpf_reg_state'
 * will not be used.
 * This function also clears the registers and stack for states that !READ
 * to simplify state merging.
 *
 * Important note here that walking the same branch instruction in the callee
 * doesn't meant that the states are DONE. The verifier has to compare
 * the callsites
 */
static void clean_live_states(struct bpf_verifier_env *env, int insn,
			      struct bpf_verifier_state *cur)
{
	struct bpf_verifier_state_list *sl;
	int i;

	sl = *explored_state(env, insn);
	while (sl) {
		if (sl->state.insn_idx != insn ||
		    sl->state.curframe != cur->curframe)
			goto next;
		for (i = 0; i <= cur->curframe; i++)
			if (sl->state.frame[i]->callsite != cur->frame[i]->callsite)
				goto next;
		clean_verifier_state(env, &sl->state);
next:
		sl = sl->next;
	}
}

/* Returns true if (rold safe implies rcur safe) */
static bool regsafe(struct bpf_reg_state *rold, struct bpf_reg_state *rcur,
		    struct idpair *idmap)
{
	bool equal;

	if (!(rold->live & REG_LIVE_READ))
		/* explored state didn't use this */
		return true;

	equal = memcmp(rold, rcur, offsetof(struct bpf_reg_state, parent)) == 0;

	if (rold->type == PTR_TO_STACK)
		/* two stack pointers are equal only if they're pointing to
		 * the same stack frame, since fp-8 in foo != fp-8 in bar
		 */
		return equal && rold->frameno == rcur->frameno;

	if (equal)
		return true;

	if (rold->type == NOT_INIT)
		/* explored state can't have used this */
		return true;
	if (rcur->type == NOT_INIT)
		return false;
	switch (rold->type) {
	case SCALAR_VALUE:
		if (rcur->type == SCALAR_VALUE) {
			/* new val must satisfy old val knowledge */
			return range_within(rold, rcur) &&
			       tnum_in(rold->var_off, rcur->var_off);
		} else {
			/* We're trying to use a pointer in place of a scalar.
			 * Even if the scalar was unbounded, this could lead to
			 * pointer leaks because scalars are allowed to leak
			 * while pointers are not. We could make this safe in
			 * special cases if root is calling us, but it's
			 * probably not worth the hassle.
			 */
			return false;
		}
	case PTR_TO_MAP_VALUE:
		/* If the new min/max/var_off satisfy the old ones and
		 * everything else matches, we are OK.
		 * 'id' is not compared, since it's only used for maps with
		 * bpf_spin_lock inside map element and in such cases if
		 * the rest of the prog is valid for one map element then
		 * it's valid for all map elements regardless of the key
		 * used in bpf_map_lookup()
		 */
		return memcmp(rold, rcur, offsetof(struct bpf_reg_state, id)) == 0 &&
		       range_within(rold, rcur) &&
		       tnum_in(rold->var_off, rcur->var_off);
	case PTR_TO_MAP_VALUE_OR_NULL:
		/* a PTR_TO_MAP_VALUE could be safe to use as a
		 * PTR_TO_MAP_VALUE_OR_NULL into the same map.
		 * However, if the old PTR_TO_MAP_VALUE_OR_NULL then got NULL-
		 * checked, doing so could have affected others with the same
		 * id, and we can't check for that because we lost the id when
		 * we converted to a PTR_TO_MAP_VALUE.
		 */
		if (rcur->type != PTR_TO_MAP_VALUE_OR_NULL)
			return false;
		if (memcmp(rold, rcur, offsetof(struct bpf_reg_state, id)))
			return false;
		/* Check our ids match any regs they're supposed to */
		return check_ids(rold->id, rcur->id, idmap);
	case PTR_TO_PACKET_META:
	case PTR_TO_PACKET:
		if (rcur->type != rold->type)
			return false;
		/* We must have at least as much range as the old ptr
		 * did, so that any accesses which were safe before are
		 * still safe.  This is true even if old range < old off,
		 * since someone could have accessed through (ptr - k), or
		 * even done ptr -= k in a register, to get a safe access.
		 */
		if (rold->range > rcur->range)
			return false;
		/* If the offsets don't match, we can't trust our alignment;
		 * nor can we be sure that we won't fall out of range.
		 */
		if (rold->off != rcur->off)
			return false;
		/* id relations must be preserved */
		if (rold->id && !check_ids(rold->id, rcur->id, idmap))
			return false;
		/* new val must satisfy old val knowledge */
		return range_within(rold, rcur) &&
		       tnum_in(rold->var_off, rcur->var_off);
	case PTR_TO_CTX:
	case CONST_PTR_TO_MAP:
	case PTR_TO_PACKET_END:
	case PTR_TO_FLOW_KEYS:
	case PTR_TO_SOCKET:
	case PTR_TO_SOCKET_OR_NULL:
	case PTR_TO_SOCK_COMMON:
	case PTR_TO_SOCK_COMMON_OR_NULL:
	case PTR_TO_TCP_SOCK:
	case PTR_TO_TCP_SOCK_OR_NULL:
		/* Only valid matches are exact, which memcmp() above
		 * would have accepted
		 */
	default:
		/* Don't know what's going on, just say it's not safe */
		return false;
	}

	/* Shouldn't get here; if we do, say it's not safe */
	WARN_ON_ONCE(1);
	return false;
}

static bool stacksafe(struct bpf_func_state *old,
		      struct bpf_func_state *cur,
		      struct idpair *idmap)
{
	int i, spi;

	/* walk slots of the explored stack and ignore any additional
	 * slots in the current stack, since explored(safe) state
	 * didn't use them
	 */
	for (i = 0; i < old->allocated_stack; i++) {
		spi = i / BPF_REG_SIZE;

		if (!(old->stack[spi].spilled_ptr.live & REG_LIVE_READ)) {
			i += BPF_REG_SIZE - 1;
			/* explored state didn't use this */
			continue;
		}

		if (old->stack[spi].slot_type[i % BPF_REG_SIZE] == STACK_INVALID)
			continue;

		/* explored stack has more populated slots than current stack
		 * and these slots were used
		 */
		if (i >= cur->allocated_stack)
			return false;

		/* if old state was safe with misc data in the stack
		 * it will be safe with zero-initialized stack.
		 * The opposite is not true
		 */
		if (old->stack[spi].slot_type[i % BPF_REG_SIZE] == STACK_MISC &&
		    cur->stack[spi].slot_type[i % BPF_REG_SIZE] == STACK_ZERO)
			continue;
		if (old->stack[spi].slot_type[i % BPF_REG_SIZE] !=
		    cur->stack[spi].slot_type[i % BPF_REG_SIZE])
			/* Ex: old explored (safe) state has STACK_SPILL in
			 * this stack slot, but current has has STACK_MISC ->
			 * this verifier states are not equivalent,
			 * return false to continue verification of this path
			 */
			return false;
		if (i % BPF_REG_SIZE)
			continue;
		if (old->stack[spi].slot_type[0] != STACK_SPILL)
			continue;
		if (!regsafe(&old->stack[spi].spilled_ptr,
			     &cur->stack[spi].spilled_ptr,
			     idmap))
			/* when explored and current stack slot are both storing
			 * spilled registers, check that stored pointers types
			 * are the same as well.
			 * Ex: explored safe path could have stored
			 * (bpf_reg_state) {.type = PTR_TO_STACK, .off = -8}
			 * but current path has stored:
			 * (bpf_reg_state) {.type = PTR_TO_STACK, .off = -16}
			 * such verifier states are not equivalent.
			 * return false to continue verification of this path
			 */
			return false;
	}
	return true;
}

static bool refsafe(struct bpf_func_state *old, struct bpf_func_state *cur)
{
	if (old->acquired_refs != cur->acquired_refs)
		return false;
	return !memcmp(old->refs, cur->refs,
		       sizeof(*old->refs) * old->acquired_refs);
}

/* compare two verifier states
 *
 * all states stored in state_list are known to be valid, since
 * verifier reached 'bpf_exit' instruction through them
 *
 * this function is called when verifier exploring different branches of
 * execution popped from the state stack. If it sees an old state that has
 * more strict register state and more strict stack state then this execution
 * branch doesn't need to be explored further, since verifier already
 * concluded that more strict state leads to valid finish.
 *
 * Therefore two states are equivalent if register state is more conservative
 * and explored stack state is more conservative than the current one.
 * Example:
 *       explored                   current
 * (slot1=INV slot2=MISC) == (slot1=MISC slot2=MISC)
 * (slot1=MISC slot2=MISC) != (slot1=INV slot2=MISC)
 *
 * In other words if current stack state (one being explored) has more
 * valid slots than old one that already passed validation, it means
 * the verifier can stop exploring and conclude that current state is valid too
 *
 * Similarly with registers. If explored state has register type as invalid
 * whereas register type in current state is meaningful, it means that
 * the current state will reach 'bpf_exit' instruction safely
 */
static bool func_states_equal(struct bpf_func_state *old,
			      struct bpf_func_state *cur)
{
	struct idpair *idmap;
	bool ret = false;
	int i;

	idmap = kcalloc(ID_MAP_SIZE, sizeof(struct idpair), GFP_KERNEL);
	/* If we failed to allocate the idmap, just say it's not safe */
	if (!idmap)
		return false;

	for (i = 0; i < MAX_BPF_REG; i++) {
		if (!regsafe(&old->regs[i], &cur->regs[i], idmap))
			goto out_free;
	}

	if (!stacksafe(old, cur, idmap))
		goto out_free;

	if (!refsafe(old, cur))
		goto out_free;
	ret = true;
out_free:
	kfree(idmap);
	return ret;
}

static bool states_equal(struct bpf_verifier_env *env,
			 struct bpf_verifier_state *old,
			 struct bpf_verifier_state *cur)
{
	int i;

	if (old->curframe != cur->curframe)
		return false;

	/* Verification state from speculative execution simulation
	 * must never prune a non-speculative execution one.
	 */
	if (old->speculative && !cur->speculative)
		return false;

	if (old->active_spin_lock != cur->active_spin_lock)
		return false;

	/* for states to be equal callsites have to be the same
	 * and all frame states need to be equivalent
	 */
	for (i = 0; i <= old->curframe; i++) {
		if (old->frame[i]->callsite != cur->frame[i]->callsite)
			return false;
		if (!func_states_equal(old->frame[i], cur->frame[i]))
			return false;
	}
	return true;
}

/* Return 0 if no propagation happened. Return negative error code if error
 * happened. Otherwise, return the propagated bit.
 */
static int propagate_liveness_reg(struct bpf_verifier_env *env,
				  struct bpf_reg_state *reg,
				  struct bpf_reg_state *parent_reg)
{
	u8 parent_flag = parent_reg->live & REG_LIVE_READ;
	u8 flag = reg->live & REG_LIVE_READ;
	int err;

	/* When comes here, read flags of PARENT_REG or REG could be any of
	 * REG_LIVE_READ64, REG_LIVE_READ32, REG_LIVE_NONE. There is no need
	 * of propagation if PARENT_REG has strongest REG_LIVE_READ64.
	 */
	if (parent_flag == REG_LIVE_READ64 ||
	    /* Or if there is no read flag from REG. */
	    !flag ||
	    /* Or if the read flag from REG is the same as PARENT_REG. */
	    parent_flag == flag)
		return 0;

	err = mark_reg_read(env, reg, parent_reg, flag);
	if (err)
		return err;

	return flag;
}

/* A write screens off any subsequent reads; but write marks come from the
 * straight-line code between a state and its parent.  When we arrive at an
 * equivalent state (jump target or such) we didn't arrive by the straight-line
 * code, so read marks in the state must propagate to the parent regardless
 * of the state's write marks. That's what 'parent == state->parent' comparison
 * in mark_reg_read() is for.
 */
static int propagate_liveness(struct bpf_verifier_env *env,
			      const struct bpf_verifier_state *vstate,
			      struct bpf_verifier_state *vparent)
{
	struct bpf_reg_state *state_reg, *parent_reg;
	struct bpf_func_state *state, *parent;
	int i, frame, err = 0;

	if (vparent->curframe != vstate->curframe) {
		WARN(1, "propagate_live: parent frame %d current frame %d\n",
		     vparent->curframe, vstate->curframe);
		return -EFAULT;
	}
	/* Propagate read liveness of registers... */
	BUILD_BUG_ON(BPF_REG_FP + 1 != MAX_BPF_REG);
	for (frame = 0; frame <= vstate->curframe; frame++) {
		parent = vparent->frame[frame];
		state = vstate->frame[frame];
		parent_reg = parent->regs;
		state_reg = state->regs;
		/* We don't need to worry about FP liveness, it's read-only */
		for (i = frame < vstate->curframe ? BPF_REG_6 : 0; i < BPF_REG_FP; i++) {
			err = propagate_liveness_reg(env, &state_reg[i],
						     &parent_reg[i]);
			if (err < 0)
				return err;
			if (err == REG_LIVE_READ64)
				mark_insn_zext(env, &parent_reg[i]);
		}

		/* Propagate stack slots. */
		for (i = 0; i < state->allocated_stack / BPF_REG_SIZE &&
			    i < parent->allocated_stack / BPF_REG_SIZE; i++) {
			parent_reg = &parent->stack[i].spilled_ptr;
			state_reg = &state->stack[i].spilled_ptr;
			err = propagate_liveness_reg(env, state_reg,
						     parent_reg);
			if (err < 0)
				return err;
		}
	}
	return 0;
}

static int is_state_visited(struct bpf_verifier_env *env, int insn_idx)
{
	struct bpf_verifier_state_list *new_sl;
	struct bpf_verifier_state_list *sl, **pprev;
	struct bpf_verifier_state *cur = env->cur_state, *new;
	int i, j, err, states_cnt = 0;

	if (!env->insn_aux_data[insn_idx].prune_point)
		/* this 'insn_idx' instruction wasn't marked, so we will not
		 * be doing state search here
		 */
		return 0;

	pprev = explored_state(env, insn_idx);
	sl = *pprev;

	clean_live_states(env, insn_idx, cur);

	while (sl) {
		states_cnt++;
		if (sl->state.insn_idx != insn_idx)
			goto next;
		if (states_equal(env, &sl->state, cur)) {
			sl->hit_cnt++;
			/* reached equivalent register/stack state,
			 * prune the search.
			 * Registers read by the continuation are read by us.
			 * If we have any write marks in env->cur_state, they
			 * will prevent corresponding reads in the continuation
			 * from reaching our parent (an explored_state).  Our
			 * own state will get the read marks recorded, but
			 * they'll be immediately forgotten as we're pruning
			 * this state and will pop a new one.
			 */
			err = propagate_liveness(env, &sl->state, cur);
			if (err)
				return err;
			return 1;
		}
		sl->miss_cnt++;
		/* heuristic to determine whether this state is beneficial
		 * to keep checking from state equivalence point of view.
		 * Higher numbers increase max_states_per_insn and verification time,
		 * but do not meaningfully decrease insn_processed.
		 */
		if (sl->miss_cnt > sl->hit_cnt * 3 + 3) {
			/* the state is unlikely to be useful. Remove it to
			 * speed up verification
			 */
			*pprev = sl->next;
			if (sl->state.frame[0]->regs[0].live & REG_LIVE_DONE) {
				free_verifier_state(&sl->state, false);
				kfree(sl);
				env->peak_states--;
			} else {
				/* cannot free this state, since parentage chain may
				 * walk it later. Add it for free_list instead to
				 * be freed at the end of verification
				 */
				sl->next = env->free_list;
				env->free_list = sl;
			}
			sl = *pprev;
			continue;
		}
next:
		pprev = &sl->next;
		sl = *pprev;
	}

	if (env->max_states_per_insn < states_cnt)
		env->max_states_per_insn = states_cnt;

	if (!env->allow_ptr_leaks && states_cnt > BPF_COMPLEXITY_LIMIT_STATES)
		return 0;

	/* there were no equivalent states, remember current one.
	 * technically the current state is not proven to be safe yet,
	 * but it will either reach outer most bpf_exit (which means it's safe)
	 * or it will be rejected. Since there are no loops, we won't be
	 * seeing this tuple (frame[0].callsite, frame[1].callsite, .. insn_idx)
	 * again on the way to bpf_exit
	 */
	new_sl = kzalloc(sizeof(struct bpf_verifier_state_list), GFP_KERNEL);
	if (!new_sl)
		return -ENOMEM;
	env->total_states++;
	env->peak_states++;

	/* add new state to the head of linked list */
	new = &new_sl->state;
	err = copy_verifier_state(new, cur);
	if (err) {
		free_verifier_state(new, false);
		kfree(new_sl);
		return err;
	}
	new->insn_idx = insn_idx;
	new_sl->next = *explored_state(env, insn_idx);
	*explored_state(env, insn_idx) = new_sl;
	/* connect new state to parentage chain. Current frame needs all
	 * registers connected. Only r6 - r9 of the callers are alive (pushed
	 * to the stack implicitly by JITs) so in callers' frames connect just
	 * r6 - r9 as an optimization. Callers will have r1 - r5 connected to
	 * the state of the call instruction (with WRITTEN set), and r0 comes
	 * from callee with its full parentage chain, anyway.
	 */
	for (j = 0; j <= cur->curframe; j++)
		for (i = j < cur->curframe ? BPF_REG_6 : 0; i < BPF_REG_FP; i++)
			cur->frame[j]->regs[i].parent = &new->frame[j]->regs[i];
	/* clear write marks in current state: the writes we did are not writes
	 * our child did, so they don't screen off its reads from us.
	 * (There are no read marks in current state, because reads always mark
	 * their parent and current state never has children yet.  Only
	 * explored_states can get read marks.)
	 */
	for (i = 0; i < BPF_REG_FP; i++)
		cur->frame[cur->curframe]->regs[i].live = REG_LIVE_NONE;

	/* all stack frames are accessible from callee, clear them all */
	for (j = 0; j <= cur->curframe; j++) {
		struct bpf_func_state *frame = cur->frame[j];
		struct bpf_func_state *newframe = new->frame[j];

		for (i = 0; i < frame->allocated_stack / BPF_REG_SIZE; i++) {
			frame->stack[i].spilled_ptr.live = REG_LIVE_NONE;
			frame->stack[i].spilled_ptr.parent =
						&newframe->stack[i].spilled_ptr;
		}
	}
	return 0;
}

/* Return true if it's OK to have the same insn return a different type. */
static bool reg_type_mismatch_ok(enum bpf_reg_type type)
{
	switch (type) {
	case PTR_TO_CTX:
	case PTR_TO_SOCKET:
	case PTR_TO_SOCKET_OR_NULL:
	case PTR_TO_SOCK_COMMON:
	case PTR_TO_SOCK_COMMON_OR_NULL:
	case PTR_TO_TCP_SOCK:
	case PTR_TO_TCP_SOCK_OR_NULL:
		return false;
	default:
		return true;
	}
}

/* If an instruction was previously used with particular pointer types, then we
 * need to be careful to avoid cases such as the below, where it may be ok
 * for one branch accessing the pointer, but not ok for the other branch:
 *
 * R1 = sock_ptr
 * goto X;
 * ...
 * R1 = some_other_valid_ptr;
 * goto X;
 * ...
 * R2 = *(u32 *)(R1 + 0);
 */
static bool reg_type_mismatch(enum bpf_reg_type src, enum bpf_reg_type prev)
{
	return src != prev && (!reg_type_mismatch_ok(src) ||
			       !reg_type_mismatch_ok(prev));
}

static int do_check(struct bpf_verifier_env *env)
{
	struct bpf_verifier_state *state;
	struct bpf_insn *insns = env->prog->insnsi;
	struct bpf_reg_state *regs;
	int insn_cnt = env->prog->len;
	bool do_print_state = false;

	env->prev_linfo = NULL;

	state = kzalloc(sizeof(struct bpf_verifier_state), GFP_KERNEL);
	if (!state)
		return -ENOMEM;
	state->curframe = 0;
	state->speculative = false;
	state->frame[0] = kzalloc(sizeof(struct bpf_func_state), GFP_KERNEL);
	if (!state->frame[0]) {
		kfree(state);
		return -ENOMEM;
	}
	env->cur_state = state;
	init_func_state(env, state->frame[0],
			BPF_MAIN_FUNC /* callsite */,
			0 /* frameno */,
			0 /* subprogno, zero == main subprog */);

	for (;;) {
		struct bpf_insn *insn;
		u8 class;
		int err;

		if (env->insn_idx >= insn_cnt) {
			verbose(env, "invalid insn idx %d insn_cnt %d\n",
				env->insn_idx, insn_cnt);
			return -EFAULT;
		}

		insn = &insns[env->insn_idx];
		class = BPF_CLASS(insn->code);

		if (++env->insn_processed > BPF_COMPLEXITY_LIMIT_INSNS) {
			verbose(env,
				"BPF program is too large. Processed %d insn\n",
				env->insn_processed);
			return -E2BIG;
		}

		err = is_state_visited(env, env->insn_idx);
		if (err < 0)
			return err;
		if (err == 1) {
			/* found equivalent state, can prune the search */
			if (env->log.level & BPF_LOG_LEVEL) {
				if (do_print_state)
					verbose(env, "\nfrom %d to %d%s: safe\n",
						env->prev_insn_idx, env->insn_idx,
						env->cur_state->speculative ?
						" (speculative execution)" : "");
				else
					verbose(env, "%d: safe\n", env->insn_idx);
			}
			goto process_bpf_exit;
		}

		if (signal_pending(current))
			return -EAGAIN;

		if (need_resched())
			cond_resched();

		if (env->log.level & BPF_LOG_LEVEL2 ||
		    (env->log.level & BPF_LOG_LEVEL && do_print_state)) {
			if (env->log.level & BPF_LOG_LEVEL2)
				verbose(env, "%d:", env->insn_idx);
			else
				verbose(env, "\nfrom %d to %d%s:",
					env->prev_insn_idx, env->insn_idx,
					env->cur_state->speculative ?
					" (speculative execution)" : "");
			print_verifier_state(env, state->frame[state->curframe]);
			do_print_state = false;
		}

		if (env->log.level & BPF_LOG_LEVEL) {
			const struct bpf_insn_cbs cbs = {
				.cb_print	= verbose,
				.private_data	= env,
			};

			verbose_linfo(env, env->insn_idx, "; ");
			verbose(env, "%d: ", env->insn_idx);
			print_bpf_insn(&cbs, insn, env->allow_ptr_leaks);
		}

		if (bpf_prog_is_dev_bound(env->prog->aux)) {
			err = bpf_prog_offload_verify_insn(env, env->insn_idx,
							   env->prev_insn_idx);
			if (err)
				return err;
		}

		regs = cur_regs(env);
		env->insn_aux_data[env->insn_idx].seen = true;

		if (class == BPF_ALU || class == BPF_ALU64) {
			err = check_alu_op(env, insn);
			if (err)
				return err;

		} else if (class == BPF_LDX) {
			enum bpf_reg_type *prev_src_type, src_reg_type;

			/* check for reserved fields is already done */

			/* check src operand */
			err = check_reg_arg(env, insn->src_reg, SRC_OP);
			if (err)
				return err;

			err = check_reg_arg(env, insn->dst_reg, DST_OP_NO_MARK);
			if (err)
				return err;

			src_reg_type = regs[insn->src_reg].type;

			/* check that memory (src_reg + off) is readable,
			 * the state of dst_reg will be updated by this func
			 */
			err = check_mem_access(env, env->insn_idx, insn->src_reg,
					       insn->off, BPF_SIZE(insn->code),
					       BPF_READ, insn->dst_reg, false);
			if (err)
				return err;

			prev_src_type = &env->insn_aux_data[env->insn_idx].ptr_type;

			if (*prev_src_type == NOT_INIT) {
				/* saw a valid insn
				 * dst_reg = *(u32 *)(src_reg + off)
				 * save type to validate intersecting paths
				 */
				*prev_src_type = src_reg_type;

			} else if (reg_type_mismatch(src_reg_type, *prev_src_type)) {
				/* ABuser program is trying to use the same insn
				 * dst_reg = *(u32*) (src_reg + off)
				 * with different pointer types:
				 * src_reg == ctx in one branch and
				 * src_reg == stack|map in some other branch.
				 * Reject it.
				 */
				verbose(env, "same insn cannot be used with different pointers\n");
				return -EINVAL;
			}

		} else if (class == BPF_STX) {
			enum bpf_reg_type *prev_dst_type, dst_reg_type;

			if (BPF_MODE(insn->code) == BPF_XADD) {
				err = check_xadd(env, env->insn_idx, insn);
				if (err)
					return err;
				env->insn_idx++;
				continue;
			}

			/* check src1 operand */
			err = check_reg_arg(env, insn->src_reg, SRC_OP);
			if (err)
				return err;
			/* check src2 operand */
			err = check_reg_arg(env, insn->dst_reg, SRC_OP);
			if (err)
				return err;

			dst_reg_type = regs[insn->dst_reg].type;

			/* check that memory (dst_reg + off) is writeable */
			err = check_mem_access(env, env->insn_idx, insn->dst_reg,
					       insn->off, BPF_SIZE(insn->code),
					       BPF_WRITE, insn->src_reg, false);
			if (err)
				return err;

			prev_dst_type = &env->insn_aux_data[env->insn_idx].ptr_type;

			if (*prev_dst_type == NOT_INIT) {
				*prev_dst_type = dst_reg_type;
			} else if (reg_type_mismatch(dst_reg_type, *prev_dst_type)) {
				verbose(env, "same insn cannot be used with different pointers\n");
				return -EINVAL;
			}

		} else if (class == BPF_ST) {
			if (BPF_MODE(insn->code) != BPF_MEM ||
			    insn->src_reg != BPF_REG_0) {
				verbose(env, "BPF_ST uses reserved fields\n");
				return -EINVAL;
			}
			/* check src operand */
			err = check_reg_arg(env, insn->dst_reg, SRC_OP);
			if (err)
				return err;

			if (is_ctx_reg(env, insn->dst_reg)) {
				verbose(env, "BPF_ST stores into R%d %s is not allowed\n",
					insn->dst_reg,
					reg_type_str[reg_state(env, insn->dst_reg)->type]);
				return -EACCES;
			}

			/* check that memory (dst_reg + off) is writeable */
			err = check_mem_access(env, env->insn_idx, insn->dst_reg,
					       insn->off, BPF_SIZE(insn->code),
					       BPF_WRITE, -1, false);
			if (err)
				return err;

		} else if (class == BPF_JMP || class == BPF_JMP32) {
			u8 opcode = BPF_OP(insn->code);

			if (opcode == BPF_CALL) {
				if (BPF_SRC(insn->code) != BPF_K ||
				    insn->off != 0 ||
				    (insn->src_reg != BPF_REG_0 &&
				     insn->src_reg != BPF_PSEUDO_CALL) ||
				    insn->dst_reg != BPF_REG_0 ||
				    class == BPF_JMP32) {
					verbose(env, "BPF_CALL uses reserved fields\n");
					return -EINVAL;
				}

				if (env->cur_state->active_spin_lock &&
				    (insn->src_reg == BPF_PSEUDO_CALL ||
				     insn->imm != BPF_FUNC_spin_unlock)) {
					verbose(env, "function calls are not allowed while holding a lock\n");
					return -EINVAL;
				}
				if (insn->src_reg == BPF_PSEUDO_CALL)
					err = check_func_call(env, insn, &env->insn_idx);
				else
					err = check_helper_call(env, insn->imm, env->insn_idx);
				if (err)
					return err;

			} else if (opcode == BPF_JA) {
				if (BPF_SRC(insn->code) != BPF_K ||
				    insn->imm != 0 ||
				    insn->src_reg != BPF_REG_0 ||
				    insn->dst_reg != BPF_REG_0 ||
				    class == BPF_JMP32) {
					verbose(env, "BPF_JA uses reserved fields\n");
					return -EINVAL;
				}

				env->insn_idx += insn->off + 1;
				continue;

			} else if (opcode == BPF_EXIT) {
				if (BPF_SRC(insn->code) != BPF_K ||
				    insn->imm != 0 ||
				    insn->src_reg != BPF_REG_0 ||
				    insn->dst_reg != BPF_REG_0 ||
				    class == BPF_JMP32) {
					verbose(env, "BPF_EXIT uses reserved fields\n");
					return -EINVAL;
				}

				if (env->cur_state->active_spin_lock) {
					verbose(env, "bpf_spin_unlock is missing\n");
					return -EINVAL;
				}

				if (state->curframe) {
					/* exit from nested function */
					env->prev_insn_idx = env->insn_idx;
					err = prepare_func_exit(env, &env->insn_idx);
					if (err)
						return err;
					do_print_state = true;
					continue;
				}

				err = check_reference_leak(env);
				if (err)
					return err;

				/* eBPF calling convetion is such that R0 is used
				 * to return the value from eBPF program.
				 * Make sure that it's readable at this time
				 * of bpf_exit, which means that program wrote
				 * something into it earlier
				 */
				err = check_reg_arg(env, BPF_REG_0, SRC_OP);
				if (err)
					return err;

				if (is_pointer_value(env, BPF_REG_0)) {
					verbose(env, "R0 leaks addr as return value\n");
					return -EACCES;
				}

				err = check_return_code(env);
				if (err)
					return err;
process_bpf_exit:
				err = pop_stack(env, &env->prev_insn_idx,
						&env->insn_idx);
				if (err < 0) {
					if (err != -ENOENT)
						return err;
					break;
				} else {
					do_print_state = true;
					continue;
				}
			} else {
				err = check_cond_jmp_op(env, insn, &env->insn_idx);
				if (err)
					return err;
			}
		} else if (class == BPF_LD) {
			u8 mode = BPF_MODE(insn->code);

			if (mode == BPF_ABS || mode == BPF_IND) {
				err = check_ld_abs(env, insn);
				if (err)
					return err;

			} else if (mode == BPF_IMM) {
				err = check_ld_imm(env, insn);
				if (err)
					return err;

				env->insn_idx++;
				env->insn_aux_data[env->insn_idx].seen = true;
			} else {
				verbose(env, "invalid BPF_LD mode\n");
				return -EINVAL;
			}
		} else {
			verbose(env, "unknown insn class %d\n", class);
			return -EINVAL;
		}

		env->insn_idx++;
	}

	env->prog->aux->stack_depth = env->subprog_info[0].stack_depth;
	return 0;
}

static int check_map_prealloc(struct bpf_map *map)
{
	return (map->map_type != BPF_MAP_TYPE_HASH &&
		map->map_type != BPF_MAP_TYPE_PERCPU_HASH &&
		map->map_type != BPF_MAP_TYPE_HASH_OF_MAPS) ||
		!(map->map_flags & BPF_F_NO_PREALLOC);
}

static bool is_tracing_prog_type(enum bpf_prog_type type)
{
	switch (type) {
	case BPF_PROG_TYPE_KPROBE:
	case BPF_PROG_TYPE_TRACEPOINT:
	case BPF_PROG_TYPE_PERF_EVENT:
	case BPF_PROG_TYPE_RAW_TRACEPOINT:
		return true;
	default:
		return false;
	}
}

static int check_map_prog_compatibility(struct bpf_verifier_env *env,
					struct bpf_map *map,
					struct bpf_prog *prog)

{
	/* Make sure that BPF_PROG_TYPE_PERF_EVENT programs only use
	 * preallocated hash maps, since doing memory allocation
	 * in overflow_handler can crash depending on where nmi got
	 * triggered.
	 */
	if (prog->type == BPF_PROG_TYPE_PERF_EVENT) {
		if (!check_map_prealloc(map)) {
			verbose(env, "perf_event programs can only use preallocated hash map\n");
			return -EINVAL;
		}
		if (map->inner_map_meta &&
		    !check_map_prealloc(map->inner_map_meta)) {
			verbose(env, "perf_event programs can only use preallocated inner hash map\n");
			return -EINVAL;
		}
	}

	if ((is_tracing_prog_type(prog->type) ||
	     prog->type == BPF_PROG_TYPE_SOCKET_FILTER) &&
	    map_value_has_spin_lock(map)) {
		verbose(env, "tracing progs cannot use bpf_spin_lock yet\n");
		return -EINVAL;
	}

	if ((bpf_prog_is_dev_bound(prog->aux) || bpf_map_is_dev_bound(map)) &&
	    !bpf_offload_prog_map_match(prog, map)) {
		verbose(env, "offload device mismatch between prog and map\n");
		return -EINVAL;
	}

	return 0;
}

static bool bpf_map_is_cgroup_storage(struct bpf_map *map)
{
	return (map->map_type == BPF_MAP_TYPE_CGROUP_STORAGE ||
		map->map_type == BPF_MAP_TYPE_PERCPU_CGROUP_STORAGE);
}

/* look for pseudo eBPF instructions that access map FDs and
 * replace them with actual map pointers
 */
static int replace_map_fd_with_map_ptr(struct bpf_verifier_env *env)
{
	struct bpf_insn *insn = env->prog->insnsi;
	int insn_cnt = env->prog->len;
	int i, j, err;

	err = bpf_prog_calc_tag(env->prog);
	if (err)
		return err;

	for (i = 0; i < insn_cnt; i++, insn++) {
		if (BPF_CLASS(insn->code) == BPF_LDX &&
		    (BPF_MODE(insn->code) != BPF_MEM || insn->imm != 0)) {
			verbose(env, "BPF_LDX uses reserved fields\n");
			return -EINVAL;
		}

		if (BPF_CLASS(insn->code) == BPF_STX &&
		    ((BPF_MODE(insn->code) != BPF_MEM &&
		      BPF_MODE(insn->code) != BPF_XADD) || insn->imm != 0)) {
			verbose(env, "BPF_STX uses reserved fields\n");
			return -EINVAL;
		}

		if (insn[0].code == (BPF_LD | BPF_IMM | BPF_DW)) {
			struct bpf_insn_aux_data *aux;
			struct bpf_map *map;
			struct fd f;
			u64 addr;

			if (i == insn_cnt - 1 || insn[1].code != 0 ||
			    insn[1].dst_reg != 0 || insn[1].src_reg != 0 ||
			    insn[1].off != 0) {
				verbose(env, "invalid bpf_ld_imm64 insn\n");
				return -EINVAL;
			}

			if (insn[0].src_reg == 0)
				/* valid generic load 64-bit imm */
				goto next_insn;

			/* In final convert_pseudo_ld_imm64() step, this is
			 * converted into regular 64-bit imm load insn.
			 */
			if ((insn[0].src_reg != BPF_PSEUDO_MAP_FD &&
			     insn[0].src_reg != BPF_PSEUDO_MAP_VALUE) ||
			    (insn[0].src_reg == BPF_PSEUDO_MAP_FD &&
			     insn[1].imm != 0)) {
				verbose(env,
					"unrecognized bpf_ld_imm64 insn\n");
				return -EINVAL;
			}

			f = fdget(insn[0].imm);
			map = __bpf_map_get(f);
			if (IS_ERR(map)) {
				verbose(env, "fd %d is not pointing to valid bpf_map\n",
					insn[0].imm);
				return PTR_ERR(map);
			}

			err = check_map_prog_compatibility(env, map, env->prog);
			if (err) {
				fdput(f);
				return err;
			}

			aux = &env->insn_aux_data[i];
			if (insn->src_reg == BPF_PSEUDO_MAP_FD) {
				addr = (unsigned long)map;
			} else {
				u32 off = insn[1].imm;

				if (off >= BPF_MAX_VAR_OFF) {
					verbose(env, "direct value offset of %u is not allowed\n", off);
					fdput(f);
					return -EINVAL;
				}

				if (!map->ops->map_direct_value_addr) {
					verbose(env, "no direct value access support for this map type\n");
					fdput(f);
					return -EINVAL;
				}

				err = map->ops->map_direct_value_addr(map, &addr, off);
				if (err) {
					verbose(env, "invalid access to map value pointer, value_size=%u off=%u\n",
						map->value_size, off);
					fdput(f);
					return err;
				}

				aux->map_off = off;
				addr += off;
			}

			insn[0].imm = (u32)addr;
			insn[1].imm = addr >> 32;

			/* check whether we recorded this map already */
			for (j = 0; j < env->used_map_cnt; j++) {
				if (env->used_maps[j] == map) {
					aux->map_index = j;
					fdput(f);
					goto next_insn;
				}
			}

			if (env->used_map_cnt >= MAX_USED_MAPS) {
				fdput(f);
				return -E2BIG;
			}

			/* hold the map. If the program is rejected by verifier,
			 * the map will be released by release_maps() or it
			 * will be used by the valid program until it's unloaded
			 * and all maps are released in free_used_maps()
			 */
			map = bpf_map_inc(map, false);
			if (IS_ERR(map)) {
				fdput(f);
				return PTR_ERR(map);
			}

			aux->map_index = env->used_map_cnt;
			env->used_maps[env->used_map_cnt++] = map;

			if (bpf_map_is_cgroup_storage(map) &&
			    bpf_cgroup_storage_assign(env->prog, map)) {
				verbose(env, "only one cgroup storage of each type is allowed\n");
				fdput(f);
				return -EBUSY;
			}

			fdput(f);
next_insn:
			insn++;
			i++;
			continue;
		}

		/* Basic sanity check before we invest more work here. */
		if (!bpf_opcode_in_insntable(insn->code)) {
			verbose(env, "unknown opcode %02x\n", insn->code);
			return -EINVAL;
		}
	}

	/* now all pseudo BPF_LD_IMM64 instructions load valid
	 * 'struct bpf_map *' into a register instead of user map_fd.
	 * These pointers will be used later by verifier to validate map access.
	 */
	return 0;
}

/* drop refcnt of maps used by the rejected program */
static void release_maps(struct bpf_verifier_env *env)
{
	enum bpf_cgroup_storage_type stype;
	int i;

	for_each_cgroup_storage_type(stype) {
		if (!env->prog->aux->cgroup_storage[stype])
			continue;
		bpf_cgroup_storage_release(env->prog,
			env->prog->aux->cgroup_storage[stype]);
	}

	for (i = 0; i < env->used_map_cnt; i++)
		bpf_map_put(env->used_maps[i]);
}

/* convert pseudo BPF_LD_IMM64 into generic BPF_LD_IMM64 */
static void convert_pseudo_ld_imm64(struct bpf_verifier_env *env)
{
	struct bpf_insn *insn = env->prog->insnsi;
	int insn_cnt = env->prog->len;
	int i;

	for (i = 0; i < insn_cnt; i++, insn++)
		if (insn->code == (BPF_LD | BPF_IMM | BPF_DW))
			insn->src_reg = 0;
}

/* single env->prog->insni[off] instruction was replaced with the range
 * insni[off, off + cnt).  Adjust corresponding insn_aux_data by copying
 * [0, off) and [off, end) to new locations, so the patched range stays zero
 */
static int adjust_insn_aux_data(struct bpf_verifier_env *env,
				struct bpf_prog *new_prog, u32 off, u32 cnt)
{
	struct bpf_insn_aux_data *new_data, *old_data = env->insn_aux_data;
	struct bpf_insn *insn = new_prog->insnsi;
	u32 prog_len;
	int i;

	/* aux info at OFF always needs adjustment, no matter fast path
	 * (cnt == 1) is taken or not. There is no guarantee INSN at OFF is the
	 * original insn at old prog.
	 */
	old_data[off].zext_dst = insn_has_def32(env, insn + off + cnt - 1);

	if (cnt == 1)
		return 0;
	prog_len = new_prog->len;
	new_data = vzalloc(array_size(prog_len,
				      sizeof(struct bpf_insn_aux_data)));
	if (!new_data)
		return -ENOMEM;
	memcpy(new_data, old_data, sizeof(struct bpf_insn_aux_data) * off);
	memcpy(new_data + off + cnt - 1, old_data + off,
	       sizeof(struct bpf_insn_aux_data) * (prog_len - off - cnt + 1));
	for (i = off; i < off + cnt - 1; i++) {
		new_data[i].seen = true;
		new_data[i].zext_dst = insn_has_def32(env, insn + i);
	}
	env->insn_aux_data = new_data;
	vfree(old_data);
	return 0;
}

static void adjust_subprog_starts(struct bpf_verifier_env *env, u32 off, u32 len)
{
	int i;

	if (len == 1)
		return;
	/* NOTE: fake 'exit' subprog should be updated as well. */
	for (i = 0; i <= env->subprog_cnt; i++) {
		if (env->subprog_info[i].start <= off)
			continue;
		env->subprog_info[i].start += len - 1;
	}
}

static struct bpf_prog *bpf_patch_insn_data(struct bpf_verifier_env *env, u32 off,
					    const struct bpf_insn *patch, u32 len)
{
	struct bpf_prog *new_prog;

	new_prog = bpf_patch_insn_single(env->prog, off, patch, len);
	if (IS_ERR(new_prog)) {
		if (PTR_ERR(new_prog) == -ERANGE)
			verbose(env,
				"insn %d cannot be patched due to 16-bit range\n",
				env->insn_aux_data[off].orig_idx);
		return NULL;
	}
	if (adjust_insn_aux_data(env, new_prog, off, len))
		return NULL;
	adjust_subprog_starts(env, off, len);
	return new_prog;
}

static int adjust_subprog_starts_after_remove(struct bpf_verifier_env *env,
					      u32 off, u32 cnt)
{
	int i, j;

	/* find first prog starting at or after off (first to remove) */
	for (i = 0; i < env->subprog_cnt; i++)
		if (env->subprog_info[i].start >= off)
			break;
	/* find first prog starting at or after off + cnt (first to stay) */
	for (j = i; j < env->subprog_cnt; j++)
		if (env->subprog_info[j].start >= off + cnt)
			break;
	/* if j doesn't start exactly at off + cnt, we are just removing
	 * the front of previous prog
	 */
	if (env->subprog_info[j].start != off + cnt)
		j--;

	if (j > i) {
		struct bpf_prog_aux *aux = env->prog->aux;
		int move;

		/* move fake 'exit' subprog as well */
		move = env->subprog_cnt + 1 - j;

		memmove(env->subprog_info + i,
			env->subprog_info + j,
			sizeof(*env->subprog_info) * move);
		env->subprog_cnt -= j - i;

		/* remove func_info */
		if (aux->func_info) {
			move = aux->func_info_cnt - j;

			memmove(aux->func_info + i,
				aux->func_info + j,
				sizeof(*aux->func_info) * move);
			aux->func_info_cnt -= j - i;
			/* func_info->insn_off is set after all code rewrites,
			 * in adjust_btf_func() - no need to adjust
			 */
		}
	} else {
		/* convert i from "first prog to remove" to "first to adjust" */
		if (env->subprog_info[i].start == off)
			i++;
	}

	/* update fake 'exit' subprog as well */
	for (; i <= env->subprog_cnt; i++)
		env->subprog_info[i].start -= cnt;

	return 0;
}

static int bpf_adj_linfo_after_remove(struct bpf_verifier_env *env, u32 off,
				      u32 cnt)
{
	struct bpf_prog *prog = env->prog;
	u32 i, l_off, l_cnt, nr_linfo;
	struct bpf_line_info *linfo;

	nr_linfo = prog->aux->nr_linfo;
	if (!nr_linfo)
		return 0;

	linfo = prog->aux->linfo;

	/* find first line info to remove, count lines to be removed */
	for (i = 0; i < nr_linfo; i++)
		if (linfo[i].insn_off >= off)
			break;

	l_off = i;
	l_cnt = 0;
	for (; i < nr_linfo; i++)
		if (linfo[i].insn_off < off + cnt)
			l_cnt++;
		else
			break;

	/* First live insn doesn't match first live linfo, it needs to "inherit"
	 * last removed linfo.  prog is already modified, so prog->len == off
	 * means no live instructions after (tail of the program was removed).
	 */
	if (prog->len != off && l_cnt &&
	    (i == nr_linfo || linfo[i].insn_off != off + cnt)) {
		l_cnt--;
		linfo[--i].insn_off = off + cnt;
	}

	/* remove the line info which refer to the removed instructions */
	if (l_cnt) {
		memmove(linfo + l_off, linfo + i,
			sizeof(*linfo) * (nr_linfo - i));

		prog->aux->nr_linfo -= l_cnt;
		nr_linfo = prog->aux->nr_linfo;
	}

	/* pull all linfo[i].insn_off >= off + cnt in by cnt */
	for (i = l_off; i < nr_linfo; i++)
		linfo[i].insn_off -= cnt;

	/* fix up all subprogs (incl. 'exit') which start >= off */
	for (i = 0; i <= env->subprog_cnt; i++)
		if (env->subprog_info[i].linfo_idx > l_off) {
			/* program may have started in the removed region but
			 * may not be fully removed
			 */
			if (env->subprog_info[i].linfo_idx >= l_off + l_cnt)
				env->subprog_info[i].linfo_idx -= l_cnt;
			else
				env->subprog_info[i].linfo_idx = l_off;
		}

	return 0;
}

static int verifier_remove_insns(struct bpf_verifier_env *env, u32 off, u32 cnt)
{
	struct bpf_insn_aux_data *aux_data = env->insn_aux_data;
	unsigned int orig_prog_len = env->prog->len;
	int err;

	if (bpf_prog_is_dev_bound(env->prog->aux))
		bpf_prog_offload_remove_insns(env, off, cnt);

	err = bpf_remove_insns(env->prog, off, cnt);
	if (err)
		return err;

	err = adjust_subprog_starts_after_remove(env, off, cnt);
	if (err)
		return err;

	err = bpf_adj_linfo_after_remove(env, off, cnt);
	if (err)
		return err;

	memmove(aux_data + off,	aux_data + off + cnt,
		sizeof(*aux_data) * (orig_prog_len - off - cnt));

	return 0;
}

/* The verifier does more data flow analysis than llvm and will not
 * explore branches that are dead at run time. Malicious programs can
 * have dead code too. Therefore replace all dead at-run-time code
 * with 'ja -1'.
 *
 * Just nops are not optimal, e.g. if they would sit at the end of the
 * program and through another bug we would manage to jump there, then
 * we'd execute beyond program memory otherwise. Returning exception
 * code also wouldn't work since we can have subprogs where the dead
 * code could be located.
 */
static void sanitize_dead_code(struct bpf_verifier_env *env)
{
	struct bpf_insn_aux_data *aux_data = env->insn_aux_data;
	struct bpf_insn trap = BPF_JMP_IMM(BPF_JA, 0, 0, -1);
	struct bpf_insn *insn = env->prog->insnsi;
	const int insn_cnt = env->prog->len;
	int i;

	for (i = 0; i < insn_cnt; i++) {
		if (aux_data[i].seen)
			continue;
		memcpy(insn + i, &trap, sizeof(trap));
	}
}

static bool insn_is_cond_jump(u8 code)
{
	u8 op;

	if (BPF_CLASS(code) == BPF_JMP32)
		return true;

	if (BPF_CLASS(code) != BPF_JMP)
		return false;

	op = BPF_OP(code);
	return op != BPF_JA && op != BPF_EXIT && op != BPF_CALL;
}

static void opt_hard_wire_dead_code_branches(struct bpf_verifier_env *env)
{
	struct bpf_insn_aux_data *aux_data = env->insn_aux_data;
	struct bpf_insn ja = BPF_JMP_IMM(BPF_JA, 0, 0, 0);
	struct bpf_insn *insn = env->prog->insnsi;
	const int insn_cnt = env->prog->len;
	int i;

	for (i = 0; i < insn_cnt; i++, insn++) {
		if (!insn_is_cond_jump(insn->code))
			continue;

		if (!aux_data[i + 1].seen)
			ja.off = insn->off;
		else if (!aux_data[i + 1 + insn->off].seen)
			ja.off = 0;
		else
			continue;

		if (bpf_prog_is_dev_bound(env->prog->aux))
			bpf_prog_offload_replace_insn(env, i, &ja);

		memcpy(insn, &ja, sizeof(ja));
	}
}

static int opt_remove_dead_code(struct bpf_verifier_env *env)
{
	struct bpf_insn_aux_data *aux_data = env->insn_aux_data;
	int insn_cnt = env->prog->len;
	int i, err;

	for (i = 0; i < insn_cnt; i++) {
		int j;

		j = 0;
		while (i + j < insn_cnt && !aux_data[i + j].seen)
			j++;
		if (!j)
			continue;

		err = verifier_remove_insns(env, i, j);
		if (err)
			return err;
		insn_cnt = env->prog->len;
	}

	return 0;
}

static int opt_remove_nops(struct bpf_verifier_env *env)
{
	const struct bpf_insn ja = BPF_JMP_IMM(BPF_JA, 0, 0, 0);
	struct bpf_insn *insn = env->prog->insnsi;
	int insn_cnt = env->prog->len;
	int i, err;

	for (i = 0; i < insn_cnt; i++) {
		if (memcmp(&insn[i], &ja, sizeof(ja)))
			continue;

		err = verifier_remove_insns(env, i, 1);
		if (err)
			return err;
		insn_cnt--;
		i--;
	}

	return 0;
}

static int opt_subreg_zext_lo32_rnd_hi32(struct bpf_verifier_env *env,
					 const union bpf_attr *attr)
{
	struct bpf_insn *patch, zext_patch[2], rnd_hi32_patch[4];
	struct bpf_insn_aux_data *aux = env->insn_aux_data;
	int i, patch_len, delta = 0, len = env->prog->len;
	struct bpf_insn *insns = env->prog->insnsi;
	struct bpf_prog *new_prog;
	bool rnd_hi32;

	rnd_hi32 = attr->prog_flags & BPF_F_TEST_RND_HI32;
	zext_patch[1] = BPF_ZEXT_REG(0);
	rnd_hi32_patch[1] = BPF_ALU64_IMM(BPF_MOV, BPF_REG_AX, 0);
	rnd_hi32_patch[2] = BPF_ALU64_IMM(BPF_LSH, BPF_REG_AX, 32);
	rnd_hi32_patch[3] = BPF_ALU64_REG(BPF_OR, 0, BPF_REG_AX);
	for (i = 0; i < len; i++) {
		int adj_idx = i + delta;
		struct bpf_insn insn;

		insn = insns[adj_idx];
		if (!aux[adj_idx].zext_dst) {
			u8 code, class;
			u32 imm_rnd;

			if (!rnd_hi32)
				continue;

			code = insn.code;
			class = BPF_CLASS(code);
			if (insn_no_def(&insn))
				continue;

			/* NOTE: arg "reg" (the fourth one) is only used for
			 *       BPF_STX which has been ruled out in above
			 *       check, it is safe to pass NULL here.
			 */
			if (is_reg64(env, &insn, insn.dst_reg, NULL, DST_OP)) {
				if (class == BPF_LD &&
				    BPF_MODE(code) == BPF_IMM)
					i++;
				continue;
			}

			/* ctx load could be transformed into wider load. */
			if (class == BPF_LDX &&
			    aux[adj_idx].ptr_type == PTR_TO_CTX)
				continue;

			imm_rnd = get_random_int();
			rnd_hi32_patch[0] = insn;
			rnd_hi32_patch[1].imm = imm_rnd;
			rnd_hi32_patch[3].dst_reg = insn.dst_reg;
			patch = rnd_hi32_patch;
			patch_len = 4;
			goto apply_patch_buffer;
		}

		if (!bpf_jit_needs_zext())
			continue;

		zext_patch[0] = insn;
		zext_patch[1].dst_reg = insn.dst_reg;
		zext_patch[1].src_reg = insn.dst_reg;
		patch = zext_patch;
		patch_len = 2;
apply_patch_buffer:
		new_prog = bpf_patch_insn_data(env, adj_idx, patch, patch_len);
		if (!new_prog)
			return -ENOMEM;
		env->prog = new_prog;
		insns = new_prog->insnsi;
		aux = env->insn_aux_data;
		delta += patch_len - 1;
	}

	return 0;
}

/* convert load instructions that access fields of a context type into a
 * sequence of instructions that access fields of the underlying structure:
 *     struct __sk_buff    -> struct sk_buff
 *     struct bpf_sock_ops -> struct sock
 */
static int convert_ctx_accesses(struct bpf_verifier_env *env)
{
	const struct bpf_verifier_ops *ops = env->ops;
	int i, cnt, size, ctx_field_size, delta = 0;
	const int insn_cnt = env->prog->len;
	struct bpf_insn insn_buf[16], *insn;
	u32 target_size, size_default, off;
	struct bpf_prog *new_prog;
	enum bpf_access_type type;
	bool is_narrower_load;

	if (ops->gen_prologue || env->seen_direct_write) {
		if (!ops->gen_prologue) {
			verbose(env, "bpf verifier is misconfigured\n");
			return -EINVAL;
		}
		cnt = ops->gen_prologue(insn_buf, env->seen_direct_write,
					env->prog);
		if (cnt >= ARRAY_SIZE(insn_buf)) {
			verbose(env, "bpf verifier is misconfigured\n");
			return -EINVAL;
		} else if (cnt) {
			new_prog = bpf_patch_insn_data(env, 0, insn_buf, cnt);
			if (!new_prog)
				return -ENOMEM;

			env->prog = new_prog;
			delta += cnt - 1;
		}
	}

	if (bpf_prog_is_dev_bound(env->prog->aux))
		return 0;

	insn = env->prog->insnsi + delta;

	for (i = 0; i < insn_cnt; i++, insn++) {
		bpf_convert_ctx_access_t convert_ctx_access;

		if (insn->code == (BPF_LDX | BPF_MEM | BPF_B) ||
		    insn->code == (BPF_LDX | BPF_MEM | BPF_H) ||
		    insn->code == (BPF_LDX | BPF_MEM | BPF_W) ||
		    insn->code == (BPF_LDX | BPF_MEM | BPF_DW))
			type = BPF_READ;
		else if (insn->code == (BPF_STX | BPF_MEM | BPF_B) ||
			 insn->code == (BPF_STX | BPF_MEM | BPF_H) ||
			 insn->code == (BPF_STX | BPF_MEM | BPF_W) ||
			 insn->code == (BPF_STX | BPF_MEM | BPF_DW))
			type = BPF_WRITE;
		else
			continue;

		if (type == BPF_WRITE &&
		    env->insn_aux_data[i + delta].sanitize_stack_off) {
			struct bpf_insn patch[] = {
				/* Sanitize suspicious stack slot with zero.
				 * There are no memory dependencies for this store,
				 * since it's only using frame pointer and immediate
				 * constant of zero
				 */
				BPF_ST_MEM(BPF_DW, BPF_REG_FP,
					   env->insn_aux_data[i + delta].sanitize_stack_off,
					   0),
				/* the original STX instruction will immediately
				 * overwrite the same stack slot with appropriate value
				 */
				*insn,
			};

			cnt = ARRAY_SIZE(patch);
			new_prog = bpf_patch_insn_data(env, i + delta, patch, cnt);
			if (!new_prog)
				return -ENOMEM;

			delta    += cnt - 1;
			env->prog = new_prog;
			insn      = new_prog->insnsi + i + delta;
			continue;
		}

		switch (env->insn_aux_data[i + delta].ptr_type) {
		case PTR_TO_CTX:
			if (!ops->convert_ctx_access)
				continue;
			convert_ctx_access = ops->convert_ctx_access;
			break;
		case PTR_TO_SOCKET:
		case PTR_TO_SOCK_COMMON:
			convert_ctx_access = bpf_sock_convert_ctx_access;
			break;
		case PTR_TO_TCP_SOCK:
			convert_ctx_access = bpf_tcp_sock_convert_ctx_access;
			break;
		default:
			continue;
		}

		ctx_field_size = env->insn_aux_data[i + delta].ctx_field_size;
		size = BPF_LDST_BYTES(insn);

		/* If the read access is a narrower load of the field,
		 * convert to a 4/8-byte load, to minimum program type specific
		 * convert_ctx_access changes. If conversion is successful,
		 * we will apply proper mask to the result.
		 */
		is_narrower_load = size < ctx_field_size;
		size_default = bpf_ctx_off_adjust_machine(ctx_field_size);
		off = insn->off;
		if (is_narrower_load) {
			u8 size_code;

			if (type == BPF_WRITE) {
				verbose(env, "bpf verifier narrow ctx access misconfigured\n");
				return -EINVAL;
			}

			size_code = BPF_H;
			if (ctx_field_size == 4)
				size_code = BPF_W;
			else if (ctx_field_size == 8)
				size_code = BPF_DW;

			insn->off = off & ~(size_default - 1);
			insn->code = BPF_LDX | BPF_MEM | size_code;
		}

		target_size = 0;
		cnt = convert_ctx_access(type, insn, insn_buf, env->prog,
					 &target_size);
		if (cnt == 0 || cnt >= ARRAY_SIZE(insn_buf) ||
		    (ctx_field_size && !target_size)) {
			verbose(env, "bpf verifier is misconfigured\n");
			return -EINVAL;
		}

		if (is_narrower_load && size < target_size) {
			u8 shift = (off & (size_default - 1)) * 8;

			if (ctx_field_size <= 4) {
				if (shift)
					insn_buf[cnt++] = BPF_ALU32_IMM(BPF_RSH,
									insn->dst_reg,
									shift);
				insn_buf[cnt++] = BPF_ALU32_IMM(BPF_AND, insn->dst_reg,
								(1 << size * 8) - 1);
			} else {
				if (shift)
					insn_buf[cnt++] = BPF_ALU64_IMM(BPF_RSH,
									insn->dst_reg,
									shift);
				insn_buf[cnt++] = BPF_ALU64_IMM(BPF_AND, insn->dst_reg,
								(1ULL << size * 8) - 1);
			}
		}

		new_prog = bpf_patch_insn_data(env, i + delta, insn_buf, cnt);
		if (!new_prog)
			return -ENOMEM;

		delta += cnt - 1;

		/* keep walking new program and skip insns we just inserted */
		env->prog = new_prog;
		insn      = new_prog->insnsi + i + delta;
	}

	return 0;
}

static int jit_subprogs(struct bpf_verifier_env *env)
{
	struct bpf_prog *prog = env->prog, **func, *tmp;
	int i, j, subprog_start, subprog_end = 0, len, subprog;
	struct bpf_insn *insn;
	void *old_bpf_func;
	int err;

	if (env->subprog_cnt <= 1)
		return 0;

	for (i = 0, insn = prog->insnsi; i < prog->len; i++, insn++) {
		if (insn->code != (BPF_JMP | BPF_CALL) ||
		    insn->src_reg != BPF_PSEUDO_CALL)
			continue;
		/* Upon error here we cannot fall back to interpreter but
		 * need a hard reject of the program. Thus -EFAULT is
		 * propagated in any case.
		 */
		subprog = find_subprog(env, i + insn->imm + 1);
		if (subprog < 0) {
			WARN_ONCE(1, "verifier bug. No program starts at insn %d\n",
				  i + insn->imm + 1);
			return -EFAULT;
		}
		/* temporarily remember subprog id inside insn instead of
		 * aux_data, since next loop will split up all insns into funcs
		 */
		insn->off = subprog;
		/* remember original imm in case JIT fails and fallback
		 * to interpreter will be needed
		 */
		env->insn_aux_data[i].call_imm = insn->imm;
		/* point imm to __bpf_call_base+1 from JITs point of view */
		insn->imm = 1;
	}

	err = bpf_prog_alloc_jited_linfo(prog);
	if (err)
		goto out_undo_insn;

	err = -ENOMEM;
	func = kcalloc(env->subprog_cnt, sizeof(prog), GFP_KERNEL);
	if (!func)
		goto out_undo_insn;

	for (i = 0; i < env->subprog_cnt; i++) {
		subprog_start = subprog_end;
		subprog_end = env->subprog_info[i + 1].start;

		len = subprog_end - subprog_start;
		/* BPF_PROG_RUN doesn't call subprogs directly,
		 * hence main prog stats include the runtime of subprogs.
		 * subprogs don't have IDs and not reachable via prog_get_next_id
		 * func[i]->aux->stats will never be accessed and stays NULL
		 */
		func[i] = bpf_prog_alloc_no_stats(bpf_prog_size(len), GFP_USER);
		if (!func[i])
			goto out_free;
		memcpy(func[i]->insnsi, &prog->insnsi[subprog_start],
		       len * sizeof(struct bpf_insn));
		func[i]->type = prog->type;
		func[i]->len = len;
		if (bpf_prog_calc_tag(func[i]))
			goto out_free;
		func[i]->is_func = 1;
		func[i]->aux->func_idx = i;
		/* the btf and func_info will be freed only at prog->aux */
		func[i]->aux->btf = prog->aux->btf;
		func[i]->aux->func_info = prog->aux->func_info;

		/* Use bpf_prog_F_tag to indicate functions in stack traces.
		 * Long term would need debug info to populate names
		 */
		func[i]->aux->name[0] = 'F';
		func[i]->aux->stack_depth = env->subprog_info[i].stack_depth;
		func[i]->jit_requested = 1;
		func[i]->aux->linfo = prog->aux->linfo;
		func[i]->aux->nr_linfo = prog->aux->nr_linfo;
		func[i]->aux->jited_linfo = prog->aux->jited_linfo;
		func[i]->aux->linfo_idx = env->subprog_info[i].linfo_idx;
		func[i] = bpf_int_jit_compile(func[i]);
		if (!func[i]->jited) {
			err = -ENOTSUPP;
			goto out_free;
		}
		cond_resched();
	}
	/* at this point all bpf functions were successfully JITed
	 * now populate all bpf_calls with correct addresses and
	 * run last pass of JIT
	 */
	for (i = 0; i < env->subprog_cnt; i++) {
		insn = func[i]->insnsi;
		for (j = 0; j < func[i]->len; j++, insn++) {
			if (insn->code != (BPF_JMP | BPF_CALL) ||
			    insn->src_reg != BPF_PSEUDO_CALL)
				continue;
			subprog = insn->off;
			insn->imm = BPF_CAST_CALL(func[subprog]->bpf_func) -
				    __bpf_call_base;
		}

		/* we use the aux data to keep a list of the start addresses
		 * of the JITed images for each function in the program
		 *
		 * for some architectures, such as powerpc64, the imm field
		 * might not be large enough to hold the offset of the start
		 * address of the callee's JITed image from __bpf_call_base
		 *
		 * in such cases, we can lookup the start address of a callee
		 * by using its subprog id, available from the off field of
		 * the call instruction, as an index for this list
		 */
		func[i]->aux->func = func;
		func[i]->aux->func_cnt = env->subprog_cnt;
	}
	for (i = 0; i < env->subprog_cnt; i++) {
		old_bpf_func = func[i]->bpf_func;
		tmp = bpf_int_jit_compile(func[i]);
		if (tmp != func[i] || func[i]->bpf_func != old_bpf_func) {
			verbose(env, "JIT doesn't support bpf-to-bpf calls\n");
			err = -ENOTSUPP;
			goto out_free;
		}
		cond_resched();
	}

	/* finally lock prog and jit images for all functions and
	 * populate kallsysm
	 */
	for (i = 0; i < env->subprog_cnt; i++) {
		bpf_prog_lock_ro(func[i]);
		bpf_prog_kallsyms_add(func[i]);
	}

	/* Last step: make now unused interpreter insns from main
	 * prog consistent for later dump requests, so they can
	 * later look the same as if they were interpreted only.
	 */
	for (i = 0, insn = prog->insnsi; i < prog->len; i++, insn++) {
		if (insn->code != (BPF_JMP | BPF_CALL) ||
		    insn->src_reg != BPF_PSEUDO_CALL)
			continue;
		insn->off = env->insn_aux_data[i].call_imm;
		subprog = find_subprog(env, i + insn->off + 1);
		insn->imm = subprog;
	}

	prog->jited = 1;
	prog->bpf_func = func[0]->bpf_func;
	prog->aux->func = func;
	prog->aux->func_cnt = env->subprog_cnt;
	bpf_prog_free_unused_jited_linfo(prog);
	return 0;
out_free:
	for (i = 0; i < env->subprog_cnt; i++)
		if (func[i])
			bpf_jit_free(func[i]);
	kfree(func);
out_undo_insn:
	/* cleanup main prog to be interpreted */
	prog->jit_requested = 0;
	for (i = 0, insn = prog->insnsi; i < prog->len; i++, insn++) {
		if (insn->code != (BPF_JMP | BPF_CALL) ||
		    insn->src_reg != BPF_PSEUDO_CALL)
			continue;
		insn->off = 0;
		insn->imm = env->insn_aux_data[i].call_imm;
	}
	bpf_prog_free_jited_linfo(prog);
	return err;
}

static int fixup_call_args(struct bpf_verifier_env *env)
{
#ifndef CONFIG_BPF_JIT_ALWAYS_ON
	struct bpf_prog *prog = env->prog;
	struct bpf_insn *insn = prog->insnsi;
	int i, depth;
#endif
	int err = 0;

	if (env->prog->jit_requested &&
	    !bpf_prog_is_dev_bound(env->prog->aux)) {
		err = jit_subprogs(env);
		if (err == 0)
			return 0;
		if (err == -EFAULT)
			return err;
	}
#ifndef CONFIG_BPF_JIT_ALWAYS_ON
	for (i = 0; i < prog->len; i++, insn++) {
		if (insn->code != (BPF_JMP | BPF_CALL) ||
		    insn->src_reg != BPF_PSEUDO_CALL)
			continue;
		depth = get_callee_stack_depth(env, insn, i);
		if (depth < 0)
			return depth;
		bpf_patch_call_args(insn, depth);
	}
	err = 0;
#endif
	return err;
}

/* fixup insn->imm field of bpf_call instructions
 * and inline eligible helpers as explicit sequence of BPF instructions
 *
 * this function is called after eBPF program passed verification
 */
static int fixup_bpf_calls(struct bpf_verifier_env *env)
{
	struct bpf_prog *prog = env->prog;
	struct bpf_insn *insn = prog->insnsi;
	const struct bpf_func_proto *fn;
	const int insn_cnt = prog->len;
	const struct bpf_map_ops *ops;
	struct bpf_insn_aux_data *aux;
	struct bpf_insn insn_buf[16];
	struct bpf_prog *new_prog;
	struct bpf_map *map_ptr;
	int i, cnt, delta = 0;

	for (i = 0; i < insn_cnt; i++, insn++) {
		if (insn->code == (BPF_ALU64 | BPF_MOD | BPF_X) ||
		    insn->code == (BPF_ALU64 | BPF_DIV | BPF_X) ||
		    insn->code == (BPF_ALU | BPF_MOD | BPF_X) ||
		    insn->code == (BPF_ALU | BPF_DIV | BPF_X)) {
			bool is64 = BPF_CLASS(insn->code) == BPF_ALU64;
			struct bpf_insn mask_and_div[] = {
				BPF_MOV32_REG(insn->src_reg, insn->src_reg),
				/* Rx div 0 -> 0 */
				BPF_JMP_IMM(BPF_JNE, insn->src_reg, 0, 2),
				BPF_ALU32_REG(BPF_XOR, insn->dst_reg, insn->dst_reg),
				BPF_JMP_IMM(BPF_JA, 0, 0, 1),
				*insn,
			};
			struct bpf_insn mask_and_mod[] = {
				BPF_MOV32_REG(insn->src_reg, insn->src_reg),
				/* Rx mod 0 -> Rx */
				BPF_JMP_IMM(BPF_JEQ, insn->src_reg, 0, 1),
				*insn,
			};
			struct bpf_insn *patchlet;

			if (insn->code == (BPF_ALU64 | BPF_DIV | BPF_X) ||
			    insn->code == (BPF_ALU | BPF_DIV | BPF_X)) {
				patchlet = mask_and_div + (is64 ? 1 : 0);
				cnt = ARRAY_SIZE(mask_and_div) - (is64 ? 1 : 0);
			} else {
				patchlet = mask_and_mod + (is64 ? 1 : 0);
				cnt = ARRAY_SIZE(mask_and_mod) - (is64 ? 1 : 0);
			}

			new_prog = bpf_patch_insn_data(env, i + delta, patchlet, cnt);
			if (!new_prog)
				return -ENOMEM;

			delta    += cnt - 1;
			env->prog = prog = new_prog;
			insn      = new_prog->insnsi + i + delta;
			continue;
		}

		if (BPF_CLASS(insn->code) == BPF_LD &&
		    (BPF_MODE(insn->code) == BPF_ABS ||
		     BPF_MODE(insn->code) == BPF_IND)) {
			cnt = env->ops->gen_ld_abs(insn, insn_buf);
			if (cnt == 0 || cnt >= ARRAY_SIZE(insn_buf)) {
				verbose(env, "bpf verifier is misconfigured\n");
				return -EINVAL;
			}

			new_prog = bpf_patch_insn_data(env, i + delta, insn_buf, cnt);
			if (!new_prog)
				return -ENOMEM;

			delta    += cnt - 1;
			env->prog = prog = new_prog;
			insn      = new_prog->insnsi + i + delta;
			continue;
		}

		if (insn->code == (BPF_ALU64 | BPF_ADD | BPF_X) ||
		    insn->code == (BPF_ALU64 | BPF_SUB | BPF_X)) {
			const u8 code_add = BPF_ALU64 | BPF_ADD | BPF_X;
			const u8 code_sub = BPF_ALU64 | BPF_SUB | BPF_X;
			struct bpf_insn insn_buf[16];
			struct bpf_insn *patch = &insn_buf[0];
			bool issrc, isneg;
			u32 off_reg;

			aux = &env->insn_aux_data[i + delta];
			if (!aux->alu_state ||
			    aux->alu_state == BPF_ALU_NON_POINTER)
				continue;

			isneg = aux->alu_state & BPF_ALU_NEG_VALUE;
			issrc = (aux->alu_state & BPF_ALU_SANITIZE) ==
				BPF_ALU_SANITIZE_SRC;

			off_reg = issrc ? insn->src_reg : insn->dst_reg;
			if (isneg)
				*patch++ = BPF_ALU64_IMM(BPF_MUL, off_reg, -1);
			*patch++ = BPF_MOV32_IMM(BPF_REG_AX, aux->alu_limit - 1);
			*patch++ = BPF_ALU64_REG(BPF_SUB, BPF_REG_AX, off_reg);
			*patch++ = BPF_ALU64_REG(BPF_OR, BPF_REG_AX, off_reg);
			*patch++ = BPF_ALU64_IMM(BPF_NEG, BPF_REG_AX, 0);
			*patch++ = BPF_ALU64_IMM(BPF_ARSH, BPF_REG_AX, 63);
			if (issrc) {
				*patch++ = BPF_ALU64_REG(BPF_AND, BPF_REG_AX,
							 off_reg);
				insn->src_reg = BPF_REG_AX;
			} else {
				*patch++ = BPF_ALU64_REG(BPF_AND, off_reg,
							 BPF_REG_AX);
			}
			if (isneg)
				insn->code = insn->code == code_add ?
					     code_sub : code_add;
			*patch++ = *insn;
			if (issrc && isneg)
				*patch++ = BPF_ALU64_IMM(BPF_MUL, off_reg, -1);
			cnt = patch - insn_buf;

			new_prog = bpf_patch_insn_data(env, i + delta, insn_buf, cnt);
			if (!new_prog)
				return -ENOMEM;

			delta    += cnt - 1;
			env->prog = prog = new_prog;
			insn      = new_prog->insnsi + i + delta;
			continue;
		}

		if (insn->code != (BPF_JMP | BPF_CALL))
			continue;
		if (insn->src_reg == BPF_PSEUDO_CALL)
			continue;

		if (insn->imm == BPF_FUNC_get_route_realm)
			prog->dst_needed = 1;
		if (insn->imm == BPF_FUNC_get_prandom_u32)
			bpf_user_rnd_init_once();
		if (insn->imm == BPF_FUNC_override_return)
			prog->kprobe_override = 1;
		if (insn->imm == BPF_FUNC_tail_call) {
			/* If we tail call into other programs, we
			 * cannot make any assumptions since they can
			 * be replaced dynamically during runtime in
			 * the program array.
			 */
			prog->cb_access = 1;
			env->prog->aux->stack_depth = MAX_BPF_STACK;
			env->prog->aux->max_pkt_offset = MAX_PACKET_OFF;

			/* mark bpf_tail_call as different opcode to avoid
			 * conditional branch in the interpeter for every normal
			 * call and to prevent accidental JITing by JIT compiler
			 * that doesn't support bpf_tail_call yet
			 */
			insn->imm = 0;
			insn->code = BPF_JMP | BPF_TAIL_CALL;

			aux = &env->insn_aux_data[i + delta];
			if (!bpf_map_ptr_unpriv(aux))
				continue;

			/* instead of changing every JIT dealing with tail_call
			 * emit two extra insns:
			 * if (index >= max_entries) goto out;
			 * index &= array->index_mask;
			 * to avoid out-of-bounds cpu speculation
			 */
			if (bpf_map_ptr_poisoned(aux)) {
				verbose(env, "tail_call abusing map_ptr\n");
				return -EINVAL;
			}

			map_ptr = BPF_MAP_PTR(aux->map_state);
			insn_buf[0] = BPF_JMP_IMM(BPF_JGE, BPF_REG_3,
						  map_ptr->max_entries, 2);
			insn_buf[1] = BPF_ALU32_IMM(BPF_AND, BPF_REG_3,
						    container_of(map_ptr,
								 struct bpf_array,
								 map)->index_mask);
			insn_buf[2] = *insn;
			cnt = 3;
			new_prog = bpf_patch_insn_data(env, i + delta, insn_buf, cnt);
			if (!new_prog)
				return -ENOMEM;

			delta    += cnt - 1;
			env->prog = prog = new_prog;
			insn      = new_prog->insnsi + i + delta;
			continue;
		}

		/* BPF_EMIT_CALL() assumptions in some of the map_gen_lookup
		 * and other inlining handlers are currently limited to 64 bit
		 * only.
		 */
		if (prog->jit_requested && BITS_PER_LONG == 64 &&
		    (insn->imm == BPF_FUNC_map_lookup_elem ||
		     insn->imm == BPF_FUNC_map_update_elem ||
		     insn->imm == BPF_FUNC_map_delete_elem ||
		     insn->imm == BPF_FUNC_map_push_elem   ||
		     insn->imm == BPF_FUNC_map_pop_elem    ||
		     insn->imm == BPF_FUNC_map_peek_elem)) {
			aux = &env->insn_aux_data[i + delta];
			if (bpf_map_ptr_poisoned(aux))
				goto patch_call_imm;

			map_ptr = BPF_MAP_PTR(aux->map_state);
			ops = map_ptr->ops;
			if (insn->imm == BPF_FUNC_map_lookup_elem &&
			    ops->map_gen_lookup) {
				cnt = ops->map_gen_lookup(map_ptr, insn_buf);
				if (cnt == 0 || cnt >= ARRAY_SIZE(insn_buf)) {
					verbose(env, "bpf verifier is misconfigured\n");
					return -EINVAL;
				}

				new_prog = bpf_patch_insn_data(env, i + delta,
							       insn_buf, cnt);
				if (!new_prog)
					return -ENOMEM;

				delta    += cnt - 1;
				env->prog = prog = new_prog;
				insn      = new_prog->insnsi + i + delta;
				continue;
			}

			BUILD_BUG_ON(!__same_type(ops->map_lookup_elem,
				     (void *(*)(struct bpf_map *map, void *key))NULL));
			BUILD_BUG_ON(!__same_type(ops->map_delete_elem,
				     (int (*)(struct bpf_map *map, void *key))NULL));
			BUILD_BUG_ON(!__same_type(ops->map_update_elem,
				     (int (*)(struct bpf_map *map, void *key, void *value,
					      u64 flags))NULL));
			BUILD_BUG_ON(!__same_type(ops->map_push_elem,
				     (int (*)(struct bpf_map *map, void *value,
					      u64 flags))NULL));
			BUILD_BUG_ON(!__same_type(ops->map_pop_elem,
				     (int (*)(struct bpf_map *map, void *value))NULL));
			BUILD_BUG_ON(!__same_type(ops->map_peek_elem,
				     (int (*)(struct bpf_map *map, void *value))NULL));

			switch (insn->imm) {
			case BPF_FUNC_map_lookup_elem:
				insn->imm = BPF_CAST_CALL(ops->map_lookup_elem) -
					    __bpf_call_base;
				continue;
			case BPF_FUNC_map_update_elem:
				insn->imm = BPF_CAST_CALL(ops->map_update_elem) -
					    __bpf_call_base;
				continue;
			case BPF_FUNC_map_delete_elem:
				insn->imm = BPF_CAST_CALL(ops->map_delete_elem) -
					    __bpf_call_base;
				continue;
			case BPF_FUNC_map_push_elem:
				insn->imm = BPF_CAST_CALL(ops->map_push_elem) -
					    __bpf_call_base;
				continue;
			case BPF_FUNC_map_pop_elem:
				insn->imm = BPF_CAST_CALL(ops->map_pop_elem) -
					    __bpf_call_base;
				continue;
			case BPF_FUNC_map_peek_elem:
				insn->imm = BPF_CAST_CALL(ops->map_peek_elem) -
					    __bpf_call_base;
				continue;
			}

			goto patch_call_imm;
		}

patch_call_imm:
		fn = env->ops->get_func_proto(insn->imm, env->prog);
		/* all functions that have prototype and verifier allowed
		 * programs to call them, must be real in-kernel functions
		 */
		if (!fn->func) {
			verbose(env,
				"kernel subsystem misconfigured func %s#%d\n",
				func_id_name(insn->imm), insn->imm);
			return -EFAULT;
		}
		insn->imm = fn->func - __bpf_call_base;
	}

	return 0;
}

static void free_states(struct bpf_verifier_env *env)
{
	struct bpf_verifier_state_list *sl, *sln;
	int i;

	sl = env->free_list;
	while (sl) {
		sln = sl->next;
		free_verifier_state(&sl->state, false);
		kfree(sl);
		sl = sln;
	}

	if (!env->explored_states)
		return;

	for (i = 0; i < state_htab_size(env); i++) {
		sl = env->explored_states[i];

		while (sl) {
			sln = sl->next;
			free_verifier_state(&sl->state, false);
			kfree(sl);
			sl = sln;
		}
	}

	kvfree(env->explored_states);
}

static void print_verification_stats(struct bpf_verifier_env *env)
{
	int i;

	if (env->log.level & BPF_LOG_STATS) {
		verbose(env, "verification time %lld usec\n",
			div_u64(env->verification_time, 1000));
		verbose(env, "stack depth ");
		for (i = 0; i < env->subprog_cnt; i++) {
			u32 depth = env->subprog_info[i].stack_depth;

			verbose(env, "%d", depth);
			if (i + 1 < env->subprog_cnt)
				verbose(env, "+");
		}
		verbose(env, "\n");
	}
	verbose(env, "processed %d insns (limit %d) max_states_per_insn %d "
		"total_states %d peak_states %d mark_read %d\n",
		env->insn_processed, BPF_COMPLEXITY_LIMIT_INSNS,
		env->max_states_per_insn, env->total_states,
		env->peak_states, env->longest_mark_read_walk);
}

int bpf_check(struct bpf_prog **prog, union bpf_attr *attr,
	      union bpf_attr __user *uattr)
{
	u64 start_time = ktime_get_ns();
	struct bpf_verifier_env *env;
	struct bpf_verifier_log *log;
	int i, len, ret = -EINVAL;
	bool is_priv;

	/* no program is valid */
	if (ARRAY_SIZE(bpf_verifier_ops) == 0)
		return -EINVAL;

	/* 'struct bpf_verifier_env' can be global, but since it's not small,
	 * allocate/free it every time bpf_check() is called
	 */
	env = kzalloc(sizeof(struct bpf_verifier_env), GFP_KERNEL);
	if (!env)
		return -ENOMEM;
	log = &env->log;

	len = (*prog)->len;
	env->insn_aux_data =
		vzalloc(array_size(sizeof(struct bpf_insn_aux_data), len));
	ret = -ENOMEM;
	if (!env->insn_aux_data)
		goto err_free_env;
	for (i = 0; i < len; i++)
		env->insn_aux_data[i].orig_idx = i;
	env->prog = *prog;
	env->ops = bpf_verifier_ops[env->prog->type];
	is_priv = capable(CAP_SYS_ADMIN);

	/* grab the mutex to protect few globals used by verifier */
	if (!is_priv)
		mutex_lock(&bpf_verifier_lock);

	if (attr->log_level || attr->log_buf || attr->log_size) {
		/* user requested verbose verifier output
		 * and supplied buffer to store the verification trace
		 */
		log->level = attr->log_level;
		log->ubuf = (char __user *) (unsigned long) attr->log_buf;
		log->len_total = attr->log_size;

		ret = -EINVAL;
		/* log attributes have to be sane */
		if (log->len_total < 128 || log->len_total > UINT_MAX >> 2 ||
		    !log->level || !log->ubuf || log->level & ~BPF_LOG_MASK)
			goto err_unlock;
	}

	env->strict_alignment = !!(attr->prog_flags & BPF_F_STRICT_ALIGNMENT);
	if (!IS_ENABLED(CONFIG_HAVE_EFFICIENT_UNALIGNED_ACCESS))
		env->strict_alignment = true;
	if (attr->prog_flags & BPF_F_ANY_ALIGNMENT)
		env->strict_alignment = false;

	env->allow_ptr_leaks = is_priv;

	ret = replace_map_fd_with_map_ptr(env);
	if (ret < 0)
		goto skip_full_check;

	if (bpf_prog_is_dev_bound(env->prog->aux)) {
		ret = bpf_prog_offload_verifier_prep(env->prog);
		if (ret)
			goto skip_full_check;
	}

	env->explored_states = kvcalloc(state_htab_size(env),
				       sizeof(struct bpf_verifier_state_list *),
				       GFP_USER);
	ret = -ENOMEM;
	if (!env->explored_states)
		goto skip_full_check;

	ret = check_subprogs(env);
	if (ret < 0)
		goto skip_full_check;

	ret = check_btf_info(env, attr, uattr);
	if (ret < 0)
		goto skip_full_check;

	ret = check_cfg(env);
	if (ret < 0)
		goto skip_full_check;

	ret = do_check(env);
	if (env->cur_state) {
		free_verifier_state(env->cur_state, true);
		env->cur_state = NULL;
	}

	if (ret == 0 && bpf_prog_is_dev_bound(env->prog->aux))
		ret = bpf_prog_offload_finalize(env);

skip_full_check:
	while (!pop_stack(env, NULL, NULL));
	free_states(env);

	if (ret == 0)
		ret = check_max_stack_depth(env);

	/* instruction rewrites happen after this point */
	if (is_priv) {
		if (ret == 0)
			opt_hard_wire_dead_code_branches(env);
		if (ret == 0)
			ret = opt_remove_dead_code(env);
		if (ret == 0)
			ret = opt_remove_nops(env);
	} else {
		if (ret == 0)
			sanitize_dead_code(env);
	}

	if (ret == 0)
		/* program is valid, convert *(u32*)(ctx + off) accesses */
		ret = convert_ctx_accesses(env);

	if (ret == 0)
		ret = fixup_bpf_calls(env);

	/* do 32-bit optimization after insn patching has done so those patched
	 * insns could be handled correctly.
	 */
	if (ret == 0 && !bpf_prog_is_dev_bound(env->prog->aux)) {
		ret = opt_subreg_zext_lo32_rnd_hi32(env, attr);
		env->prog->aux->verifier_zext = bpf_jit_needs_zext() ? !ret
								     : false;
	}

	if (ret == 0)
		ret = fixup_call_args(env);

	env->verification_time = ktime_get_ns() - start_time;
	print_verification_stats(env);

	if (log->level && bpf_verifier_log_full(log))
		ret = -ENOSPC;
	if (log->level && !log->ubuf) {
		ret = -EFAULT;
		goto err_release_maps;
	}

	if (ret == 0 && env->used_map_cnt) {
		/* if program passed verifier, update used_maps in bpf_prog_info */
		env->prog->aux->used_maps = kmalloc_array(env->used_map_cnt,
							  sizeof(env->used_maps[0]),
							  GFP_KERNEL);

		if (!env->prog->aux->used_maps) {
			ret = -ENOMEM;
			goto err_release_maps;
		}

		memcpy(env->prog->aux->used_maps, env->used_maps,
		       sizeof(env->used_maps[0]) * env->used_map_cnt);
		env->prog->aux->used_map_cnt = env->used_map_cnt;

		/* program is valid. Convert pseudo bpf_ld_imm64 into generic
		 * bpf_ld_imm64 instructions
		 */
		convert_pseudo_ld_imm64(env);
	}

	if (ret == 0)
		adjust_btf_func(env);

err_release_maps:
	if (!env->prog->aux->used_maps)
		/* if we didn't copy map pointers into bpf_prog_info, release
		 * them now. Otherwise free_used_maps() will release them.
		 */
		release_maps(env);
	*prog = env->prog;
err_unlock:
	if (!is_priv)
		mutex_unlock(&bpf_verifier_lock);
	vfree(env->insn_aux_data);
err_free_env:
	kfree(env);
	return ret;
}<|MERGE_RESOLUTION|>--- conflicted
+++ resolved
@@ -5541,11 +5541,7 @@
 			verbose(env, "has unknown scalar value");
 		}
 		tnum_strn(tn_buf, sizeof(tn_buf), range);
-<<<<<<< HEAD
-		verbose(env, " should have been %s\n", tn_buf);
-=======
 		verbose(env, " should have been in %s\n", tn_buf);
->>>>>>> 29f785ff
 		return -EINVAL;
 	}
 
