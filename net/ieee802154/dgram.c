/*
 * IEEE 802.15.4 dgram socket interface
 *
 * Copyright 2007, 2008 Siemens AG
 *
 * This program is free software; you can redistribute it and/or modify
 * it under the terms of the GNU General Public License version 2
 * as published by the Free Software Foundation.
 *
 * This program is distributed in the hope that it will be useful,
 * but WITHOUT ANY WARRANTY; without even the implied warranty of
 * MERCHANTABILITY or FITNESS FOR A PARTICULAR PURPOSE.  See the
 * GNU General Public License for more details.
 *
 * You should have received a copy of the GNU General Public License along
 * with this program; if not, write to the Free Software Foundation, Inc.,
 * 51 Franklin Street, Fifth Floor, Boston, MA 02110-1301 USA.
 *
 * Written by:
 * Sergey Lapin <slapin@ossfans.org>
 * Dmitry Eremin-Solenikov <dbaryshkov@gmail.com>
 */

#include <linux/capability.h>
#include <linux/net.h>
#include <linux/module.h>
#include <linux/if_arp.h>
#include <linux/list.h>
#include <linux/slab.h>
#include <net/sock.h>
#include <net/af_ieee802154.h>
#include <net/ieee802154.h>
#include <net/ieee802154_netdev.h>

#include <asm/ioctls.h>

#include "af802154.h"

static HLIST_HEAD(dgram_head);
static DEFINE_RWLOCK(dgram_lock);

struct dgram_sock {
	struct sock sk;

	struct ieee802154_addr src_addr;
	struct ieee802154_addr dst_addr;

	unsigned int bound:1;
	unsigned int connected:1;
	unsigned int want_ack:1;
	unsigned int secen:1;
	unsigned int secen_override:1;
	unsigned int seclevel:3;
	unsigned int seclevel_override:1;
};

static inline struct dgram_sock *dgram_sk(const struct sock *sk)
{
	return container_of(sk, struct dgram_sock, sk);
}

static void dgram_hash(struct sock *sk)
{
	write_lock_bh(&dgram_lock);
	sk_add_node(sk, &dgram_head);
	sock_prot_inuse_add(sock_net(sk), sk->sk_prot, 1);
	write_unlock_bh(&dgram_lock);
}

static void dgram_unhash(struct sock *sk)
{
	write_lock_bh(&dgram_lock);
	if (sk_del_node_init(sk))
		sock_prot_inuse_add(sock_net(sk), sk->sk_prot, -1);
	write_unlock_bh(&dgram_lock);
}

static int dgram_init(struct sock *sk)
{
	struct dgram_sock *ro = dgram_sk(sk);

	ro->want_ack = 1;
	return 0;
}

static void dgram_close(struct sock *sk, long timeout)
{
	sk_common_release(sk);
}

static int dgram_bind(struct sock *sk, struct sockaddr *uaddr, int len)
{
	struct sockaddr_ieee802154 *addr = (struct sockaddr_ieee802154 *)uaddr;
	struct ieee802154_addr haddr;
	struct dgram_sock *ro = dgram_sk(sk);
	int err = -EINVAL;
	struct net_device *dev;

	lock_sock(sk);

	ro->bound = 0;

	if (len < sizeof(*addr))
		goto out;

	if (addr->family != AF_IEEE802154)
		goto out;

	ieee802154_addr_from_sa(&haddr, &addr->addr);
	dev = ieee802154_get_dev(sock_net(sk), &haddr);
	if (!dev) {
		err = -ENODEV;
		goto out;
	}

	if (dev->type != ARPHRD_IEEE802154) {
		err = -ENODEV;
		goto out_put;
	}

	ro->src_addr = haddr;

	ro->bound = 1;
	err = 0;
out_put:
	dev_put(dev);
out:
	release_sock(sk);

	return err;
}

static int dgram_ioctl(struct sock *sk, int cmd, unsigned long arg)
{
	switch (cmd) {
	case SIOCOUTQ:
	{
		int amount = sk_wmem_alloc_get(sk);

		return put_user(amount, (int __user *)arg);
	}

	case SIOCINQ:
	{
		struct sk_buff *skb;
		unsigned long amount;

		amount = 0;
		spin_lock_bh(&sk->sk_receive_queue.lock);
		skb = skb_peek(&sk->sk_receive_queue);
		if (skb != NULL) {
			/* We will only return the amount
			 * of this packet since that is all
			 * that will be read.
			 */
			amount = skb->len - ieee802154_hdr_length(skb);
		}
		spin_unlock_bh(&sk->sk_receive_queue.lock);
		return put_user(amount, (int __user *)arg);
	}

	}

	return -ENOIOCTLCMD;
}

/* FIXME: autobind */
static int dgram_connect(struct sock *sk, struct sockaddr *uaddr,
			 int len)
{
	struct sockaddr_ieee802154 *addr = (struct sockaddr_ieee802154 *)uaddr;
	struct dgram_sock *ro = dgram_sk(sk);
	int err = 0;

	if (len < sizeof(*addr))
		return -EINVAL;

	if (addr->family != AF_IEEE802154)
		return -EINVAL;

	lock_sock(sk);

	if (!ro->bound) {
		err = -ENETUNREACH;
		goto out;
	}

	ieee802154_addr_from_sa(&ro->dst_addr, &addr->addr);
	ro->connected = 1;

out:
	release_sock(sk);
	return err;
}

static int dgram_disconnect(struct sock *sk, int flags)
{
	struct dgram_sock *ro = dgram_sk(sk);

	lock_sock(sk);
	ro->connected = 0;
	release_sock(sk);

	return 0;
}

static int dgram_sendmsg(struct kiocb *iocb, struct sock *sk,
			 struct msghdr *msg, size_t size)
{
	struct net_device *dev;
	unsigned int mtu;
	struct sk_buff *skb;
	struct ieee802154_mac_cb *cb;
	struct dgram_sock *ro = dgram_sk(sk);
	struct ieee802154_addr dst_addr;
	int hlen, tlen;
	int err;

	if (msg->msg_flags & MSG_OOB) {
		pr_debug("msg->msg_flags = 0x%x\n", msg->msg_flags);
		return -EOPNOTSUPP;
	}

	if (!ro->connected && !msg->msg_name)
		return -EDESTADDRREQ;
	else if (ro->connected && msg->msg_name)
		return -EISCONN;

	if (!ro->bound)
		dev = dev_getfirstbyhwtype(sock_net(sk), ARPHRD_IEEE802154);
	else
		dev = ieee802154_get_dev(sock_net(sk), &ro->src_addr);

	if (!dev) {
		pr_debug("no dev\n");
		err = -ENXIO;
		goto out;
	}
	mtu = dev->mtu;
	pr_debug("name = %s, mtu = %u\n", dev->name, mtu);

	if (size > mtu) {
		pr_debug("size = %Zu, mtu = %u\n", size, mtu);
		err = -EMSGSIZE;
		goto out_dev;
	}

	hlen = LL_RESERVED_SPACE(dev);
	tlen = dev->needed_tailroom;
	skb = sock_alloc_send_skb(sk, hlen + tlen + size,
				  msg->msg_flags & MSG_DONTWAIT,
				  &err);
	if (!skb)
		goto out_dev;

	skb_reserve(skb, hlen);

	skb_reset_network_header(skb);

	cb = mac_cb_init(skb);
	cb->type = IEEE802154_FC_TYPE_DATA;
	cb->ackreq = ro->want_ack;
<<<<<<< HEAD

	err = dev_hard_header(skb, dev, ETH_P_IEEE802154, &ro->dst_addr,
			ro->bound ? &ro->src_addr : NULL, size);
=======

	if (msg->msg_name) {
		DECLARE_SOCKADDR(struct sockaddr_ieee802154*,
				 daddr, msg->msg_name);

		ieee802154_addr_from_sa(&dst_addr, &daddr->addr);
	} else {
		dst_addr = ro->dst_addr;
	}

	cb->secen = ro->secen;
	cb->secen_override = ro->secen_override;
	cb->seclevel = ro->seclevel;
	cb->seclevel_override = ro->seclevel_override;

	err = dev_hard_header(skb, dev, ETH_P_IEEE802154, &dst_addr,
			      ro->bound ? &ro->src_addr : NULL, size);
>>>>>>> 88c723a7
	if (err < 0)
		goto out_skb;

	err = memcpy_fromiovec(skb_put(skb, size), msg->msg_iov, size);
	if (err < 0)
		goto out_skb;

	skb->dev = dev;
	skb->sk  = sk;
	skb->protocol = htons(ETH_P_IEEE802154);

	dev_put(dev);

	err = dev_queue_xmit(skb);
	if (err > 0)
		err = net_xmit_errno(err);

	return err ?: size;

out_skb:
	kfree_skb(skb);
out_dev:
	dev_put(dev);
out:
	return err;
}

static int dgram_recvmsg(struct kiocb *iocb, struct sock *sk,
			 struct msghdr *msg, size_t len, int noblock,
			 int flags, int *addr_len)
{
	size_t copied = 0;
	int err = -EOPNOTSUPP;
	struct sk_buff *skb;
	DECLARE_SOCKADDR(struct sockaddr_ieee802154 *, saddr, msg->msg_name);

	skb = skb_recv_datagram(sk, flags, noblock, &err);
	if (!skb)
		goto out;

	copied = skb->len;
	if (len < copied) {
		msg->msg_flags |= MSG_TRUNC;
		copied = len;
	}

	/* FIXME: skip headers if necessary ?! */
	err = skb_copy_datagram_iovec(skb, 0, msg->msg_iov, copied);
	if (err)
		goto done;

	sock_recv_ts_and_drops(msg, sk, skb);

	if (saddr) {
		saddr->family = AF_IEEE802154;
		ieee802154_addr_to_sa(&saddr->addr, &mac_cb(skb)->source);
		*addr_len = sizeof(*saddr);
	}

	if (flags & MSG_TRUNC)
		copied = skb->len;
done:
	skb_free_datagram(sk, skb);
out:
	if (err)
		return err;
	return copied;
}

static int dgram_rcv_skb(struct sock *sk, struct sk_buff *skb)
{
	skb = skb_share_check(skb, GFP_ATOMIC);
	if (!skb)
		return NET_RX_DROP;

	if (sock_queue_rcv_skb(sk, skb) < 0) {
		kfree_skb(skb);
		return NET_RX_DROP;
	}

	return NET_RX_SUCCESS;
}

static inline bool
ieee802154_match_sock(__le64 hw_addr, __le16 pan_id, __le16 short_addr,
		      struct dgram_sock *ro)
{
	if (!ro->bound)
		return true;

	if (ro->src_addr.mode == IEEE802154_ADDR_LONG &&
	    hw_addr == ro->src_addr.extended_addr)
		return true;

	if (ro->src_addr.mode == IEEE802154_ADDR_SHORT &&
	    pan_id == ro->src_addr.pan_id &&
	    short_addr == ro->src_addr.short_addr)
		return true;

	return false;
}

int ieee802154_dgram_deliver(struct net_device *dev, struct sk_buff *skb)
{
	struct sock *sk, *prev = NULL;
	int ret = NET_RX_SUCCESS;
	__le16 pan_id, short_addr;
	__le64 hw_addr;

	/* Data frame processing */
	BUG_ON(dev->type != ARPHRD_IEEE802154);

	pan_id = ieee802154_mlme_ops(dev)->get_pan_id(dev);
	short_addr = ieee802154_mlme_ops(dev)->get_short_addr(dev);
	hw_addr = ieee802154_devaddr_from_raw(dev->dev_addr);

	read_lock(&dgram_lock);
	sk_for_each(sk, &dgram_head) {
		if (ieee802154_match_sock(hw_addr, pan_id, short_addr,
					  dgram_sk(sk))) {
			if (prev) {
				struct sk_buff *clone;

				clone = skb_clone(skb, GFP_ATOMIC);
				if (clone)
					dgram_rcv_skb(prev, clone);
			}

			prev = sk;
		}
	}

	if (prev) {
		dgram_rcv_skb(prev, skb);
	} else {
		kfree_skb(skb);
		ret = NET_RX_DROP;
	}
	read_unlock(&dgram_lock);

	return ret;
}

static int dgram_getsockopt(struct sock *sk, int level, int optname,
			    char __user *optval, int __user *optlen)
{
	struct dgram_sock *ro = dgram_sk(sk);

	int val, len;

	if (level != SOL_IEEE802154)
		return -EOPNOTSUPP;

	if (get_user(len, optlen))
		return -EFAULT;

	len = min_t(unsigned int, len, sizeof(int));

	switch (optname) {
	case WPAN_WANTACK:
		val = ro->want_ack;
		break;
	case WPAN_SECURITY:
		if (!ro->secen_override)
			val = WPAN_SECURITY_DEFAULT;
		else if (ro->secen)
			val = WPAN_SECURITY_ON;
		else
			val = WPAN_SECURITY_OFF;
		break;
	case WPAN_SECURITY_LEVEL:
		if (!ro->seclevel_override)
			val = WPAN_SECURITY_LEVEL_DEFAULT;
		else
			val = ro->seclevel;
		break;
	default:
		return -ENOPROTOOPT;
	}

	if (put_user(len, optlen))
		return -EFAULT;
	if (copy_to_user(optval, &val, len))
		return -EFAULT;
	return 0;
}

static int dgram_setsockopt(struct sock *sk, int level, int optname,
			    char __user *optval, unsigned int optlen)
{
	struct dgram_sock *ro = dgram_sk(sk);
	struct net *net = sock_net(sk);
	int val;
	int err = 0;

	if (optlen < sizeof(int))
		return -EINVAL;

	if (get_user(val, (int __user *)optval))
		return -EFAULT;

	lock_sock(sk);

	switch (optname) {
	case WPAN_WANTACK:
		ro->want_ack = !!val;
		break;
	case WPAN_SECURITY:
		if (!ns_capable(net->user_ns, CAP_NET_ADMIN) &&
		    !ns_capable(net->user_ns, CAP_NET_RAW)) {
			err = -EPERM;
			break;
		}

		switch (val) {
		case WPAN_SECURITY_DEFAULT:
			ro->secen_override = 0;
			break;
		case WPAN_SECURITY_ON:
			ro->secen_override = 1;
			ro->secen = 1;
			break;
		case WPAN_SECURITY_OFF:
			ro->secen_override = 1;
			ro->secen = 0;
			break;
		default:
			err = -EINVAL;
			break;
		}
		break;
	case WPAN_SECURITY_LEVEL:
		if (!ns_capable(net->user_ns, CAP_NET_ADMIN) &&
		    !ns_capable(net->user_ns, CAP_NET_RAW)) {
			err = -EPERM;
			break;
		}

		if (val < WPAN_SECURITY_LEVEL_DEFAULT ||
		    val > IEEE802154_SCF_SECLEVEL_ENC_MIC128) {
			err = -EINVAL;
		} else if (val == WPAN_SECURITY_LEVEL_DEFAULT) {
			ro->seclevel_override = 0;
		} else {
			ro->seclevel_override = 1;
			ro->seclevel = val;
		}
		break;
	default:
		err = -ENOPROTOOPT;
		break;
	}

	release_sock(sk);
	return err;
}

struct proto ieee802154_dgram_prot = {
	.name		= "IEEE-802.15.4-MAC",
	.owner		= THIS_MODULE,
	.obj_size	= sizeof(struct dgram_sock),
	.init		= dgram_init,
	.close		= dgram_close,
	.bind		= dgram_bind,
	.sendmsg	= dgram_sendmsg,
	.recvmsg	= dgram_recvmsg,
	.hash		= dgram_hash,
	.unhash		= dgram_unhash,
	.connect	= dgram_connect,
	.disconnect	= dgram_disconnect,
	.ioctl		= dgram_ioctl,
	.getsockopt	= dgram_getsockopt,
	.setsockopt	= dgram_setsockopt,
};
<|MERGE_RESOLUTION|>--- conflicted
+++ resolved
@@ -260,11 +260,6 @@
 	cb = mac_cb_init(skb);
 	cb->type = IEEE802154_FC_TYPE_DATA;
 	cb->ackreq = ro->want_ack;
-<<<<<<< HEAD
-
-	err = dev_hard_header(skb, dev, ETH_P_IEEE802154, &ro->dst_addr,
-			ro->bound ? &ro->src_addr : NULL, size);
-=======
 
 	if (msg->msg_name) {
 		DECLARE_SOCKADDR(struct sockaddr_ieee802154*,
@@ -282,7 +277,6 @@
 
 	err = dev_hard_header(skb, dev, ETH_P_IEEE802154, &dst_addr,
 			      ro->bound ? &ro->src_addr : NULL, size);
->>>>>>> 88c723a7
 	if (err < 0)
 		goto out_skb;
 
