/* The industrial I/O core - generic buffer interfaces.
 *
 * Copyright (c) 2008 Jonathan Cameron
 *
 * This program is free software; you can redistribute it and/or modify it
 * under the terms of the GNU General Public License version 2 as published by
 * the Free Software Foundation.
 */

#ifndef _IIO_BUFFER_GENERIC_H_
#define _IIO_BUFFER_GENERIC_H_
#include <linux/sysfs.h>
#include <linux/iio/iio.h>

#ifdef CONFIG_IIO_BUFFER

struct iio_buffer;

/**
 * struct iio_buffer_access_funcs - access functions for buffers.
 * @store_to:		actually store stuff to the buffer
 * @read_first_n:	try to get a specified number of bytes (must exist)
 * @request_update:	if a parameter change has been marked, update underlying
 *			storage.
 * @get_bytes_per_datum:get current bytes per datum
 * @set_bytes_per_datum:set number of bytes per datum
 * @get_length:		get number of datums in buffer
 * @set_length:		set number of datums in buffer
 *
 * The purpose of this structure is to make the buffer element
 * modular as event for a given driver, different usecases may require
 * different buffer designs (space efficiency vs speed for example).
 *
 * It is worth noting that a given buffer implementation may only support a
 * small proportion of these functions.  The core code 'should' cope fine with
 * any of them not existing.
 **/
struct iio_buffer_access_funcs {
	int (*store_to)(struct iio_buffer *buffer, u8 *data);
	int (*read_first_n)(struct iio_buffer *buffer,
			    size_t n,
			    char __user *buf);
	int (*remove_from)(struct iio_buffer *buffer, u8 *data);
	int (*write)(struct iio_buffer *buffer, size_t n, const char __user *buf);

	int (*request_update)(struct iio_buffer *buffer);

	int (*get_bytes_per_datum)(struct iio_buffer *buffer);
	int (*set_bytes_per_datum)(struct iio_buffer *buffer, size_t bpd);
	int (*get_length)(struct iio_buffer *buffer);
	int (*set_length)(struct iio_buffer *buffer, int length);
};

enum iio_buffer_direction
{
	IIO_BUFFER_DIRECTION_IN,
	IIO_BUFFER_DIRECTION_OUT,
};

/**
 * struct iio_buffer - general buffer structure
 * @length:		[DEVICE] number of datums in buffer
 * @bytes_per_datum:	[DEVICE] size of individual datum including timestamp
 * @scan_el_attrs:	[DRIVER] control of scan elements if that scan mode
 *			control method is used
 * @scan_mask:		[INTERN] bitmask used in masking scan mode elements
 * @scan_timestamp:	[INTERN] does the scan mode include a timestamp
 * @access:		[DRIVER] buffer access functions associated with the
 *			implementation.
 * @scan_el_dev_attr_list:[INTERN] list of scan element related attributes.
 * @scan_el_group:	[DRIVER] attribute group for those attributes not
 *			created from the iio_chan_info array.
 * @pollq:		[INTERN] wait queue to allow for polling on the buffer.
 * @stufftoread:	[INTERN] flag to indicate new data.
 * @demux_list:		[INTERN] list of operations required to demux the scan.
 * @demux_bounce:	[INTERN] buffer for doing gather from incoming scan.
 * @buffer_list:	[INTERN] entry in the devices list of current buffers.
 */
struct iio_buffer {
	int					length;
	int					bytes_per_datum;
	struct attribute_group			*scan_el_attrs;
	long					*scan_mask;
	bool					scan_timestamp;
	const struct iio_buffer_access_funcs	*access;
	struct list_head			scan_el_dev_attr_list;
	struct attribute_group			scan_el_group;
	wait_queue_head_t			pollq;
	bool					stufftoread;
	const struct attribute_group *attrs;
	struct list_head			demux_list;
	unsigned char				*demux_bounce;
<<<<<<< HEAD
	enum iio_buffer_direction		direction;
=======
	struct list_head			buffer_list;
>>>>>>> cea35652
};

static inline int iio_buffer_write(struct iio_buffer *buffer, size_t n,
	const char __user *buf)
{
	return buffer->access->write(buffer, n, buf);
}

static inline int iio_buffer_remove_sample(struct iio_buffer *buffer, u8 *data)
{
	return buffer->access->remove_from(buffer, data);
}

/**
 * iio_update_buffers() - add or remove buffer from active list
 * @indio_dev:		device to add buffer to
 * @insert_buffer:	buffer to insert
 * @remove_buffer:	buffer_to_remove
 *
 * Note this will tear down the all buffering and build it up again
 */
int iio_update_buffers(struct iio_dev *indio_dev,
		       struct iio_buffer *insert_buffer,
		       struct iio_buffer *remove_buffer);

/**
 * iio_buffer_init() - Initialize the buffer structure
 * @buffer:		buffer to be initialized
 **/
void iio_buffer_init(struct iio_buffer *buffer);

/**
 * __iio_update_buffer() - update common elements of buffers
 * @buffer:		buffer that is the event source
 * @bytes_per_datum:	size of individual datum including timestamp
 * @length:		number of datums in buffer
 **/
static inline void __iio_update_buffer(struct iio_buffer *buffer,
				       int bytes_per_datum, int length)
{
	buffer->bytes_per_datum = bytes_per_datum;
	buffer->length = length;
}

int iio_scan_mask_query(struct iio_dev *indio_dev,
			struct iio_buffer *buffer, int bit);

/**
 * iio_scan_mask_set() - set particular bit in the scan mask
 * @indio_dev		IIO device structure
 * @buffer:		the buffer whose scan mask we are interested in
 * @bit:		the bit to be set.
 **/
int iio_scan_mask_set(struct iio_dev *indio_dev,
		      struct iio_buffer *buffer, int bit);

/**
 * iio_push_to_buffers() - push to a registered buffer.
 * @indio_dev:		iio_dev structure for device.
 * @data:		Full scan.
 */
int iio_push_to_buffers(struct iio_dev *indio_dev, unsigned char *data);

int iio_update_demux(struct iio_dev *indio_dev);

/**
 * iio_buffer_register() - register the buffer with IIO core
 * @indio_dev:		device with the buffer to be registered
 * @channels:		the channel descriptions used to construct buffer
 * @num_channels:	the number of channels
 **/
int iio_buffer_register(struct iio_dev *indio_dev,
			const struct iio_chan_spec *channels,
			int num_channels);

/**
 * iio_buffer_unregister() - unregister the buffer from IIO core
 * @indio_dev:		the device with the buffer to be unregistered
 **/
void iio_buffer_unregister(struct iio_dev *indio_dev);

/**
 * iio_buffer_read_length() - attr func to get number of datums in the buffer
 **/
ssize_t iio_buffer_read_length(struct device *dev,
			       struct device_attribute *attr,
			       char *buf);
/**
 * iio_buffer_write_length() - attr func to set number of datums in the buffer
 **/
ssize_t iio_buffer_write_length(struct device *dev,
			      struct device_attribute *attr,
			      const char *buf,
			      size_t len);
/**
 * iio_buffer_store_enable() - attr to turn the buffer on
 **/
ssize_t iio_buffer_store_enable(struct device *dev,
				struct device_attribute *attr,
				const char *buf,
				size_t len);
/**
 * iio_buffer_show_enable() - attr to see if the buffer is on
 **/
ssize_t iio_buffer_show_enable(struct device *dev,
			       struct device_attribute *attr,
			       char *buf);
#define IIO_BUFFER_LENGTH_ATTR DEVICE_ATTR(length, S_IRUGO | S_IWUSR,	\
					   iio_buffer_read_length,	\
					   iio_buffer_write_length)

#define IIO_BUFFER_ENABLE_ATTR DEVICE_ATTR(enable, S_IRUGO | S_IWUSR,	\
					   iio_buffer_show_enable,	\
					   iio_buffer_store_enable)

int iio_sw_buffer_preenable(struct iio_dev *indio_dev);

bool iio_validate_scan_mask_onehot(struct iio_dev *indio_dev,
	const unsigned long *mask);

#else /* CONFIG_IIO_BUFFER */

static inline int iio_buffer_register(struct iio_dev *indio_dev,
					   const struct iio_chan_spec *channels,
					   int num_channels)
{
	return 0;
}

static inline void iio_buffer_unregister(struct iio_dev *indio_dev)
{}

#endif /* CONFIG_IIO_BUFFER */

#endif /* _IIO_BUFFER_GENERIC_H_ */<|MERGE_RESOLUTION|>--- conflicted
+++ resolved
@@ -90,11 +90,8 @@
 	const struct attribute_group *attrs;
 	struct list_head			demux_list;
 	unsigned char				*demux_bounce;
-<<<<<<< HEAD
 	enum iio_buffer_direction		direction;
-=======
 	struct list_head			buffer_list;
->>>>>>> cea35652
 };
 
 static inline int iio_buffer_write(struct iio_buffer *buffer, size_t n,
