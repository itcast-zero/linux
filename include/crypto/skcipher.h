--- conflicted
+++ resolved
@@ -375,15 +375,12 @@
 	return tfm->setkey(tfm, key, keylen);
 }
 
-<<<<<<< HEAD
-=======
 static inline int crypto_sync_skcipher_setkey(struct crypto_sync_skcipher *tfm,
 					 const u8 *key, unsigned int keylen)
 {
 	return crypto_skcipher_setkey(&tfm->base, key, keylen);
 }
 
->>>>>>> e0d688d4
 static inline int crypto_skcipher_setkeytype(struct crypto_skcipher *tfm,
 					     const u8 *key, unsigned int keylen)
 {
