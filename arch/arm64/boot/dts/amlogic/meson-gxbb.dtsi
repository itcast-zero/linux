/*
 * Copyright (c) 2016 Andreas Färber
 *
 * This file is dual-licensed: you can use it either under the terms
 * of the GPL or the X11 license, at your option. Note that this dual
 * licensing only applies to this file, and not this project as a
 * whole.
 *
 *  a) This library is free software; you can redistribute it and/or
 *     modify it under the terms of the GNU General Public License as
 *     published by the Free Software Foundation; either version 2 of the
 *     License, or (at your option) any later version.
 *
 *     This library is distributed in the hope that it will be useful,
 *     but WITHOUT ANY WARRANTY; without even the implied warranty of
 *     MERCHANTABILITY or FITNESS FOR A PARTICULAR PURPOSE.  See the
 *     GNU General Public License for more details.
 *
 * Or, alternatively,
 *
 *  b) Permission is hereby granted, free of charge, to any person
 *     obtaining a copy of this software and associated documentation
 *     files (the "Software"), to deal in the Software without
 *     restriction, including without limitation the rights to use,
 *     copy, modify, merge, publish, distribute, sublicense, and/or
 *     sell copies of the Software, and to permit persons to whom the
 *     Software is furnished to do so, subject to the following
 *     conditions:
 *
 *     The above copyright notice and this permission notice shall be
 *     included in all copies or substantial portions of the Software.
 *
 *     THE SOFTWARE IS PROVIDED "AS IS", WITHOUT WARRANTY OF ANY KIND,
 *     EXPRESS OR IMPLIED, INCLUDING BUT NOT LIMITED TO THE WARRANTIES
 *     OF MERCHANTABILITY, FITNESS FOR A PARTICULAR PURPOSE AND
 *     NONINFRINGEMENT. IN NO EVENT SHALL THE AUTHORS OR COPYRIGHT
 *     HOLDERS BE LIABLE FOR ANY CLAIM, DAMAGES OR OTHER LIABILITY,
 *     WHETHER IN AN ACTION OF CONTRACT, TORT OR OTHERWISE, ARISING
 *     FROM, OUT OF OR IN CONNECTION WITH THE SOFTWARE OR THE USE OR
 *     OTHER DEALINGS IN THE SOFTWARE.
 */

#include "meson-gx.dtsi"
#include <dt-bindings/gpio/meson-gxbb-gpio.h>
#include <dt-bindings/reset/amlogic,meson-gxbb-reset.h>
#include <dt-bindings/clock/gxbb-clkc.h>
#include <dt-bindings/clock/gxbb-aoclkc.h>
#include <dt-bindings/reset/gxbb-aoclkc.h>

/ {
	compatible = "amlogic,meson-gxbb";

	soc {
		usb0_phy: phy@c0000000 {
			compatible = "amlogic,meson-gxbb-usb2-phy";
			#phy-cells = <0>;
			reg = <0x0 0xc0000000 0x0 0x20>;
			resets = <&reset RESET_USB_OTG>;
			clocks = <&clkc CLKID_USB>, <&clkc CLKID_USB0>;
			clock-names = "usb_general", "usb";
			status = "disabled";
		};

		usb1_phy: phy@c0000020 {
			compatible = "amlogic,meson-gxbb-usb2-phy";
			#phy-cells = <0>;
			reg = <0x0 0xc0000020 0x0 0x20>;
			resets = <&reset RESET_USB_OTG>;
			clocks = <&clkc CLKID_USB>, <&clkc CLKID_USB1>;
			clock-names = "usb_general", "usb";
			status = "disabled";
		};

		usb0: usb@c9000000 {
			compatible = "amlogic,meson-gxbb-usb", "snps,dwc2";
			reg = <0x0 0xc9000000 0x0 0x40000>;
			interrupts = <GIC_SPI 30 IRQ_TYPE_LEVEL_HIGH>;
			clocks = <&clkc CLKID_USB0_DDR_BRIDGE>;
			clock-names = "otg";
			phys = <&usb0_phy>;
			phy-names = "usb2-phy";
			dr_mode = "host";
			status = "disabled";
		};

		usb1: usb@c9100000 {
			compatible = "amlogic,meson-gxbb-usb", "snps,dwc2";
			reg = <0x0 0xc9100000 0x0 0x40000>;
			interrupts = <GIC_SPI 31 IRQ_TYPE_LEVEL_HIGH>;
			clocks = <&clkc CLKID_USB1_DDR_BRIDGE>;
			clock-names = "otg";
			phys = <&usb1_phy>;
			phy-names = "usb2-phy";
			dr_mode = "host";
			status = "disabled";
		};
	};
};

&aobus {
	pinctrl_aobus: pinctrl@14 {
		compatible = "amlogic,meson-gxbb-aobus-pinctrl";
		#address-cells = <2>;
		#size-cells = <2>;
		ranges;

		gpio_ao: bank@14 {
			reg = <0x0 0x00014 0x0 0x8>,
			      <0x0 0x0002c 0x0 0x4>,
			      <0x0 0x00024 0x0 0x8>;
			reg-names = "mux", "pull", "gpio";
			gpio-controller;
			#gpio-cells = <2>;
			gpio-ranges = <&pinctrl_aobus 0 0 14>;
		};

		uart_ao_a_pins: uart_ao_a {
			mux {
				groups = "uart_tx_ao_a", "uart_rx_ao_a";
				function = "uart_ao";
			};
		};

		uart_ao_a_cts_rts_pins: uart_ao_a_cts_rts {
			mux {
				groups = "uart_cts_ao_a",
				       "uart_rts_ao_a";
				function = "uart_ao";
			};
		};

		uart_ao_b_pins: uart_ao_b {
			mux {
				groups = "uart_tx_ao_b", "uart_rx_ao_b";
				function = "uart_ao_b";
			};
		};

		uart_ao_b_cts_rts_pins: uart_ao_b_cts_rts {
			mux {
				groups = "uart_cts_ao_b",
				       "uart_rts_ao_b";
				function = "uart_ao_b";
			};
		};

		remote_input_ao_pins: remote_input_ao {
			mux {
				groups = "remote_input_ao";
				function = "remote_input_ao";
			};
		};

		i2c_ao_pins: i2c_ao {
			mux {
				groups = "i2c_sck_ao",
				       "i2c_sda_ao";
				function = "i2c_ao";
			};
		};

		pwm_ao_a_3_pins: pwm_ao_a_3 {
			mux {
				groups = "pwm_ao_a_3";
				function = "pwm_ao_a_3";
			};
		};

		pwm_ao_a_6_pins: pwm_ao_a_6 {
			mux {
				groups = "pwm_ao_a_6";
				function = "pwm_ao_a_6";
			};
		};

		pwm_ao_a_12_pins: pwm_ao_a_12 {
			mux {
				groups = "pwm_ao_a_12";
				function = "pwm_ao_a_12";
			};
		};

		pwm_ao_b_pins: pwm_ao_b {
			mux {
				groups = "pwm_ao_b";
				function = "pwm_ao_b";
			};
		};

		i2s_am_clk_pins: i2s_am_clk {
			mux {
				groups = "i2s_am_clk";
				function = "i2s_out_ao";
			};
		};

		i2s_out_ao_clk_pins: i2s_out_ao_clk {
			mux {
				groups = "i2s_out_ao_clk";
				function = "i2s_out_ao";
			};
		};

		i2s_out_lr_clk_pins: i2s_out_lr_clk {
			mux {
				groups = "i2s_out_lr_clk";
				function = "i2s_out_ao";
			};
		};

		i2s_out_ch01_ao_pins: i2s_out_ch01_ao {
			mux {
				groups = "i2s_out_ch01_ao";
				function = "i2s_out_ao";
			};
		};

		i2s_out_ch23_ao_pins: i2s_out_ch23_ao {
			mux {
				groups = "i2s_out_ch23_ao";
				function = "i2s_out_ao";
			};
		};

		i2s_out_ch45_ao_pins: i2s_out_ch45_ao {
			mux {
				groups = "i2s_out_ch45_ao";
				function = "i2s_out_ao";
			};
		};

		spdif_out_ao_6_pins: spdif_out_ao_6 {
			mux {
				groups = "spdif_out_ao_6";
				function = "spdif_out_ao";
			};
		};

		spdif_out_ao_13_pins: spdif_out_ao_13 {
			mux {
				groups = "spdif_out_ao_13";
				function = "spdif_out_ao";
			};
		};

		ao_cec_pins: ao_cec {
			mux {
				groups = "ao_cec";
				function = "cec_ao";
			};
		};

		ee_cec_pins: ee_cec {
			mux {
				groups = "ee_cec";
				function = "cec_ao";
			};
		};
	};
};

&apb {
	mali: gpu@c0000 {
		compatible = "amlogic,meson-gxbb-mali", "arm,mali-450";
		reg = <0x0 0xc0000 0x0 0x40000>;
		interrupts = <GIC_SPI 160 IRQ_TYPE_LEVEL_HIGH>,
			     <GIC_SPI 161 IRQ_TYPE_LEVEL_HIGH>,
			     <GIC_SPI 162 IRQ_TYPE_LEVEL_HIGH>,
			     <GIC_SPI 163 IRQ_TYPE_LEVEL_HIGH>,
			     <GIC_SPI 164 IRQ_TYPE_LEVEL_HIGH>,
			     <GIC_SPI 165 IRQ_TYPE_LEVEL_HIGH>,
			     <GIC_SPI 166 IRQ_TYPE_LEVEL_HIGH>,
			     <GIC_SPI 167 IRQ_TYPE_LEVEL_HIGH>,
			     <GIC_SPI 168 IRQ_TYPE_LEVEL_HIGH>,
			     <GIC_SPI 169 IRQ_TYPE_LEVEL_HIGH>;
		interrupt-names = "gp", "gpmmu", "pp", "pmu",
			"pp0", "ppmmu0", "pp1", "ppmmu1",
			"pp2", "ppmmu2";
		clocks = <&clkc CLKID_CLK81>, <&clkc CLKID_MALI>;
		clock-names = "bus", "core";

		/*
		 * Mali clocking is provided by two identical clock paths
		 * MALI_0 and MALI_1 muxed to a single clock by a glitch
		 * free mux to safely change frequency while running.
		 */
		assigned-clocks = <&clkc CLKID_MALI_0_SEL>,
				  <&clkc CLKID_MALI_0>,
				  <&clkc CLKID_MALI>; /* Glitch free mux */
		assigned-clock-parents = <&clkc CLKID_FCLK_DIV3>,
					 <0>, /* Do Nothing */
					 <&clkc CLKID_MALI_0>;
		assigned-clock-rates = <0>, /* Do Nothing */
				       <666666666>,
				       <0>; /* Do Nothing */
	};
};

&cbus {
	spifc: spi@8c80 {
		compatible = "amlogic,meson-gxbb-spifc";
		reg = <0x0 0x08c80 0x0 0x80>;
		#address-cells = <1>;
		#size-cells = <0>;
		clocks = <&clkc CLKID_SPI>;
		status = "disabled";
<<<<<<< HEAD
	};
};

&ethmac {
	clocks = <&clkc CLKID_ETH>,
		 <&clkc CLKID_FCLK_DIV2>,
		 <&clkc CLKID_MPLL2>;
	clock-names = "stmmaceth", "clkin0", "clkin1";
};

&hdmi_tx {
	compatible = "amlogic,meson-gxbb-dw-hdmi", "amlogic,meson-gx-dw-hdmi";
	resets = <&reset RESET_HDMITX_CAPB3>,
		 <&reset RESET_HDMI_SYSTEM_RESET>,
		 <&reset RESET_HDMI_TX>;
	reset-names = "hdmitx_apb", "hdmitx", "hdmitx_phy";
	clocks = <&clkc CLKID_HDMI_PCLK>,
		 <&clkc CLKID_CLK81>,
		 <&clkc CLKID_GCLK_VENCI_INT0>;
	clock-names = "isfr", "iahb", "venci";
};

&hiubus {
	clkc: clock-controller@0 {
		compatible = "amlogic,gxbb-clkc";
		#clock-cells = <1>;
		reg = <0x0 0x0 0x0 0x3db>;
	};
};

=======
	};
};

&cec_AO {
	clocks = <&clkc_AO CLKID_AO_CEC_32K>;
	clock-names = "core";
};

&clkc_AO {
	compatible = "amlogic,meson-gxbb-aoclkc", "amlogic,meson-gx-aoclkc";
};

&ethmac {
	clocks = <&clkc CLKID_ETH>,
		 <&clkc CLKID_FCLK_DIV2>,
		 <&clkc CLKID_MPLL2>;
	clock-names = "stmmaceth", "clkin0", "clkin1";
};

&hdmi_tx {
	compatible = "amlogic,meson-gxbb-dw-hdmi", "amlogic,meson-gx-dw-hdmi";
	resets = <&reset RESET_HDMITX_CAPB3>,
		 <&reset RESET_HDMI_SYSTEM_RESET>,
		 <&reset RESET_HDMI_TX>;
	reset-names = "hdmitx_apb", "hdmitx", "hdmitx_phy";
	clocks = <&clkc CLKID_HDMI_PCLK>,
		 <&clkc CLKID_CLK81>,
		 <&clkc CLKID_GCLK_VENCI_INT0>;
	clock-names = "isfr", "iahb", "venci";
};

&hiubus {
	clkc: clock-controller@0 {
		compatible = "amlogic,gxbb-clkc";
		#clock-cells = <1>;
		reg = <0x0 0x0 0x0 0x3db>;
	};
};

>>>>>>> bb176f67
&hwrng {
	clocks = <&clkc CLKID_RNG0>;
	clock-names = "core";
};

&i2c_A {
	clocks = <&clkc CLKID_I2C>;
};

&i2c_AO {
	clocks = <&clkc CLKID_AO_I2C>;
};

&i2c_B {
	clocks = <&clkc CLKID_I2C>;
};

&i2c_C {
	clocks = <&clkc CLKID_I2C>;
};

&periphs {
	pinctrl_periphs: pinctrl@4b0 {
		compatible = "amlogic,meson-gxbb-periphs-pinctrl";
		#address-cells = <2>;
		#size-cells = <2>;
		ranges;

		gpio: bank@4b0 {
			reg = <0x0 0x004b0 0x0 0x28>,
			      <0x0 0x004e8 0x0 0x14>,
			      <0x0 0x00520 0x0 0x14>,
			      <0x0 0x00430 0x0 0x40>;
			reg-names = "mux", "pull", "pull-enable", "gpio";
			gpio-controller;
			#gpio-cells = <2>;
			gpio-ranges = <&pinctrl_periphs 0 14 120>;
		};

		emmc_pins: emmc {
			mux {
				groups = "emmc_nand_d07",
				       "emmc_cmd",
				       "emmc_clk",
				       "emmc_ds";
				function = "emmc";
			};
		};

		emmc_clk_gate_pins: emmc_clk_gate {
			mux {
				groups = "BOOT_8";
				function = "gpio_periphs";
			};
			cfg-pull-down {
				pins = "BOOT_8";
				bias-pull-down;
			};
		};

		nor_pins: nor {
			mux {
				groups = "nor_d",
				       "nor_q",
				       "nor_c",
				       "nor_cs";
				function = "nor";
			};
		};

		spi_pins: spi {
			mux {
				groups = "spi_miso",
					"spi_mosi",
					"spi_sclk";
				function = "spi";
			};
		};

		spi_ss0_pins: spi-ss0 {
			mux {
				groups = "spi_ss0";
				function = "spi";
			};
		};

		sdcard_pins: sdcard {
			mux {
				groups = "sdcard_d0",
				       "sdcard_d1",
				       "sdcard_d2",
				       "sdcard_d3",
				       "sdcard_cmd",
				       "sdcard_clk";
				function = "sdcard";
			};
		};

		sdcard_clk_gate_pins: sdcard_clk_gate {
			mux {
				groups = "CARD_2";
				function = "gpio_periphs";
			};
			cfg-pull-down {
				pins = "CARD_2";
				bias-pull-down;
			};
		};

		sdio_pins: sdio {
			mux {
				groups = "sdio_d0",
				       "sdio_d1",
				       "sdio_d2",
				       "sdio_d3",
				       "sdio_cmd",
				       "sdio_clk";
				function = "sdio";
			};
		};

		sdio_clk_gate_pins: sdio_clk_gate {
			mux {
				groups = "GPIOX_4";
				function = "gpio_periphs";
			};
			cfg-pull-down {
				pins = "GPIOX_4";
				bias-pull-down;
			};
		};

		sdio_irq_pins: sdio_irq {
			mux {
				groups = "sdio_irq";
				function = "sdio";
			};
		};

		uart_a_pins: uart_a {
			mux {
				groups = "uart_tx_a",
				       "uart_rx_a";
				function = "uart_a";
			};
		};

		uart_a_cts_rts_pins: uart_a_cts_rts {
			mux {
				groups = "uart_cts_a",
				       "uart_rts_a";
				function = "uart_a";
			};
		};

		uart_b_pins: uart_b {
			mux {
				groups = "uart_tx_b",
				       "uart_rx_b";
				function = "uart_b";
			};
		};

		uart_b_cts_rts_pins: uart_b_cts_rts {
			mux {
				groups = "uart_cts_b",
				       "uart_rts_b";
				function = "uart_b";
			};
		};

		uart_c_pins: uart_c {
			mux {
				groups = "uart_tx_c",
				       "uart_rx_c";
				function = "uart_c";
			};
		};

		uart_c_cts_rts_pins: uart_c_cts_rts {
			mux {
				groups = "uart_cts_c",
				       "uart_rts_c";
				function = "uart_c";
			};
		};

		i2c_a_pins: i2c_a {
			mux {
				groups = "i2c_sck_a",
				       "i2c_sda_a";
				function = "i2c_a";
			};
		};

		i2c_b_pins: i2c_b {
			mux {
				groups = "i2c_sck_b",
				       "i2c_sda_b";
				function = "i2c_b";
			};
		};

		i2c_c_pins: i2c_c {
			mux {
				groups = "i2c_sck_c",
				       "i2c_sda_c";
				function = "i2c_c";
			};
		};

		eth_rgmii_pins: eth-rgmii {
			mux {
				groups = "eth_mdio",
				       "eth_mdc",
				       "eth_clk_rx_clk",
				       "eth_rx_dv",
				       "eth_rxd0",
				       "eth_rxd1",
				       "eth_rxd2",
				       "eth_rxd3",
				       "eth_rgmii_tx_clk",
				       "eth_tx_en",
				       "eth_txd0",
				       "eth_txd1",
				       "eth_txd2",
				       "eth_txd3";
				function = "eth";
			};
		};

		eth_rmii_pins: eth-rmii {
			mux {
				groups = "eth_mdio",
				       "eth_mdc",
				       "eth_clk_rx_clk",
				       "eth_rx_dv",
				       "eth_rxd0",
				       "eth_rxd1",
				       "eth_tx_en",
				       "eth_txd0",
				       "eth_txd1";
				function = "eth";
			};
		};

		pwm_a_x_pins: pwm_a_x {
			mux {
				groups = "pwm_a_x";
				function = "pwm_a_x";
			};
		};

		pwm_a_y_pins: pwm_a_y {
			mux {
				groups = "pwm_a_y";
				function = "pwm_a_y";
			};
		};

		pwm_b_pins: pwm_b {
			mux {
				groups = "pwm_b";
				function = "pwm_b";
			};
		};

		pwm_d_pins: pwm_d {
			mux {
				groups = "pwm_d";
				function = "pwm_d";
			};
		};

		pwm_e_pins: pwm_e {
			mux {
				groups = "pwm_e";
				function = "pwm_e";
			};
		};

		pwm_f_x_pins: pwm_f_x {
			mux {
				groups = "pwm_f_x";
				function = "pwm_f_x";
			};
		};

		pwm_f_y_pins: pwm_f_y {
			mux {
				groups = "pwm_f_y";
				function = "pwm_f_y";
			};
		};

		hdmi_hpd_pins: hdmi_hpd {
			mux {
				groups = "hdmi_hpd";
				function = "hdmi_hpd";
			};
		};

		hdmi_i2c_pins: hdmi_i2c {
			mux {
				groups = "hdmi_sda", "hdmi_scl";
				function = "hdmi_i2c";
			};
		};

		i2sout_ch23_y_pins: i2sout_ch23_y {
			mux {
				groups = "i2sout_ch23_y";
				function = "i2s_out";
			};
		};

		i2sout_ch45_y_pins: i2sout_ch45_y {
			mux {
				groups = "i2sout_ch45_y";
				function = "i2s_out";
			};
		};

		i2sout_ch67_y_pins: i2sout_ch67_y {
			mux {
				groups = "i2sout_ch67_y";
				function = "i2s_out";
			};
		};

		spdif_out_y_pins: spdif_out_y {
			mux {
				groups = "spdif_out_y";
				function = "spdif_out";
			};
		};
	};
};

&saradc {
	compatible = "amlogic,meson-gxbb-saradc", "amlogic,meson-saradc";
	clocks = <&xtal>,
		 <&clkc CLKID_SAR_ADC>,
		 <&clkc CLKID_SANA>,
		 <&clkc CLKID_SAR_ADC_CLK>,
		 <&clkc CLKID_SAR_ADC_SEL>;
	clock-names = "clkin", "core", "sana", "adc_clk", "adc_sel";
};

&sd_emmc_a {
	clocks = <&clkc CLKID_SD_EMMC_A>,
		 <&clkc CLKID_SD_EMMC_A_CLK0>,
		 <&clkc CLKID_FCLK_DIV2>;
	clock-names = "core", "clkin0", "clkin1";
};

&sd_emmc_b {
	clocks = <&clkc CLKID_SD_EMMC_B>,
		 <&clkc CLKID_SD_EMMC_B_CLK0>,
		 <&clkc CLKID_FCLK_DIV2>;
	clock-names = "core", "clkin0", "clkin1";
};

&sd_emmc_c {
	clocks = <&clkc CLKID_SD_EMMC_C>,
		 <&clkc CLKID_SD_EMMC_C_CLK0>,
		 <&clkc CLKID_FCLK_DIV2>;
	clock-names = "core", "clkin0", "clkin1";
};

&spicc {
	clocks = <&clkc CLKID_SPICC>;
	clock-names = "core";
	resets = <&reset RESET_PERIPHS_SPICC>;
	num-cs = <1>;
};

&spifc {
	clocks = <&clkc CLKID_SPI>;
};

<<<<<<< HEAD
=======
&uart_A {
	clocks = <&xtal>, <&clkc CLKID_UART0>, <&xtal>;
	clock-names = "xtal", "pclk", "baud";
};

&uart_AO {
	clocks = <&xtal>, <&clkc CLKID_CLK81>, <&xtal>;
	clock-names = "xtal", "pclk", "baud";
};

&uart_AO_B {
	clocks = <&xtal>, <&clkc CLKID_CLK81>, <&xtal>;
	clock-names = "xtal", "pclk", "baud";
};

&uart_B {
	clocks = <&xtal>, <&clkc CLKID_UART1>, <&xtal>;
	clock-names = "xtal", "core", "baud";
};

&uart_C {
	clocks = <&xtal>, <&clkc CLKID_UART2>, <&xtal>;
	clock-names = "xtal", "core", "baud";
};

>>>>>>> bb176f67
&vpu {
	compatible = "amlogic,meson-gxbb-vpu", "amlogic,meson-gx-vpu";
};<|MERGE_RESOLUTION|>--- conflicted
+++ resolved
@@ -304,8 +304,16 @@
 		#size-cells = <0>;
 		clocks = <&clkc CLKID_SPI>;
 		status = "disabled";
-<<<<<<< HEAD
 	};
+};
+
+&cec_AO {
+	clocks = <&clkc_AO CLKID_AO_CEC_32K>;
+	clock-names = "core";
+};
+
+&clkc_AO {
+	compatible = "amlogic,meson-gxbb-aoclkc", "amlogic,meson-gx-aoclkc";
 };
 
 &ethmac {
@@ -335,47 +343,6 @@
 	};
 };
 
-=======
-	};
-};
-
-&cec_AO {
-	clocks = <&clkc_AO CLKID_AO_CEC_32K>;
-	clock-names = "core";
-};
-
-&clkc_AO {
-	compatible = "amlogic,meson-gxbb-aoclkc", "amlogic,meson-gx-aoclkc";
-};
-
-&ethmac {
-	clocks = <&clkc CLKID_ETH>,
-		 <&clkc CLKID_FCLK_DIV2>,
-		 <&clkc CLKID_MPLL2>;
-	clock-names = "stmmaceth", "clkin0", "clkin1";
-};
-
-&hdmi_tx {
-	compatible = "amlogic,meson-gxbb-dw-hdmi", "amlogic,meson-gx-dw-hdmi";
-	resets = <&reset RESET_HDMITX_CAPB3>,
-		 <&reset RESET_HDMI_SYSTEM_RESET>,
-		 <&reset RESET_HDMI_TX>;
-	reset-names = "hdmitx_apb", "hdmitx", "hdmitx_phy";
-	clocks = <&clkc CLKID_HDMI_PCLK>,
-		 <&clkc CLKID_CLK81>,
-		 <&clkc CLKID_GCLK_VENCI_INT0>;
-	clock-names = "isfr", "iahb", "venci";
-};
-
-&hiubus {
-	clkc: clock-controller@0 {
-		compatible = "amlogic,gxbb-clkc";
-		#clock-cells = <1>;
-		reg = <0x0 0x0 0x0 0x3db>;
-	};
-};
-
->>>>>>> bb176f67
 &hwrng {
 	clocks = <&clkc CLKID_RNG0>;
 	clock-names = "core";
@@ -757,8 +724,6 @@
 	clocks = <&clkc CLKID_SPI>;
 };
 
-<<<<<<< HEAD
-=======
 &uart_A {
 	clocks = <&xtal>, <&clkc CLKID_UART0>, <&xtal>;
 	clock-names = "xtal", "pclk", "baud";
@@ -784,7 +749,6 @@
 	clock-names = "xtal", "core", "baud";
 };
 
->>>>>>> bb176f67
 &vpu {
 	compatible = "amlogic,meson-gxbb-vpu", "amlogic,meson-gx-vpu";
 };