--- conflicted
+++ resolved
@@ -486,11 +486,7 @@
 void __init usbhs_init(const struct usbhs_omap_board_data *pdata)
 {
 	struct omap_hwmod	*oh[2];
-<<<<<<< HEAD
-	struct omap_device	*od;
-=======
 	struct platform_device	*pdev;
->>>>>>> c16fa4f2
 	int			bus_id = -1;
 	int			i;
 
@@ -526,19 +522,11 @@
 		return;
 	}
 
-<<<<<<< HEAD
-	od = omap_device_build_ss(OMAP_USBHS_DEVICE, bus_id, oh, 2,
-				(void *)&usbhs_data, sizeof(usbhs_data),
-				omap_uhhtll_latency,
-				ARRAY_SIZE(omap_uhhtll_latency), false);
-	if (IS_ERR(od)) {
-=======
 	pdev = omap_device_build_ss(OMAP_USBHS_DEVICE, bus_id, oh, 2,
 				(void *)&usbhs_data, sizeof(usbhs_data),
 				omap_uhhtll_latency,
 				ARRAY_SIZE(omap_uhhtll_latency), false);
 	if (IS_ERR(pdev)) {
->>>>>>> c16fa4f2
 		pr_err("Could not build hwmod devices %s,%s\n",
 			USBHS_UHH_HWMODNAME, USBHS_TLL_HWMODNAME);
 		return;
