/*
 * arch/arm/mach-at91/include/mach/at91_pmc.h
 *
 * Copyright (C) 2005 Ivan Kokshaysky
 * Copyright (C) SAN People
 *
 * Power Management Controller (PMC) - System peripherals registers.
 * Based on AT91RM9200 datasheet revision E.
 *
 * This program is free software; you can redistribute it and/or modify
 * it under the terms of the GNU General Public License as published by
 * the Free Software Foundation; either version 2 of the License, or
 * (at your option) any later version.
 */

#ifndef AT91_PMC_H
#define AT91_PMC_H

#ifndef __ASSEMBLY__
extern void __iomem *at91_pmc_base;

#define at91_pmc_read(field) \
	__raw_readl(at91_pmc_base + field)

#define at91_pmc_write(field, value) \
	__raw_writel(value, at91_pmc_base + field)
#else
.extern at91_aic_base
#endif

#define	AT91_PMC_SCER		0x00			/* System Clock Enable Register */
#define	AT91_PMC_SCDR		0x04			/* System Clock Disable Register */

#define	AT91_PMC_SCSR		0x08			/* System Clock Status Register */
#define		AT91_PMC_PCK		(1 <<  0)		/* Processor Clock */
#define		AT91RM9200_PMC_UDP	(1 <<  1)		/* USB Devcice Port Clock [AT91RM9200 only] */
#define		AT91RM9200_PMC_MCKUDP	(1 <<  2)		/* USB Device Port Master Clock Automatic Disable on Suspend [AT91RM9200 only] */
#define		AT91RM9200_PMC_UHP	(1 <<  4)		/* USB Host Port Clock [AT91RM9200 only] */
#define		AT91SAM926x_PMC_UHP	(1 <<  6)		/* USB Host Port Clock [AT91SAM926x only] */
#define		AT91SAM926x_PMC_UDP	(1 <<  7)		/* USB Devcice Port Clock [AT91SAM926x only] */
#define		AT91_PMC_PCK0		(1 <<  8)		/* Programmable Clock 0 */
#define		AT91_PMC_PCK1		(1 <<  9)		/* Programmable Clock 1 */
#define		AT91_PMC_PCK2		(1 << 10)		/* Programmable Clock 2 */
#define		AT91_PMC_PCK3		(1 << 11)		/* Programmable Clock 3 */
#define		AT91_PMC_PCK4		(1 << 12)		/* Programmable Clock 4 [AT572D940HF only] */
#define		AT91_PMC_HCK0		(1 << 16)		/* AHB Clock (USB host) [AT91SAM9261 only] */
#define		AT91_PMC_HCK1		(1 << 17)		/* AHB Clock (LCD) [AT91SAM9261 only] */

#define	AT91_PMC_PCER		0x10			/* Peripheral Clock Enable Register */
#define	AT91_PMC_PCDR		0x14			/* Peripheral Clock Disable Register */
#define	AT91_PMC_PCSR		0x18			/* Peripheral Clock Status Register */

<<<<<<< HEAD
#define	AT91_CKGR_UCKR		(AT91_PMC + 0x1C)	/* UTMI Clock Register [some SAM9] */
=======
#define	AT91_CKGR_UCKR		0x1C			/* UTMI Clock Register [some SAM9] */
>>>>>>> cdc3df6f
#define		AT91_PMC_UPLLEN		(1   << 16)		/* UTMI PLL Enable */
#define		AT91_PMC_UPLLCOUNT	(0xf << 20)		/* UTMI PLL Start-up Time */
#define		AT91_PMC_BIASEN		(1   << 24)		/* UTMI BIAS Enable */
#define		AT91_PMC_BIASCOUNT	(0xf << 28)		/* UTMI BIAS Start-up Time */

<<<<<<< HEAD
#define	AT91_CKGR_MOR		(AT91_PMC + 0x20)	/* Main Oscillator Register [not on SAM9RL] */
=======
#define	AT91_CKGR_MOR		0x20			/* Main Oscillator Register [not on SAM9RL] */
>>>>>>> cdc3df6f
#define		AT91_PMC_MOSCEN		(1    <<  0)		/* Main Oscillator Enable */
#define		AT91_PMC_OSCBYPASS	(1    <<  1)		/* Oscillator Bypass */
#define		AT91_PMC_MOSCRCEN	(1    <<  3)		/* Main On-Chip RC Oscillator Enable [some SAM9] */
#define		AT91_PMC_OSCOUNT	(0xff <<  8)		/* Main Oscillator Start-up Time */
#define		AT91_PMC_KEY		(0x37 << 16)		/* MOR Writing Key */
#define		AT91_PMC_MOSCSEL	(1    << 24)		/* Main Oscillator Selection [some SAM9] */
#define		AT91_PMC_CFDEN		(1    << 25)		/* Clock Failure Detector Enable [some SAM9] */

#define	AT91_CKGR_MCFR		0x24			/* Main Clock Frequency Register */
#define		AT91_PMC_MAINF		(0xffff <<  0)		/* Main Clock Frequency */
#define		AT91_PMC_MAINRDY	(1	<< 16)		/* Main Clock Ready */

#define	AT91_CKGR_PLLAR		0x28			/* PLL A Register */
#define	AT91_CKGR_PLLBR		0x2c			/* PLL B Register */
#define		AT91_PMC_DIV		(0xff  <<  0)		/* Divider */
#define		AT91_PMC_PLLCOUNT	(0x3f  <<  8)		/* PLL Counter */
#define		AT91_PMC_OUT		(3     << 14)		/* PLL Clock Frequency Range */
#define		AT91_PMC_MUL		(0x7ff << 16)		/* PLL Multiplier */
#define		AT91_PMC_USBDIV		(3     << 28)		/* USB Divisor (PLLB only) */
#define			AT91_PMC_USBDIV_1		(0 << 28)
#define			AT91_PMC_USBDIV_2		(1 << 28)
#define			AT91_PMC_USBDIV_4		(2 << 28)
#define		AT91_PMC_USB96M		(1     << 28)		/* Divider by 2 Enable (PLLB only) */

#define	AT91_PMC_MCKR		0x30			/* Master Clock Register */
#define		AT91_PMC_CSS		(3 <<  0)		/* Master Clock Selection */
#define			AT91_PMC_CSS_SLOW		(0 << 0)
#define			AT91_PMC_CSS_MAIN		(1 << 0)
#define			AT91_PMC_CSS_PLLA		(2 << 0)
#define			AT91_PMC_CSS_PLLB		(3 << 0)
#define			AT91_PMC_CSS_UPLL		(3 << 0)	/* [some SAM9 only] */
#define		PMC_PRES_OFFSET		2
#define		AT91_PMC_PRES		(7 <<  PMC_PRES_OFFSET)		/* Master Clock Prescaler */
#define			AT91_PMC_PRES_1			(0 << PMC_PRES_OFFSET)
#define			AT91_PMC_PRES_2			(1 << PMC_PRES_OFFSET)
#define			AT91_PMC_PRES_4			(2 << PMC_PRES_OFFSET)
#define			AT91_PMC_PRES_8			(3 << PMC_PRES_OFFSET)
#define			AT91_PMC_PRES_16		(4 << PMC_PRES_OFFSET)
#define			AT91_PMC_PRES_32		(5 << PMC_PRES_OFFSET)
#define			AT91_PMC_PRES_64		(6 << PMC_PRES_OFFSET)
#define		PMC_ALT_PRES_OFFSET	4
#define		AT91_PMC_ALT_PRES	(7 <<  PMC_ALT_PRES_OFFSET)		/* Master Clock Prescaler [alternate location] */
#define			AT91_PMC_ALT_PRES_1		(0 << PMC_ALT_PRES_OFFSET)
#define			AT91_PMC_ALT_PRES_2		(1 << PMC_ALT_PRES_OFFSET)
#define			AT91_PMC_ALT_PRES_4		(2 << PMC_ALT_PRES_OFFSET)
#define			AT91_PMC_ALT_PRES_8		(3 << PMC_ALT_PRES_OFFSET)
#define			AT91_PMC_ALT_PRES_16		(4 << PMC_ALT_PRES_OFFSET)
#define			AT91_PMC_ALT_PRES_32		(5 << PMC_ALT_PRES_OFFSET)
#define			AT91_PMC_ALT_PRES_64		(6 << PMC_ALT_PRES_OFFSET)
#define		AT91_PMC_MDIV		(3 <<  8)		/* Master Clock Division */
#define			AT91RM9200_PMC_MDIV_1		(0 << 8)	/* [AT91RM9200 only] */
#define			AT91RM9200_PMC_MDIV_2		(1 << 8)
#define			AT91RM9200_PMC_MDIV_3		(2 << 8)
#define			AT91RM9200_PMC_MDIV_4		(3 << 8)
#define			AT91SAM9_PMC_MDIV_1		(0 << 8)	/* [SAM9 only] */
#define			AT91SAM9_PMC_MDIV_2		(1 << 8)
#define			AT91SAM9_PMC_MDIV_4		(2 << 8)
#define			AT91SAM9_PMC_MDIV_6		(3 << 8)	/* [some SAM9 only] */
#define			AT91SAM9_PMC_MDIV_3		(3 << 8)	/* [some SAM9 only] */
#define		AT91_PMC_PDIV		(1 << 12)		/* Processor Clock Division [some SAM9 only] */
#define			AT91_PMC_PDIV_1			(0 << 12)
#define			AT91_PMC_PDIV_2			(1 << 12)
#define		AT91_PMC_PLLADIV2	(1 << 12)		/* PLLA divisor by 2 [some SAM9 only] */
#define			AT91_PMC_PLLADIV2_OFF		(0 << 12)
#define			AT91_PMC_PLLADIV2_ON		(1 << 12)

#define	AT91_PMC_USB		0x38			/* USB Clock Register [some SAM9 only] */
#define		AT91_PMC_USBS		(0x1 <<  0)		/* USB OHCI Input clock selection */
#define			AT91_PMC_USBS_PLLA		(0 << 0)
#define			AT91_PMC_USBS_UPLL		(1 << 0)
#define		AT91_PMC_OHCIUSBDIV	(0xF <<  8)		/* Divider for USB OHCI Clock */

<<<<<<< HEAD
#define	AT91_PMC_SMD		(AT91_PMC + 0x3c)	/* Soft Modem Clock Register [some SAM9 only] */
=======
#define	AT91_PMC_SMD		0x3c			/* Soft Modem Clock Register [some SAM9 only] */
>>>>>>> cdc3df6f
#define		AT91_PMC_SMDS		(0x1  <<  0)		/* SMD input clock selection */
#define		AT91_PMC_SMD_DIV	(0x1f <<  8)		/* SMD input clock divider */
#define		AT91_PMC_SMDDIV(n)	(((n) <<  8) & AT91_PMC_SMD_DIV)

<<<<<<< HEAD
#define	AT91_PMC_PCKR(n)	(AT91_PMC + 0x40 + ((n) * 4))	/* Programmable Clock 0-N Registers */
=======
#define	AT91_PMC_PCKR(n)	(0x40 + ((n) * 4))	/* Programmable Clock 0-N Registers */
>>>>>>> cdc3df6f
#define		AT91_PMC_ALT_PCKR_CSS	(0x7 <<  0)		/* Programmable Clock Source Selection [alternate length] */
#define			AT91_PMC_CSS_MASTER		(4 << 0)	/* [some SAM9 only] */
#define		AT91_PMC_CSSMCK		(0x1 <<  8)		/* CSS or Master Clock Selection */
#define			AT91_PMC_CSSMCK_CSS		(0 << 8)
#define			AT91_PMC_CSSMCK_MCK		(1 << 8)

#define	AT91_PMC_IER		0x60			/* Interrupt Enable Register */
#define	AT91_PMC_IDR		0x64			/* Interrupt Disable Register */
#define	AT91_PMC_SR		0x68			/* Status Register */
#define		AT91_PMC_MOSCS		(1 <<  0)		/* MOSCS Flag */
#define		AT91_PMC_LOCKA		(1 <<  1)		/* PLLA Lock */
#define		AT91_PMC_LOCKB		(1 <<  2)		/* PLLB Lock */
#define		AT91_PMC_MCKRDY		(1 <<  3)		/* Master Clock */
#define		AT91_PMC_LOCKU		(1 <<  6)		/* UPLL Lock [some SAM9] */
#define		AT91_PMC_PCK0RDY	(1 <<  8)		/* Programmable Clock 0 */
#define		AT91_PMC_PCK1RDY	(1 <<  9)		/* Programmable Clock 1 */
#define		AT91_PMC_PCK2RDY	(1 << 10)		/* Programmable Clock 2 */
#define		AT91_PMC_PCK3RDY	(1 << 11)		/* Programmable Clock 3 */
#define		AT91_PMC_MOSCSELS	(1 << 16)		/* Main Oscillator Selection [some SAM9] */
#define		AT91_PMC_MOSCRCS	(1 << 17)		/* Main On-Chip RC [some SAM9] */
#define		AT91_PMC_CFDEV		(1 << 18)		/* Clock Failure Detector Event [some SAM9] */
<<<<<<< HEAD
#define	AT91_PMC_IMR		(AT91_PMC + 0x6c)	/* Interrupt Mask Register */

#define AT91_PMC_PROT		(AT91_PMC + 0xe4)	/* Write Protect Mode Register [some SAM9] */
#define		AT91_PMC_WPEN		(0x1  <<  0)		/* Write Protect Enable */
#define		AT91_PMC_WPKEY		(0xffffff << 8)		/* Write Protect Key */
#define		AT91_PMC_PROTKEY	(0x504d43 << 8)		/* Activation Code */

#define AT91_PMC_WPSR		(AT91_PMC + 0xe8)	/* Write Protect Status Register [some SAM9] */
#define		AT91_PMC_WPVS		(0x1  <<  0)		/* Write Protect Violation Status */
#define		AT91_PMC_WPVSRC		(0xffff  <<  8)		/* Write Protect Violation Source */

#define AT91_PMC_PCR		(AT91_PMC + 0x10c)	/* Peripheral Control Register [some SAM9] */
=======
#define	AT91_PMC_IMR		0x6c			/* Interrupt Mask Register */

#define AT91_PMC_PROT		0xe4			/* Write Protect Mode Register [some SAM9] */
#define		AT91_PMC_WPEN		(0x1  <<  0)		/* Write Protect Enable */
#define		AT91_PMC_WPKEY		(0xffffff << 8)		/* Write Protect Key */
#define		AT91_PMC_PROTKEY	(0x504d43 << 8)		/* Activation Code */

#define AT91_PMC_WPSR		0xe8			/* Write Protect Status Register [some SAM9] */
#define		AT91_PMC_WPVS		(0x1  <<  0)		/* Write Protect Violation Status */
#define		AT91_PMC_WPVSRC		(0xffff  <<  8)		/* Write Protect Violation Source */

#define AT91_PMC_PCR		0x10c			/* Peripheral Control Register [some SAM9] */
>>>>>>> cdc3df6f
#define		AT91_PMC_PCR_PID	(0x3f  <<  0)		/* Peripheral ID */
#define		AT91_PMC_PCR_CMD	(0x1  <<  12)		/* Command */
#define		AT91_PMC_PCR_DIV	(0x3  <<  16)		/* Divisor Value */
#define		AT91_PMC_PCRDIV(n)	(((n) <<  16) & AT91_PMC_PCR_DIV)
#define		AT91_PMC_PCR_EN		(0x1  <<  28)		/* Enable */

#endif<|MERGE_RESOLUTION|>--- conflicted
+++ resolved
@@ -50,21 +50,13 @@
 #define	AT91_PMC_PCDR		0x14			/* Peripheral Clock Disable Register */
 #define	AT91_PMC_PCSR		0x18			/* Peripheral Clock Status Register */
 
-<<<<<<< HEAD
-#define	AT91_CKGR_UCKR		(AT91_PMC + 0x1C)	/* UTMI Clock Register [some SAM9] */
-=======
 #define	AT91_CKGR_UCKR		0x1C			/* UTMI Clock Register [some SAM9] */
->>>>>>> cdc3df6f
 #define		AT91_PMC_UPLLEN		(1   << 16)		/* UTMI PLL Enable */
 #define		AT91_PMC_UPLLCOUNT	(0xf << 20)		/* UTMI PLL Start-up Time */
 #define		AT91_PMC_BIASEN		(1   << 24)		/* UTMI BIAS Enable */
 #define		AT91_PMC_BIASCOUNT	(0xf << 28)		/* UTMI BIAS Start-up Time */
 
-<<<<<<< HEAD
-#define	AT91_CKGR_MOR		(AT91_PMC + 0x20)	/* Main Oscillator Register [not on SAM9RL] */
-=======
 #define	AT91_CKGR_MOR		0x20			/* Main Oscillator Register [not on SAM9RL] */
->>>>>>> cdc3df6f
 #define		AT91_PMC_MOSCEN		(1    <<  0)		/* Main Oscillator Enable */
 #define		AT91_PMC_OSCBYPASS	(1    <<  1)		/* Oscillator Bypass */
 #define		AT91_PMC_MOSCRCEN	(1    <<  3)		/* Main On-Chip RC Oscillator Enable [some SAM9] */
@@ -137,20 +129,12 @@
 #define			AT91_PMC_USBS_UPLL		(1 << 0)
 #define		AT91_PMC_OHCIUSBDIV	(0xF <<  8)		/* Divider for USB OHCI Clock */
 
-<<<<<<< HEAD
-#define	AT91_PMC_SMD		(AT91_PMC + 0x3c)	/* Soft Modem Clock Register [some SAM9 only] */
-=======
 #define	AT91_PMC_SMD		0x3c			/* Soft Modem Clock Register [some SAM9 only] */
->>>>>>> cdc3df6f
 #define		AT91_PMC_SMDS		(0x1  <<  0)		/* SMD input clock selection */
 #define		AT91_PMC_SMD_DIV	(0x1f <<  8)		/* SMD input clock divider */
 #define		AT91_PMC_SMDDIV(n)	(((n) <<  8) & AT91_PMC_SMD_DIV)
 
-<<<<<<< HEAD
-#define	AT91_PMC_PCKR(n)	(AT91_PMC + 0x40 + ((n) * 4))	/* Programmable Clock 0-N Registers */
-=======
 #define	AT91_PMC_PCKR(n)	(0x40 + ((n) * 4))	/* Programmable Clock 0-N Registers */
->>>>>>> cdc3df6f
 #define		AT91_PMC_ALT_PCKR_CSS	(0x7 <<  0)		/* Programmable Clock Source Selection [alternate length] */
 #define			AT91_PMC_CSS_MASTER		(4 << 0)	/* [some SAM9 only] */
 #define		AT91_PMC_CSSMCK		(0x1 <<  8)		/* CSS or Master Clock Selection */
@@ -172,20 +156,6 @@
 #define		AT91_PMC_MOSCSELS	(1 << 16)		/* Main Oscillator Selection [some SAM9] */
 #define		AT91_PMC_MOSCRCS	(1 << 17)		/* Main On-Chip RC [some SAM9] */
 #define		AT91_PMC_CFDEV		(1 << 18)		/* Clock Failure Detector Event [some SAM9] */
-<<<<<<< HEAD
-#define	AT91_PMC_IMR		(AT91_PMC + 0x6c)	/* Interrupt Mask Register */
-
-#define AT91_PMC_PROT		(AT91_PMC + 0xe4)	/* Write Protect Mode Register [some SAM9] */
-#define		AT91_PMC_WPEN		(0x1  <<  0)		/* Write Protect Enable */
-#define		AT91_PMC_WPKEY		(0xffffff << 8)		/* Write Protect Key */
-#define		AT91_PMC_PROTKEY	(0x504d43 << 8)		/* Activation Code */
-
-#define AT91_PMC_WPSR		(AT91_PMC + 0xe8)	/* Write Protect Status Register [some SAM9] */
-#define		AT91_PMC_WPVS		(0x1  <<  0)		/* Write Protect Violation Status */
-#define		AT91_PMC_WPVSRC		(0xffff  <<  8)		/* Write Protect Violation Source */
-
-#define AT91_PMC_PCR		(AT91_PMC + 0x10c)	/* Peripheral Control Register [some SAM9] */
-=======
 #define	AT91_PMC_IMR		0x6c			/* Interrupt Mask Register */
 
 #define AT91_PMC_PROT		0xe4			/* Write Protect Mode Register [some SAM9] */
@@ -198,7 +168,6 @@
 #define		AT91_PMC_WPVSRC		(0xffff  <<  8)		/* Write Protect Violation Source */
 
 #define AT91_PMC_PCR		0x10c			/* Peripheral Control Register [some SAM9] */
->>>>>>> cdc3df6f
 #define		AT91_PMC_PCR_PID	(0x3f  <<  0)		/* Peripheral ID */
 #define		AT91_PMC_PCR_CMD	(0x1  <<  12)		/* Command */
 #define		AT91_PMC_PCR_DIV	(0x3  <<  16)		/* Divisor Value */
