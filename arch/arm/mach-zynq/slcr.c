--- conflicted
+++ resolved
@@ -29,12 +29,9 @@
 #define SLCR_FPGA_RST_CTRL_OFFSET	0x240 /* FPGA Software Reset Control */
 #define SLCR_A9_CPU_RST_CTRL_OFFSET	0x244 /* CPU Software Reset Control */
 #define SLCR_REBOOT_STATUS_OFFSET	0x258 /* PS Reboot Status */
-<<<<<<< HEAD
+#define SLCR_PSS_IDCODE			0x530 /* PS IDCODE */
 #define SLCR_LVL_SHFTR_EN_OFFSET	0x900 /* Level Shifters Enable */
 #define SLCR_OCM_CFG_OFFSET		0x910 /* OCM Address Mapping */
-=======
-#define SLCR_PSS_IDCODE			0x530 /* PS IDCODE */
->>>>>>> 19583ca5
 
 #define SLCR_UNLOCK_MAGIC		0xDF0D
 #define SLCR_A9_CPU_CLKSTOP		0x10
