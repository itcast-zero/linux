/*
 *  linux/arch/arm/kernel/head.S
 *
 *  Copyright (C) 1994-2002 Russell King
 *  Copyright (c) 2003 ARM Limited
 *  All Rights Reserved
 *
 * This program is free software; you can redistribute it and/or modify
 * it under the terms of the GNU General Public License version 2 as
 * published by the Free Software Foundation.
 *
 *  Kernel startup code for all 32-bit CPUs
 */
#include <linux/linkage.h>
#include <linux/init.h>

#include <asm/assembler.h>
#include <asm/cp15.h>
#include <asm/domain.h>
#include <asm/ptrace.h>
#include <asm/asm-offsets.h>
#include <asm/memory.h>
#include <asm/thread_info.h>
<<<<<<< HEAD
#include <asm/system.h>
#include <asm/mach-types.h>
=======
>>>>>>> 690efa08
#include <asm/pgtable.h>

#ifdef CONFIG_DEBUG_LL
#include <mach/debug-macro.S>
#endif

/*
 * swapper_pg_dir is the virtual address of the initial page table.
 * We place the page tables 16K below KERNEL_RAM_VADDR.  Therefore, we must
 * make sure that KERNEL_RAM_VADDR is correctly set.  Currently, we expect
 * the least significant 16 bits to be 0x8000, but we could probably
 * relax this restriction to KERNEL_RAM_VADDR >= PAGE_OFFSET + 0x4000.
 */
#define KERNEL_RAM_VADDR	(PAGE_OFFSET + TEXT_OFFSET)
#if (KERNEL_RAM_VADDR & 0xffff) != 0x8000
#error KERNEL_RAM_VADDR must start at 0xXXXX8000
#endif

#ifdef CONFIG_ARM_LPAE
	/* LPAE requires an additional page for the PGD */
#define PG_DIR_SIZE	0x5000
#define PMD_ORDER	3
#else
#define PG_DIR_SIZE	0x4000
#define PMD_ORDER	2
#endif

	.globl	swapper_pg_dir
	.equ	swapper_pg_dir, KERNEL_RAM_VADDR - PG_DIR_SIZE

	.macro	pgtbl, rd, phys
	add	\rd, \phys, #TEXT_OFFSET - PG_DIR_SIZE
	.endm

#ifdef CONFIG_XIP_KERNEL
#define KERNEL_START	XIP_VIRT_ADDR(CONFIG_XIP_PHYS_ADDR)
#define KERNEL_END	_edata_loc
#else
#define KERNEL_START	KERNEL_RAM_VADDR
#define KERNEL_END	_end
#endif

/*
 * Kernel startup entry point.
 * ---------------------------
 *
 * This is normally called from the decompressor code.  The requirements
 * are: MMU = off, D-cache = off, I-cache = dont care, r0 = 0,
 * r1 = machine nr, r2 = atags or dtb pointer.
 *
 * This code is mostly position independent, so if you link the kernel at
 * 0xc0008000, you call this at __pa(0xc0008000).
 *
 * See linux/arch/arm/tools/mach-types for the complete list of machine
 * numbers for r1.
 *
 * We're trying to keep crap to a minimum; DO NOT add any machine specific
 * crap here - that's what the boot loader (or in extreme, well justified
 * circumstances, zImage) is for.
 */
	.arm

	__HEAD
ENTRY(stext)

 THUMB(	adr	r9, BSYM(1f)	)	@ Kernel is always entered in ARM.
 THUMB(	bx	r9		)	@ If this is a Thumb-2 kernel,
 THUMB(	.thumb			)	@ switch to Thumb now.
 THUMB(1:			)

	setmode	PSR_F_BIT | PSR_I_BIT | SVC_MODE, r9 @ ensure svc mode
						@ and irqs disabled
	mrc	p15, 0, r9, c0, c0		@ get processor id
	bl	__lookup_processor_type		@ r5=procinfo r9=cpuid
	movs	r10, r5				@ invalid processor (r5=0)?
 THUMB( it	eq )		@ force fixup-able long branch encoding
	beq	__error_p			@ yes, error 'p'

	/* the machine has no way to get setup when we're using a pod so setup it
	 * up for now this way, if the device tree is expected at the fixed address
	 * then load R2 to find the device tree at that address
	 */
#ifdef CONFIG_ARCH_XILINX
	mov	r0,#0x0
	ldr	r1,=MACH_TYPE_XILINX
#endif
#ifdef CONFIG_XILINX_FIXED_DEVTREE_ADDR
	mov	r2,#0x1000000
#endif
#ifdef CONFIG_ARM_LPAE
	mrc	p15, 0, r3, c0, c1, 4		@ read ID_MMFR0
	and	r3, r3, #0xf			@ extract VMSA support
	cmp	r3, #5				@ long-descriptor translation table format?
 THUMB( it	lo )				@ force fixup-able long branch encoding
	blo	__error_p			@ only classic page table format
#endif

#ifndef CONFIG_XIP_KERNEL
	adr	r3, 2f
	ldmia	r3, {r4, r8}
	sub	r4, r3, r4			@ (PHYS_OFFSET - PAGE_OFFSET)
	add	r8, r8, r4			@ PHYS_OFFSET
#else
	ldr	r8, =PHYS_OFFSET		@ always constant in this case
#endif

	/*
	 * r1 = machine no, r2 = atags or dtb,
	 * r8 = phys_offset, r9 = cpuid, r10 = procinfo
	 */
	bl	__vet_atags
#ifdef CONFIG_SMP_ON_UP
	bl	__fixup_smp
#endif
#ifdef CONFIG_ARM_PATCH_PHYS_VIRT
	bl	__fixup_pv_table
#endif
	bl	__create_page_tables

	/*
	 * The following calls CPU specific code in a position independent
	 * manner.  See arch/arm/mm/proc-*.S for details.  r10 = base of
	 * xxx_proc_info structure selected by __lookup_processor_type
	 * above.  On return, the CPU will be ready for the MMU to be
	 * turned on, and r0 will hold the CPU control register value.
	 */
	ldr	r13, =__mmap_switched		@ address to jump to after
						@ mmu has been enabled
	adr	lr, BSYM(1f)			@ return (PIC) address
	mov	r8, r4				@ set TTBR1 to swapper_pg_dir
 ARM(	add	pc, r10, #PROCINFO_INITFUNC	)
 THUMB(	add	r12, r10, #PROCINFO_INITFUNC	)
 THUMB(	mov	pc, r12				)
1:	b	__enable_mmu
ENDPROC(stext)
	.ltorg
#ifndef CONFIG_XIP_KERNEL
2:	.long	.
	.long	PAGE_OFFSET
#endif

/*
 * Setup the initial page tables.  We only setup the barest
 * amount which are required to get the kernel running, which
 * generally means mapping in the kernel code.
 *
 * r8 = phys_offset, r9 = cpuid, r10 = procinfo
 *
 * Returns:
 *  r0, r3, r5-r7 corrupted
 *  r4 = physical page table address
 */
__create_page_tables:
	pgtbl	r4, r8				@ page table address

	/*
	 * Clear the swapper page table
	 */
	mov	r0, r4
	mov	r3, #0
	add	r6, r0, #PG_DIR_SIZE
1:	str	r3, [r0], #4
	str	r3, [r0], #4
	str	r3, [r0], #4
	str	r3, [r0], #4
	teq	r0, r6
	bne	1b

#ifdef CONFIG_ARM_LPAE
	/*
	 * Build the PGD table (first level) to point to the PMD table. A PGD
	 * entry is 64-bit wide.
	 */
	mov	r0, r4
	add	r3, r4, #0x1000			@ first PMD table address
	orr	r3, r3, #3			@ PGD block type
	mov	r6, #4				@ PTRS_PER_PGD
	mov	r7, #1 << (55 - 32)		@ L_PGD_SWAPPER
1:	str	r3, [r0], #4			@ set bottom PGD entry bits
	str	r7, [r0], #4			@ set top PGD entry bits
	add	r3, r3, #0x1000			@ next PMD table
	subs	r6, r6, #1
	bne	1b

	add	r4, r4, #0x1000			@ point to the PMD tables
#endif

	ldr	r7, [r10, #PROCINFO_MM_MMUFLAGS] @ mm_mmuflags

	/*
	 * Create identity mapping to cater for __enable_mmu.
	 * This identity mapping will be removed by paging_init().
	 */
	adr	r0, __turn_mmu_on_loc
	ldmia	r0, {r3, r5, r6}
	sub	r0, r0, r3			@ virt->phys offset
	add	r5, r5, r0			@ phys __turn_mmu_on
	add	r6, r6, r0			@ phys __turn_mmu_on_end
	mov	r5, r5, lsr #SECTION_SHIFT
	mov	r6, r6, lsr #SECTION_SHIFT

1:	orr	r3, r7, r5, lsl #SECTION_SHIFT	@ flags + kernel base
	str	r3, [r4, r5, lsl #PMD_ORDER]	@ identity mapping
	cmp	r5, r6
	addlo	r5, r5, #1			@ next section
	blo	1b

	/*
	 * Now setup the pagetables for our kernel direct
	 * mapped region.
	 */
	mov	r3, pc
	mov	r3, r3, lsr #SECTION_SHIFT
	orr	r3, r7, r3, lsl #SECTION_SHIFT
	add	r0, r4,  #(KERNEL_START & 0xff000000) >> (SECTION_SHIFT - PMD_ORDER)
	str	r3, [r0, #((KERNEL_START & 0x00f00000) >> SECTION_SHIFT) << PMD_ORDER]!
	ldr	r6, =(KERNEL_END - 1)
	add	r0, r0, #1 << PMD_ORDER
	add	r6, r4, r6, lsr #(SECTION_SHIFT - PMD_ORDER)
1:	cmp	r0, r6
	add	r3, r3, #1 << SECTION_SHIFT
	strls	r3, [r0], #1 << PMD_ORDER
	bls	1b

#ifdef CONFIG_XIP_KERNEL
	/*
	 * Map some ram to cover our .data and .bss areas.
	 */
	add	r3, r8, #TEXT_OFFSET
	orr	r3, r3, r7
	add	r0, r4,  #(KERNEL_RAM_VADDR & 0xff000000) >> (SECTION_SHIFT - PMD_ORDER)
	str	r3, [r0, #(KERNEL_RAM_VADDR & 0x00f00000) >> (SECTION_SHIFT - PMD_ORDER)]!
	ldr	r6, =(_end - 1)
	add	r0, r0, #4
	add	r6, r4, r6, lsr #(SECTION_SHIFT - PMD_ORDER)
1:	cmp	r0, r6
	add	r3, r3, #1 << 20
	strls	r3, [r0], #4
	bls	1b
#endif

	/*
	 * Then map boot params address in r2 or the first 1MB (2MB with LPAE)
	 * of ram if boot params address is not specified.
	 */
	mov	r0, r2, lsr #SECTION_SHIFT
	movs	r0, r0, lsl #SECTION_SHIFT
	moveq	r0, r8
	sub	r3, r0, r8
	add	r3, r3, #PAGE_OFFSET
	add	r3, r4, r3, lsr #(SECTION_SHIFT - PMD_ORDER)
	orr	r6, r7, r0
	str	r6, [r3]

#ifdef CONFIG_DEBUG_LL
#if !defined(CONFIG_DEBUG_ICEDCC) && !defined(CONFIG_DEBUG_SEMIHOSTING)
	/*
	 * Map in IO space for serial debugging.
	 * This allows debug messages to be output
	 * via a serial console before paging_init.
	 */
	addruart r7, r3, r0

	mov	r3, r3, lsr #SECTION_SHIFT
	mov	r3, r3, lsl #PMD_ORDER

	add	r0, r4, r3
	mov	r3, r7, lsr #SECTION_SHIFT
	ldr	r7, [r10, #PROCINFO_IO_MMUFLAGS] @ io_mmuflags
	orr	r3, r7, r3, lsl #SECTION_SHIFT
#ifdef CONFIG_ARM_LPAE
	mov	r7, #1 << (54 - 32)		@ XN
#else
	orr	r3, r3, #PMD_SECT_XN
#endif
	str	r3, [r0], #4
#ifdef CONFIG_ARM_LPAE
	str	r7, [r0], #4
#endif

#else /* CONFIG_DEBUG_ICEDCC || CONFIG_DEBUG_SEMIHOSTING */
	/* we don't need any serial debugging mappings */
	ldr	r7, [r10, #PROCINFO_IO_MMUFLAGS] @ io_mmuflags
#endif

#if defined(CONFIG_ARCH_NETWINDER) || defined(CONFIG_ARCH_CATS)
	/*
	 * If we're using the NetWinder or CATS, we also need to map
	 * in the 16550-type serial port for the debug messages
	 */
	add	r0, r4, #0xff000000 >> (SECTION_SHIFT - PMD_ORDER)
	orr	r3, r7, #0x7c000000
	str	r3, [r0]
#endif
#ifdef CONFIG_ARCH_RPC
	/*
	 * Map in screen at 0x02000000 & SCREEN2_BASE
	 * Similar reasons here - for debug.  This is
	 * only for Acorn RiscPC architectures.
	 */
	add	r0, r4, #0x02000000 >> (SECTION_SHIFT - PMD_ORDER)
	orr	r3, r7, #0x02000000
	str	r3, [r0]
	add	r0, r4, #0xd8000000 >> (SECTION_SHIFT - PMD_ORDER)
	str	r3, [r0]
#endif
#endif
#ifdef CONFIG_ARM_LPAE
	sub	r4, r4, #0x1000		@ point to the PGD table
#endif
	mov	pc, lr
ENDPROC(__create_page_tables)
	.ltorg
	.align
__turn_mmu_on_loc:
	.long	.
	.long	__turn_mmu_on
	.long	__turn_mmu_on_end

#if defined(CONFIG_SMP)
	__CPUINIT
ENTRY(secondary_startup)
	/*
	 * Common entry point for secondary CPUs.
	 *
	 * Ensure that we're in SVC mode, and IRQs are disabled.  Lookup
	 * the processor type - there is no need to check the machine type
	 * as it has already been validated by the primary processor.
	 */
	setmode	PSR_F_BIT | PSR_I_BIT | SVC_MODE, r9
	mrc	p15, 0, r9, c0, c0		@ get processor id
	bl	__lookup_processor_type
	movs	r10, r5				@ invalid processor?
	moveq	r0, #'p'			@ yes, error 'p'
 THUMB( it	eq )		@ force fixup-able long branch encoding
	beq	__error_p

	/*
	 * Use the page tables supplied from  __cpu_up.
	 */
	adr	r4, __secondary_data
	ldmia	r4, {r5, r7, r12}		@ address to jump to after
	sub	lr, r4, r5			@ mmu has been enabled
	ldr	r4, [r7, lr]			@ get secondary_data.pgdir
	add	r7, r7, #4
	ldr	r8, [r7, lr]			@ get secondary_data.swapper_pg_dir
	adr	lr, BSYM(__enable_mmu)		@ return address
	mov	r13, r12			@ __secondary_switched address
 ARM(	add	pc, r10, #PROCINFO_INITFUNC	) @ initialise processor
						  @ (return control reg)
 THUMB(	add	r12, r10, #PROCINFO_INITFUNC	)
 THUMB(	mov	pc, r12				)
ENDPROC(secondary_startup)

	/*
	 * r6  = &secondary_data
	 */
ENTRY(__secondary_switched)
	ldr	sp, [r7, #4]			@ get secondary_data.stack
	mov	fp, #0
	b	secondary_start_kernel
ENDPROC(__secondary_switched)

	.align

	.type	__secondary_data, %object
__secondary_data:
	.long	.
	.long	secondary_data
	.long	__secondary_switched
#endif /* defined(CONFIG_SMP) */



/*
 * Setup common bits before finally enabling the MMU.  Essentially
 * this is just loading the page table pointer and domain access
 * registers.
 *
 *  r0  = cp#15 control register
 *  r1  = machine ID
 *  r2  = atags or dtb pointer
 *  r4  = page table pointer
 *  r9  = processor ID
 *  r13 = *virtual* address to jump to upon completion
 */
__enable_mmu:
#if defined(CONFIG_ALIGNMENT_TRAP) && __LINUX_ARM_ARCH__ < 6
	orr	r0, r0, #CR_A
#else
	bic	r0, r0, #CR_A
#endif
#ifdef CONFIG_CPU_DCACHE_DISABLE
	bic	r0, r0, #CR_C
#endif
#ifdef CONFIG_CPU_BPREDICT_DISABLE
	bic	r0, r0, #CR_Z
#endif
#ifdef CONFIG_CPU_ICACHE_DISABLE
	bic	r0, r0, #CR_I
#endif
#ifdef CONFIG_ARM_LPAE
	mov	r5, #0
	mcrr	p15, 0, r4, r5, c2		@ load TTBR0
#else
	mov	r5, #(domain_val(DOMAIN_USER, DOMAIN_MANAGER) | \
		      domain_val(DOMAIN_KERNEL, DOMAIN_MANAGER) | \
		      domain_val(DOMAIN_TABLE, DOMAIN_MANAGER) | \
		      domain_val(DOMAIN_IO, DOMAIN_CLIENT))
	mcr	p15, 0, r5, c3, c0, 0		@ load domain access register
	mcr	p15, 0, r4, c2, c0, 0		@ load page table pointer
#endif
	b	__turn_mmu_on
ENDPROC(__enable_mmu)

/*
 * Enable the MMU.  This completely changes the structure of the visible
 * memory space.  You will not be able to trace execution through this.
 * If you have an enquiry about this, *please* check the linux-arm-kernel
 * mailing list archives BEFORE sending another post to the list.
 *
 *  r0  = cp#15 control register
 *  r1  = machine ID
 *  r2  = atags or dtb pointer
 *  r9  = processor ID
 *  r13 = *virtual* address to jump to upon completion
 *
 * other registers depend on the function called upon completion
 */
	.align	5
	.pushsection	.idmap.text, "ax"
ENTRY(__turn_mmu_on)
	mov	r0, r0
	instr_sync
	mcr	p15, 0, r0, c1, c0, 0		@ write control reg
	mrc	p15, 0, r3, c0, c0, 0		@ read id reg
	instr_sync
	mov	r3, r3
	mov	r3, r13
	mov	pc, r3
__turn_mmu_on_end:
ENDPROC(__turn_mmu_on)
	.popsection


#ifdef CONFIG_SMP_ON_UP
	__INIT
__fixup_smp:
	and	r3, r9, #0x000f0000	@ architecture version
	teq	r3, #0x000f0000		@ CPU ID supported?
	bne	__fixup_smp_on_up	@ no, assume UP

	bic	r3, r9, #0x00ff0000
	bic	r3, r3, #0x0000000f	@ mask 0xff00fff0
	mov	r4, #0x41000000
	orr	r4, r4, #0x0000b000
	orr	r4, r4, #0x00000020	@ val 0x4100b020
	teq	r3, r4			@ ARM 11MPCore?
	moveq	pc, lr			@ yes, assume SMP

	mrc	p15, 0, r0, c0, c0, 5	@ read MPIDR
	and	r0, r0, #0xc0000000	@ multiprocessing extensions and
	teq	r0, #0x80000000		@ not part of a uniprocessor system?
	moveq	pc, lr			@ yes, assume SMP

__fixup_smp_on_up:
	adr	r0, 1f
	ldmia	r0, {r3 - r5}
	sub	r3, r0, r3
	add	r4, r4, r3
	add	r5, r5, r3
	b	__do_fixup_smp_on_up
ENDPROC(__fixup_smp)

	.align
1:	.word	.
	.word	__smpalt_begin
	.word	__smpalt_end

	.pushsection .data
	.globl	smp_on_up
smp_on_up:
	ALT_SMP(.long	1)
	ALT_UP(.long	0)
	.popsection
#endif

	.text
__do_fixup_smp_on_up:
	cmp	r4, r5
	movhs	pc, lr
	ldmia	r4!, {r0, r6}
 ARM(	str	r6, [r0, r3]	)
 THUMB(	add	r0, r0, r3	)
#ifdef __ARMEB__
 THUMB(	mov	r6, r6, ror #16	)	@ Convert word order for big-endian.
#endif
 THUMB(	strh	r6, [r0], #2	)	@ For Thumb-2, store as two halfwords
 THUMB(	mov	r6, r6, lsr #16	)	@ to be robust against misaligned r3.
 THUMB(	strh	r6, [r0]	)
	b	__do_fixup_smp_on_up
ENDPROC(__do_fixup_smp_on_up)

ENTRY(fixup_smp)
	stmfd	sp!, {r4 - r6, lr}
	mov	r4, r0
	add	r5, r0, r1
	mov	r3, #0
	bl	__do_fixup_smp_on_up
	ldmfd	sp!, {r4 - r6, pc}
ENDPROC(fixup_smp)

#ifdef CONFIG_ARM_PATCH_PHYS_VIRT

/* __fixup_pv_table - patch the stub instructions with the delta between
 * PHYS_OFFSET and PAGE_OFFSET, which is assumed to be 16MiB aligned and
 * can be expressed by an immediate shifter operand. The stub instruction
 * has a form of '(add|sub) rd, rn, #imm'.
 */
	__HEAD
__fixup_pv_table:
	adr	r0, 1f
	ldmia	r0, {r3-r5, r7}
	sub	r3, r0, r3	@ PHYS_OFFSET - PAGE_OFFSET
	add	r4, r4, r3	@ adjust table start address
	add	r5, r5, r3	@ adjust table end address
	add	r7, r7, r3	@ adjust __pv_phys_offset address
	str	r8, [r7]	@ save computed PHYS_OFFSET to __pv_phys_offset
	mov	r6, r3, lsr #24	@ constant for add/sub instructions
	teq	r3, r6, lsl #24 @ must be 16MiB aligned
THUMB(	it	ne		@ cross section branch )
	bne	__error
	str	r6, [r7, #4]	@ save to __pv_offset
	b	__fixup_a_pv_table
ENDPROC(__fixup_pv_table)

	.align
1:	.long	.
	.long	__pv_table_begin
	.long	__pv_table_end
2:	.long	__pv_phys_offset

	.text
__fixup_a_pv_table:
#ifdef CONFIG_THUMB2_KERNEL
	lsls	r6, #24
	beq	2f
	clz	r7, r6
	lsr	r6, #24
	lsl	r6, r7
	bic	r6, #0x0080
	lsrs	r7, #1
	orrcs	r6, #0x0080
	orr	r6, r6, r7, lsl #12
	orr	r6, #0x4000
	b	2f
1:	add     r7, r3
	ldrh	ip, [r7, #2]
	and	ip, 0x8f00
	orr	ip, r6	@ mask in offset bits 31-24
	strh	ip, [r7, #2]
2:	cmp	r4, r5
	ldrcc	r7, [r4], #4	@ use branch for delay slot
	bcc	1b
	bx	lr
#else
	b	2f
1:	ldr	ip, [r7, r3]
	bic	ip, ip, #0x000000ff
	orr	ip, ip, r6	@ mask in offset bits 31-24
	str	ip, [r7, r3]
2:	cmp	r4, r5
	ldrcc	r7, [r4], #4	@ use branch for delay slot
	bcc	1b
	mov	pc, lr
#endif
ENDPROC(__fixup_a_pv_table)

ENTRY(fixup_pv_table)
	stmfd	sp!, {r4 - r7, lr}
	ldr	r2, 2f			@ get address of __pv_phys_offset
	mov	r3, #0			@ no offset
	mov	r4, r0			@ r0 = table start
	add	r5, r0, r1		@ r1 = table size
	ldr	r6, [r2, #4]		@ get __pv_offset
	bl	__fixup_a_pv_table
	ldmfd	sp!, {r4 - r7, pc}
ENDPROC(fixup_pv_table)

	.align
2:	.long	__pv_phys_offset

	.data
	.globl	__pv_phys_offset
	.type	__pv_phys_offset, %object
__pv_phys_offset:
	.long	0
	.size	__pv_phys_offset, . - __pv_phys_offset
__pv_offset:
	.long	0
#endif

#include "head-common.S"<|MERGE_RESOLUTION|>--- conflicted
+++ resolved
@@ -21,11 +21,6 @@
 #include <asm/asm-offsets.h>
 #include <asm/memory.h>
 #include <asm/thread_info.h>
-<<<<<<< HEAD
-#include <asm/system.h>
-#include <asm/mach-types.h>
-=======
->>>>>>> 690efa08
 #include <asm/pgtable.h>
 
 #ifdef CONFIG_DEBUG_LL
@@ -104,14 +99,10 @@
  THUMB( it	eq )		@ force fixup-able long branch encoding
 	beq	__error_p			@ yes, error 'p'
 
-	/* the machine has no way to get setup when we're using a pod so setup it
-	 * up for now this way, if the device tree is expected at the fixed address
+	/* 
+	 * if the device tree is expected at the fixed address
 	 * then load R2 to find the device tree at that address
 	 */
-#ifdef CONFIG_ARCH_XILINX
-	mov	r0,#0x0
-	ldr	r1,=MACH_TYPE_XILINX
-#endif
 #ifdef CONFIG_XILINX_FIXED_DEVTREE_ADDR
 	mov	r2,#0x1000000
 #endif
