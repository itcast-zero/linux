--- conflicted
+++ resolved
@@ -311,12 +311,6 @@
 {
 	int i;
 
-<<<<<<< HEAD
-	sort(&meminfo.bank, meminfo.nr_banks, sizeof(meminfo.bank[0]), meminfo_cmp, NULL);
-
-=======
-	memblock_init();
->>>>>>> 7b9dd471
 	for (i = 0; i < mi->nr_banks; i++)
 		memblock_add(mi->bank[i].start, mi->bank[i].size);
 
